/*
 * Copyright 2012-2015 the original author or authors.
 *
 * Licensed under the Apache License, Version 2.0 (the "License");
 * you may not use this file except in compliance with the License.
 * You may obtain a copy of the License at
 *
 * http://www.apache.org/licenses/LICENSE-2.0
 *
 * Unless required by applicable law or agreed to in writing, software
 * distributed under the License is distributed on an "AS IS" BASIS,
 * WITHOUT WARRANTIES OR CONDITIONS OF ANY KIND, either express or implied.
 * See the License for the specific language governing permissions and
 * limitations under the License.
 */

package org.springframework.boot.context.embedded.undertow;

<<<<<<< HEAD
import java.io.File;
import java.io.IOException;
import java.net.URL;
import java.security.KeyManagementException;
import java.security.KeyStore;
import java.security.NoSuchAlgorithmException;
import java.util.*;

import javax.net.ssl.*;
import javax.servlet.ServletContainerInitializer;
import javax.servlet.ServletContext;
import javax.servlet.ServletException;

=======
>>>>>>> c940c324
import io.undertow.Undertow;
import io.undertow.Undertow.Builder;
import io.undertow.UndertowMessages;
import io.undertow.server.HandlerWrapper;
import io.undertow.server.HttpHandler;
import io.undertow.server.handlers.accesslog.AccessLogHandler;
import io.undertow.server.handlers.accesslog.DefaultAccessLogReceiver;
import io.undertow.server.handlers.resource.*;
import io.undertow.server.session.SessionManager;
import io.undertow.servlet.Servlets;
import io.undertow.servlet.api.*;
import io.undertow.servlet.handlers.DefaultServlet;
import io.undertow.servlet.util.ImmediateInstanceFactory;
import org.springframework.boot.context.embedded.*;
import org.springframework.boot.context.embedded.ErrorPage;
import org.springframework.boot.context.embedded.MimeMappings.Mapping;
import org.springframework.boot.context.embedded.Ssl.ClientAuth;
import org.springframework.context.ResourceLoaderAware;
import org.springframework.core.io.ResourceLoader;
import org.springframework.util.Assert;
import org.springframework.util.ResourceUtils;
import org.xnio.*;

<<<<<<< HEAD
import io.undertow.Undertow;
import io.undertow.Undertow.Builder;
import io.undertow.UndertowMessages;
import io.undertow.server.handlers.resource.*;
import io.undertow.server.session.SessionManager;
import io.undertow.servlet.Servlets;
import io.undertow.servlet.api.*;
import io.undertow.servlet.handlers.DefaultServlet;
import io.undertow.servlet.util.ImmediateInstanceFactory;
=======
import javax.net.ssl.*;
import javax.servlet.ServletContainerInitializer;
import javax.servlet.ServletContext;
import javax.servlet.ServletException;
import java.io.File;
import java.io.IOException;
import java.net.URL;
import java.security.KeyManagementException;
import java.security.KeyStore;
import java.security.NoSuchAlgorithmException;
import java.util.*;
>>>>>>> c940c324

/**
 * {@link EmbeddedServletContainerFactory} that can be used to create
 * {@link UndertowEmbeddedServletContainer}s.
 * <p>
 * Unless explicitly configured otherwise, the factory will create containers that listen
 * for HTTP requests on port 8080.
 *
 * @author Ivan Sopov
 * @author Andy Wilkinson
 * @author Marcos Barbero
 * @see UndertowEmbeddedServletContainer
 * @since 1.2.0
 */
public class UndertowEmbeddedServletContainerFactory extends
		AbstractEmbeddedServletContainerFactory implements ResourceLoaderAware {

	private static final Set<Class<?>> NO_CLASSES = Collections.emptySet();

	private List<UndertowBuilderCustomizer> builderCustomizers = new ArrayList<UndertowBuilderCustomizer>();

	private List<UndertowDeploymentInfoCustomizer> deploymentInfoCustomizers = new ArrayList<UndertowDeploymentInfoCustomizer>();

	private ResourceLoader resourceLoader;

	private Integer bufferSize;

	private Integer buffersPerRegion;

	private Integer ioThreads;

	private Integer workerThreads;

	private Boolean directBuffers;

	private File baseDirectory;

	private String accessLogPattern;

	private boolean accessLogEnabled = false;

	/**
	 * Create a new {@link UndertowEmbeddedServletContainerFactory} instance.
	 */
	public UndertowEmbeddedServletContainerFactory() {
		super();
		getJspServlet().setRegistered(false);
	}

	/**
	 * Create a new {@link UndertowEmbeddedServletContainerFactory} that listens for
	 * requests using the specified port.
	 *
	 * @param port the port to listen on
	 */
	public UndertowEmbeddedServletContainerFactory(int port) {
		super(port);
		getJspServlet().setRegistered(false);
	}

	/**
	 * Create a new {@link UndertowEmbeddedServletContainerFactory} with the specified
	 * context path and port.
	 *
	 * @param contextPath root the context path
	 * @param port the port to listen on
	 */
	public UndertowEmbeddedServletContainerFactory(String contextPath, int port) {
		super(contextPath, port);
		getJspServlet().setRegistered(false);
	}

	/**
	 * Returns a mutable collection of the {@link UndertowBuilderCustomizer}s that will be
	 * applied to the Undertow {@link Builder} .
	 *
	 * @return the customizers that will be applied
	 */
	public Collection<UndertowBuilderCustomizer> getBuilderCustomizers() {
		return this.builderCustomizers;
	}

	/**
	 * Set {@link UndertowBuilderCustomizer}s that should be applied to the Undertow
	 * {@link Builder}. Calling this method will replace any existing customizers.
	 *
	 * @param customizers the customizers to set
	 */
	public void setBuilderCustomizers(
			Collection<? extends UndertowBuilderCustomizer> customizers) {
		Assert.notNull(customizers, "Customizers must not be null");
		this.builderCustomizers = new ArrayList<UndertowBuilderCustomizer>(customizers);
	}

	/**
	 * Add {@link UndertowBuilderCustomizer}s that should be used to customize the
	 * Undertow {@link Builder}.
<<<<<<< HEAD
	 * Add {@link UndertowBuilderCustomizer}s that should be used to customize the
	 * Undertow {@link Builder}.
=======
>>>>>>> c940c324
	 *
	 * @param customizers the customizers to add
	 */
	public void addBuilderCustomizers(UndertowBuilderCustomizer... customizers) {
		Assert.notNull(customizers, "Customizers must not be null");
		this.builderCustomizers.addAll(Arrays.asList(customizers));
	}

	/**
	 * Returns a mutable collection of the {@link UndertowDeploymentInfoCustomizer}s that
	 * will be applied to the Undertow {@link DeploymentInfo} .
	 *
	 * @return the customizers that will be applied
	 */
	public Collection<UndertowDeploymentInfoCustomizer> getDeploymentInfoCustomizers() {
		return this.deploymentInfoCustomizers;
	}

	/**
	 * Set {@link UndertowDeploymentInfoCustomizer}s that should be applied to the
	 * Undertow {@link DeploymentInfo}. Calling this method will replace any existing
	 * customizers.
	 *
	 * @param customizers the customizers to set
	 */
	public void setDeploymentInfoCustomizers(
			Collection<? extends UndertowDeploymentInfoCustomizer> customizers) {
		Assert.notNull(customizers, "Customizers must not be null");
		this.deploymentInfoCustomizers = new ArrayList<UndertowDeploymentInfoCustomizer>(
				customizers);
	}

	/**
	 * Add {@link UndertowDeploymentInfoCustomizer}s that should be used to customize the
	 * Undertow {@link DeploymentInfo}.
<<<<<<< HEAD
	 * Add {@link UndertowDeploymentInfoCustomizer}s that should be used to customize the
	 * Undertow {@link DeploymentInfo}.
=======
>>>>>>> c940c324
	 *
	 * @param customizers the customizers to add
	 */
	public void addDeploymentInfoCustomizers(
			UndertowDeploymentInfoCustomizer... customizers) {
		Assert.notNull(customizers, "UndertowDeploymentInfoCustomizers must not be null");
		this.deploymentInfoCustomizers.addAll(Arrays.asList(customizers));
	}

	/**
	 * Set the Undertow base directory. If not specified a temporary directory will be
	 * used.
	 *
	 * @param baseDirectory the tomcat base directory
	 */
	public void setBaseDirectory(File baseDirectory) {
		this.baseDirectory = baseDirectory;
	}

	/**
	 * Set the access log pattern.
	 *
	 * @param accessLogPattern The pattern for access log
	 */
	public void setAccessLogPattern(String accessLogPattern) {
		this.accessLogPattern = accessLogPattern;
	}

	/**
	 * Get access log configuration.
	 *
	 * @return Getter for access_log flag.
	 */
	public boolean isAccessLogEnabled() {
		return accessLogEnabled;
	}

	/**
	 * Flag to turn on/off the access_log.
	 *
	 * @param accessLogEnabled The flag value
	 */
	public void setAccessLogEnabled(boolean accessLogEnabled) {

		this.accessLogEnabled = accessLogEnabled;
	}

	@Override
	public EmbeddedServletContainer getEmbeddedServletContainer(
			ServletContextInitializer... initializers) {
		DeploymentManager manager = createDeploymentManager(initializers);
		int port = getPort();
		Builder builder = createBuilder(port);
		return new UndertowEmbeddedServletContainer(builder, manager, getContextPath(),
				port, port >= 0);
	}

	private Builder createBuilder(int port) {
		Builder builder = Undertow.builder();
		if (this.bufferSize != null) {
			builder.setBufferSize(this.bufferSize);
		}
		if (this.buffersPerRegion != null) {
			builder.setBuffersPerRegion(this.buffersPerRegion);
		}
		if (this.ioThreads != null) {
			builder.setIoThreads(this.ioThreads);
		}
		if (this.workerThreads != null) {
			builder.setWorkerThreads(this.workerThreads);
		}
		if (this.directBuffers != null) {
			builder.setDirectBuffers(this.directBuffers);
		}
		if (getSsl() != null && getSsl().isEnabled()) {
			configureSsl(getSsl(), port, builder);
		}
		else {
			builder.addHttpListener(port, getListenAddress());
		}
		for (UndertowBuilderCustomizer customizer : this.builderCustomizers) {
			customizer.customize(builder);
		}

		return builder;
	}

	// configure access_log
	private void configureAccessLog(DeploymentInfo deploymentInfo) {
		deploymentInfo.addInitialHandlerChainWrapper(new HandlerWrapper() {
			@Override
			public HttpHandler wrap(HttpHandler handler) {
				try {
					Xnio xnio = Xnio.getInstance(Undertow.class.getClassLoader());
					XnioWorker worker = xnio.createWorker(OptionMap.builder().getMap());
					File baseDir = (baseDirectory != null ? baseDirectory
							: createTempDir("undertow"));
					String formatString = (accessLogPattern != null) ? accessLogPattern
							: "common";
					DefaultAccessLogReceiver accessLogReceiver = new DefaultAccessLogReceiver(
							worker, baseDir, "access_log");
					return new AccessLogHandler(handler, accessLogReceiver, formatString,
							Undertow.class.getClassLoader());
				}
				catch (IOException ex) {
					throw new IllegalStateException(ex);
				}
			}
		});
	}

	private void configureSsl(Ssl ssl, int port, Builder builder) {
		try {
			SSLContext sslContext = SSLContext.getInstance(ssl.getProtocol());
			sslContext.init(getKeyManagers(), getTrustManagers(), null);
			builder.addHttpsListener(port, getListenAddress(), sslContext);
			builder.setSocketOption(Options.SSL_CLIENT_AUTH_MODE,
					getSslClientAuthMode(ssl));
		}
		catch (NoSuchAlgorithmException ex) {
			throw new IllegalStateException(ex);
		}
		catch (KeyManagementException ex) {
			throw new IllegalStateException(ex);
		}
	}

	// configure access_log
	private void configureAccessLog(DeploymentInfo deploymentInfo) {
		deploymentInfo.addInitialHandlerChainWrapper(new HandlerWrapper() {
			@Override
			public HttpHandler wrap(HttpHandler handler) {
				try {
					Xnio xnio = Xnio.getInstance(Undertow.class.getClassLoader());
					XnioWorker worker = xnio.createWorker(OptionMap.builder().getMap());
					File baseDir = (baseDirectory != null ? baseDirectory
							: createTempDir("undertow"));
					String formatString = (accessLogPattern != null) ? accessLogPattern
							: "common";
					DefaultAccessLogReceiver accessLogReceiver = new DefaultAccessLogReceiver(
							worker, baseDir, "access_log");
					return new AccessLogHandler(handler, accessLogReceiver, formatString,
							Undertow.class.getClassLoader());
				}
				catch (IOException ex) {
					throw new IllegalStateException(ex);
				}
			}
		});
	}

	private String getListenAddress() {
		if (getAddress() == null) {
			return "0.0.0.0";
		}
		return getAddress().getHostAddress();
	}

	private SslClientAuthMode getSslClientAuthMode(Ssl ssl) {
		if (ssl.getClientAuth() == ClientAuth.NEED) {
			return SslClientAuthMode.REQUIRED;
		}
		if (ssl.getClientAuth() == ClientAuth.WANT) {
			return SslClientAuthMode.REQUESTED;
		}
		return SslClientAuthMode.NOT_REQUESTED;
	}

	private KeyManager[] getKeyManagers() {
		try {
			Ssl ssl = getSsl();
			String keyStoreType = ssl.getKeyStoreType();
			if (keyStoreType == null) {
				keyStoreType = "JKS";
			}
			KeyStore keyStore = KeyStore.getInstance(keyStoreType);
			URL url = ResourceUtils.getURL(ssl.getKeyStore());
			keyStore.load(url.openStream(), ssl.getKeyStorePassword().toCharArray());

			// Get key manager to provide client credentials.
			KeyManagerFactory keyManagerFactory = KeyManagerFactory
					.getInstance(KeyManagerFactory.getDefaultAlgorithm());
			char[] keyPassword = ssl.getKeyPassword() != null ? ssl.getKeyPassword()
					.toCharArray() : ssl.getKeyStorePassword().toCharArray();
			keyManagerFactory.init(keyStore, keyPassword);
			return keyManagerFactory.getKeyManagers();
		}
		catch (Exception ex) {
			throw new IllegalStateException(ex);
		}
	}

	private TrustManager[] getTrustManagers() {
		try {
			Ssl ssl = getSsl();
			String trustStoreType = ssl.getTrustStoreType();
			if (trustStoreType == null) {
				trustStoreType = "JKS";
			}
			String trustStore = ssl.getTrustStore();
			if (trustStore == null) {
				return null;
			}
			KeyStore trustedKeyStore = KeyStore.getInstance(trustStoreType);
			URL url = ResourceUtils.getURL(trustStore);
			trustedKeyStore.load(url.openStream(), ssl.getTrustStorePassword()
					.toCharArray());
			TrustManagerFactory trustManagerFactory = TrustManagerFactory
					.getInstance(TrustManagerFactory.getDefaultAlgorithm());
			trustManagerFactory.init(trustedKeyStore);
			return trustManagerFactory.getTrustManagers();
		}
		catch (Exception ex) {
			throw new IllegalStateException(ex);
		}
	}

	private DeploymentManager createDeploymentManager(
			ServletContextInitializer... initializers) {
		DeploymentInfo deployment = Servlets.deployment();
		registerServletContainerInitializerToDriveServletContextInitializers(deployment,
				initializers);
		deployment.setClassLoader(getServletClassLoader());
		deployment.setContextPath(getContextPath());
		deployment.setDisplayName(getDisplayName());
		deployment.setDeploymentName("spring-boot");
		if (isRegisterDefaultServlet()) {
			deployment.addServlet(Servlets.servlet("default", DefaultServlet.class));
		}
		configureErrorPages(deployment);
		deployment.setServletStackTraces(ServletStackTraces.NONE);
		deployment.setResourceManager(getDocumentRootResourceManager());
		configureMimeMappings(deployment);
		for (UndertowDeploymentInfoCustomizer customizer : this.deploymentInfoCustomizers) {
			customizer.customize(deployment);
		}
		if (isAccessLogEnabled()) {
			configureAccessLog(deployment);
		}
		DeploymentManager manager = Servlets.defaultContainer().addDeployment(deployment);
		manager.deploy();
		SessionManager sessionManager = manager.getDeployment().getSessionManager();
		int sessionTimeout = (getSessionTimeout() > 0 ? getSessionTimeout() : -1);
		sessionManager.setDefaultSessionTimeout(sessionTimeout);
		return manager;
	}

	private void registerServletContainerInitializerToDriveServletContextInitializers(
			DeploymentInfo deployment, ServletContextInitializer... initializers) {
		ServletContextInitializer[] mergedInitializers = mergeInitializers(initializers);
		Initializer initializer = new Initializer(mergedInitializers);
		deployment.addServletContainerInitalizer(new ServletContainerInitializerInfo(
				Initializer.class,
				new ImmediateInstanceFactory<ServletContainerInitializer>(initializer),
				NO_CLASSES));
	}

	private ClassLoader getServletClassLoader() {
		if (this.resourceLoader != null) {
			return this.resourceLoader.getClassLoader();
		}
		return getClass().getClassLoader();
	}

	private ResourceManager getDocumentRootResourceManager() {
		File root = getValidDocumentRoot();
		if (root != null && root.isDirectory()) {
			return new FileResourceManager(root, 0);
		}
		if (root != null && root.isFile()) {
			return new JarResourcemanager(root);
		}
		if (this.resourceLoader != null) {
			return new ClassPathResourceManager(this.resourceLoader.getClassLoader(), "");
		}
		return new ClassPathResourceManager(getClass().getClassLoader(), "");
	}

	private void configureErrorPages(DeploymentInfo servletBuilder) {
		for (ErrorPage errorPage : getErrorPages()) {
			servletBuilder.addErrorPage(getUndertowErrorPage(errorPage));
		}
	}

	private io.undertow.servlet.api.ErrorPage getUndertowErrorPage(ErrorPage errorPage) {
		if (errorPage.getStatus() != null) {
			return new io.undertow.servlet.api.ErrorPage(errorPage.getPath(),
					errorPage.getStatusCode());
		}
		if (errorPage.getException() != null) {
			return new io.undertow.servlet.api.ErrorPage(errorPage.getPath(),
					errorPage.getException());
		}
		return new io.undertow.servlet.api.ErrorPage(errorPage.getPath());
	}

	private void configureMimeMappings(DeploymentInfo servletBuilder) {
		for (Mapping mimeMapping : getMimeMappings()) {
			servletBuilder.addMimeMapping(new MimeMapping(mimeMapping.getExtension(),
					mimeMapping.getMimeType()));
		}
	}

	/**
	 * Factory method called to create the {@link UndertowEmbeddedServletContainer}.
	 * Subclasses can override this method to return a different
	 * {@link UndertowEmbeddedServletContainer} or apply additional processing to the
	 * {@link Builder} and {@link DeploymentManager} used to bootstrap Undertow
<<<<<<< HEAD
<<<<<<< HEAD
=======
	 *
>>>>>>> Code formatting.
=======
	 *
>>>>>>> c940c324
	 * @param builder the builder
	 * @param manager the deployment manager
	 * @param port the port that Undertow should listen on
	 * @return a new {@link UndertowEmbeddedServletContainer} instance
	 */
	protected UndertowEmbeddedServletContainer getUndertowEmbeddedServletContainer(
			Builder builder, DeploymentManager manager, int port) {
		return new UndertowEmbeddedServletContainer(builder, manager, getContextPath(),
				port, port >= 0);
	}

	@Override
	public void setResourceLoader(ResourceLoader resourceLoader) {
		this.resourceLoader = resourceLoader;
	}

	public void setBufferSize(Integer bufferSize) {
		this.bufferSize = bufferSize;
	}

	public void setBuffersPerRegion(Integer buffersPerRegion) {
		this.buffersPerRegion = buffersPerRegion;
	}

	public void setIoThreads(Integer ioThreads) {
		this.ioThreads = ioThreads;
	}

	public void setWorkerThreads(Integer workerThreads) {
		this.workerThreads = workerThreads;
	}

	public void setDirectBuffers(Boolean directBuffers) {
		this.directBuffers = directBuffers;
	}

	/**
	 * Set the Undertow base directory. If not specified a temporary directory will be
	 * used.
	 *
	 * @param baseDirectory the tomcat base directory
	 */
	public void setBaseDirectory(File baseDirectory) {
		this.baseDirectory = baseDirectory;
	}

	/**
	 * Set the access log pattern.
	 *
	 * @param accessLogPattern The pattern for access log
	 */
	public void setAccessLogPattern(String accessLogPattern) {
		this.accessLogPattern = accessLogPattern;
	}

	/**
	 * Get access log configuration.
	 *
	 * @return Getter for access_log flag.
	 */
	public boolean isAccessLogEnabled() {
		return accessLogEnabled;
	}

	/**
	 * Flag to turn on/off the access_log.
	 *
	 * @param accessLogEnabled The flag value
	 */
	public void setAccessLogEnabled(boolean accessLogEnabled) {

		this.accessLogEnabled = accessLogEnabled;
	}

	/**
	 * Undertow {@link ResourceManager} for JAR resources.
	 */
	private static class JarResourcemanager implements ResourceManager {

		private final String jarPath;

		public JarResourcemanager(File jarFile) {
			this(jarFile.getAbsolutePath());
		}

		public JarResourcemanager(String jarPath) {
			this.jarPath = jarPath;
		}

		@Override
		public Resource getResource(String path) throws IOException {
			URL url = new URL("jar:file:" + this.jarPath + "!" + path);
			URLResource resource = new URLResource(url, url.openConnection(), path);
			if (resource.getContentLength() < 0) {
				return null;
			}
			return resource;
		}

		@Override
		public boolean isResourceChangeListenerSupported() {
			return false;
		}

		@Override
		public void registerResourceChangeListener(ResourceChangeListener listener) {
			throw UndertowMessages.MESSAGES.resourceChangeListenerNotSupported();

		}

		@Override
		public void removeResourceChangeListener(ResourceChangeListener listener) {
			throw UndertowMessages.MESSAGES.resourceChangeListenerNotSupported();
		}

		@Override
		public void close() throws IOException {
		}

	}

	/**
	 * {@link ServletContainerInitializer} to initialize {@link ServletContextInitializer
	 * ServletContextInitializers}.
	 */
	private static class Initializer implements ServletContainerInitializer {

		private final ServletContextInitializer[] initializers;

		public Initializer(ServletContextInitializer[] initializers) {
			this.initializers = initializers;
		}

		@Override
		public void onStartup(Set<Class<?>> classes, ServletContext servletContext)
				throws ServletException {
			for (ServletContextInitializer initializer : this.initializers) {
				initializer.onStartup(servletContext);
			}
		}

	}
}<|MERGE_RESOLUTION|>--- conflicted
+++ resolved
@@ -16,7 +16,6 @@
 
 package org.springframework.boot.context.embedded.undertow;
 
-<<<<<<< HEAD
 import java.io.File;
 import java.io.IOException;
 import java.net.URL;
@@ -30,8 +29,16 @@
 import javax.servlet.ServletContext;
 import javax.servlet.ServletException;
 
-=======
->>>>>>> c940c324
+import org.springframework.boot.context.embedded.*;
+import org.springframework.boot.context.embedded.ErrorPage;
+import org.springframework.boot.context.embedded.MimeMappings.Mapping;
+import org.springframework.boot.context.embedded.Ssl.ClientAuth;
+import org.springframework.context.ResourceLoaderAware;
+import org.springframework.core.io.ResourceLoader;
+import org.springframework.util.Assert;
+import org.springframework.util.ResourceUtils;
+import org.xnio.*;
+
 import io.undertow.Undertow;
 import io.undertow.Undertow.Builder;
 import io.undertow.UndertowMessages;
@@ -45,39 +52,6 @@
 import io.undertow.servlet.api.*;
 import io.undertow.servlet.handlers.DefaultServlet;
 import io.undertow.servlet.util.ImmediateInstanceFactory;
-import org.springframework.boot.context.embedded.*;
-import org.springframework.boot.context.embedded.ErrorPage;
-import org.springframework.boot.context.embedded.MimeMappings.Mapping;
-import org.springframework.boot.context.embedded.Ssl.ClientAuth;
-import org.springframework.context.ResourceLoaderAware;
-import org.springframework.core.io.ResourceLoader;
-import org.springframework.util.Assert;
-import org.springframework.util.ResourceUtils;
-import org.xnio.*;
-
-<<<<<<< HEAD
-import io.undertow.Undertow;
-import io.undertow.Undertow.Builder;
-import io.undertow.UndertowMessages;
-import io.undertow.server.handlers.resource.*;
-import io.undertow.server.session.SessionManager;
-import io.undertow.servlet.Servlets;
-import io.undertow.servlet.api.*;
-import io.undertow.servlet.handlers.DefaultServlet;
-import io.undertow.servlet.util.ImmediateInstanceFactory;
-=======
-import javax.net.ssl.*;
-import javax.servlet.ServletContainerInitializer;
-import javax.servlet.ServletContext;
-import javax.servlet.ServletException;
-import java.io.File;
-import java.io.IOException;
-import java.net.URL;
-import java.security.KeyManagementException;
-import java.security.KeyStore;
-import java.security.NoSuchAlgorithmException;
-import java.util.*;
->>>>>>> c940c324
 
 /**
  * {@link EmbeddedServletContainerFactory} that can be used to create
@@ -175,11 +149,6 @@
 	/**
 	 * Add {@link UndertowBuilderCustomizer}s that should be used to customize the
 	 * Undertow {@link Builder}.
-<<<<<<< HEAD
-	 * Add {@link UndertowBuilderCustomizer}s that should be used to customize the
-	 * Undertow {@link Builder}.
-=======
->>>>>>> c940c324
 	 *
 	 * @param customizers the customizers to add
 	 */
@@ -215,11 +184,6 @@
 	/**
 	 * Add {@link UndertowDeploymentInfoCustomizer}s that should be used to customize the
 	 * Undertow {@link DeploymentInfo}.
-<<<<<<< HEAD
-	 * Add {@link UndertowDeploymentInfoCustomizer}s that should be used to customize the
-	 * Undertow {@link DeploymentInfo}.
-=======
->>>>>>> c940c324
 	 *
 	 * @param customizers the customizers to add
 	 */
@@ -227,44 +191,6 @@
 			UndertowDeploymentInfoCustomizer... customizers) {
 		Assert.notNull(customizers, "UndertowDeploymentInfoCustomizers must not be null");
 		this.deploymentInfoCustomizers.addAll(Arrays.asList(customizers));
-	}
-
-	/**
-	 * Set the Undertow base directory. If not specified a temporary directory will be
-	 * used.
-	 *
-	 * @param baseDirectory the tomcat base directory
-	 */
-	public void setBaseDirectory(File baseDirectory) {
-		this.baseDirectory = baseDirectory;
-	}
-
-	/**
-	 * Set the access log pattern.
-	 *
-	 * @param accessLogPattern The pattern for access log
-	 */
-	public void setAccessLogPattern(String accessLogPattern) {
-		this.accessLogPattern = accessLogPattern;
-	}
-
-	/**
-	 * Get access log configuration.
-	 *
-	 * @return Getter for access_log flag.
-	 */
-	public boolean isAccessLogEnabled() {
-		return accessLogEnabled;
-	}
-
-	/**
-	 * Flag to turn on/off the access_log.
-	 *
-	 * @param accessLogEnabled The flag value
-	 */
-	public void setAccessLogEnabled(boolean accessLogEnabled) {
-
-		this.accessLogEnabled = accessLogEnabled;
 	}
 
 	@Override
@@ -305,6 +231,22 @@
 		}
 
 		return builder;
+	}
+
+	private void configureSsl(Ssl ssl, int port, Builder builder) {
+		try {
+			SSLContext sslContext = SSLContext.getInstance(ssl.getProtocol());
+			sslContext.init(getKeyManagers(), getTrustManagers(), null);
+			builder.addHttpsListener(port, getListenAddress(), sslContext);
+			builder.setSocketOption(Options.SSL_CLIENT_AUTH_MODE,
+					getSslClientAuthMode(ssl));
+		}
+		catch (NoSuchAlgorithmException ex) {
+			throw new IllegalStateException(ex);
+		}
+		catch (KeyManagementException ex) {
+			throw new IllegalStateException(ex);
+		}
 	}
 
 	// configure access_log
@@ -331,46 +273,6 @@
 		});
 	}
 
-	private void configureSsl(Ssl ssl, int port, Builder builder) {
-		try {
-			SSLContext sslContext = SSLContext.getInstance(ssl.getProtocol());
-			sslContext.init(getKeyManagers(), getTrustManagers(), null);
-			builder.addHttpsListener(port, getListenAddress(), sslContext);
-			builder.setSocketOption(Options.SSL_CLIENT_AUTH_MODE,
-					getSslClientAuthMode(ssl));
-		}
-		catch (NoSuchAlgorithmException ex) {
-			throw new IllegalStateException(ex);
-		}
-		catch (KeyManagementException ex) {
-			throw new IllegalStateException(ex);
-		}
-	}
-
-	// configure access_log
-	private void configureAccessLog(DeploymentInfo deploymentInfo) {
-		deploymentInfo.addInitialHandlerChainWrapper(new HandlerWrapper() {
-			@Override
-			public HttpHandler wrap(HttpHandler handler) {
-				try {
-					Xnio xnio = Xnio.getInstance(Undertow.class.getClassLoader());
-					XnioWorker worker = xnio.createWorker(OptionMap.builder().getMap());
-					File baseDir = (baseDirectory != null ? baseDirectory
-							: createTempDir("undertow"));
-					String formatString = (accessLogPattern != null) ? accessLogPattern
-							: "common";
-					DefaultAccessLogReceiver accessLogReceiver = new DefaultAccessLogReceiver(
-							worker, baseDir, "access_log");
-					return new AccessLogHandler(handler, accessLogReceiver, formatString,
-							Undertow.class.getClassLoader());
-				}
-				catch (IOException ex) {
-					throw new IllegalStateException(ex);
-				}
-			}
-		});
-	}
-
 	private String getListenAddress() {
 		if (getAddress() == null) {
 			return "0.0.0.0";
@@ -528,14 +430,7 @@
 	 * Subclasses can override this method to return a different
 	 * {@link UndertowEmbeddedServletContainer} or apply additional processing to the
 	 * {@link Builder} and {@link DeploymentManager} used to bootstrap Undertow
-<<<<<<< HEAD
-<<<<<<< HEAD
-=======
-	 *
->>>>>>> Code formatting.
-=======
-	 *
->>>>>>> c940c324
+	 *
 	 * @param builder the builder
 	 * @param manager the deployment manager
 	 * @param port the port that Undertow should listen on
