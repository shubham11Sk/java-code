--- conflicted
+++ resolved
@@ -2328,6 +2328,7 @@
 
 
 
+[[production-ready-metrics-tomcat]]
 ==== Tomcat Metrics
 Auto-configuration will enable the instrumentation of Tomcat only when an `MBeanRegistry` is enabled.
 By default, the `MBeanRegistry` is disabled, but you can enable it by setting configprop:server.tomcat.mbeanregistry.enabled[] to `true`.
@@ -2429,7 +2430,6 @@
 
 
 
-
 [[production-ready-metrics-integration]]
 ==== Spring Integration Metrics
 Spring Integration provides {spring-integration-docs}system-management.html#micrometer-integration[Micrometer support] automatically whenever a `MeterRegistry` bean is available.
@@ -2619,13 +2619,8 @@
 
 
 
-<<<<<<< HEAD
-[[production-ready-metrics-per-meter-properties]]
+[[production-ready-metrics-customizing]]
 === Customizing Individual Metrics
-=======
-[[production-ready-metrics-customizing]]
-=== Customizing individual metrics
->>>>>>> 94a70d68
 If you need to apply customizations to specific `Meter` instances you can use the `io.micrometer.core.instrument.config.MeterFilter` interface.
 
 For example, if you want to rename the `mytag.region` tag to `mytag.area` for all meter IDs beginning with `com.example`, you can do the following:
@@ -2662,12 +2657,8 @@
 
 
 
-<<<<<<< HEAD
+[[production-ready-metrics-per-meter-properties]]
 ==== Per-meter Properties
-=======
-[[production-ready-metrics-per-meter-properties]]
-==== Per-meter properties
->>>>>>> 94a70d68
 In addition to `MeterFilter` beans, it's also possible to apply a limited set of customization on a per-meter basis using properties.
 Per-meter customizations apply to any all meter IDs that start with the given name.
 For example, the following will disable any meters that have an ID starting with `example.remote`
@@ -2849,12 +2840,8 @@
 
 
 
-<<<<<<< HEAD
+[[production-ready-custom-context-path]]
 === Custom Context Path
-=======
-[[production-ready-custom-context-path]]
-=== Custom context path
->>>>>>> 94a70d68
 If the server's context-path has been configured to anything other than `/`, the Cloud Foundry endpoints will not be available at the root of the application.
 For example, if `server.servlet.context-path=/app`, Cloud Foundry endpoints will be available at `/app/cloudfoundryapplication/*`.
 
