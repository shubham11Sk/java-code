--- conflicted
+++ resolved
@@ -1,89 +1,3 @@
-<<<<<<< HEAD
-/*
- * Copyright 2012-2019 the original author or authors.
- *
- * Licensed under the Apache License, Version 2.0 (the "License");
- * you may not use this file except in compliance with the License.
- * You may obtain a copy of the License at
- *
- *      https://www.apache.org/licenses/LICENSE-2.0
- *
- * Unless required by applicable law or agreed to in writing, software
- * distributed under the License is distributed on an "AS IS" BASIS,
- * WITHOUT WARRANTIES OR CONDITIONS OF ANY KIND, either express or implied.
- * See the License for the specific language governing permissions and
- * limitations under the License.
- */
-
-package org.springframework.boot.cli.app;
-
-import java.io.IOException;
-import java.io.InputStream;
-import java.util.jar.Manifest;
-
-import javax.servlet.ServletContext;
-import javax.servlet.ServletException;
-
-import org.springframework.boot.builder.SpringApplicationBuilder;
-import org.springframework.boot.web.servlet.support.SpringBootServletInitializer;
-
-/**
- * {@link SpringBootServletInitializer} for CLI packaged WAR files.
- *
- * @author Phillip Webb
- * @since 1.3.0
- */
-public class SpringApplicationWebApplicationInitializer extends SpringBootServletInitializer {
-
-	/**
-	 * The entry containing the source class.
-	 */
-	public static final String SOURCE_ENTRY = "Spring-Application-Source-Classes";
-
-	private String[] sources;
-
-	@Override
-	public void onStartup(ServletContext servletContext) throws ServletException {
-		try {
-			this.sources = getSources(servletContext);
-		}
-		catch (IOException ex) {
-			throw new IllegalStateException(ex);
-		}
-		super.onStartup(servletContext);
-	}
-
-	private String[] getSources(ServletContext servletContext) throws IOException {
-		Manifest manifest = getManifest(servletContext);
-		if (manifest == null) {
-			throw new IllegalStateException("Unable to read manifest");
-		}
-		String sources = manifest.getMainAttributes().getValue(SOURCE_ENTRY);
-		return sources.split(",");
-	}
-
-	private Manifest getManifest(ServletContext servletContext) throws IOException {
-		InputStream stream = servletContext.getResourceAsStream("/META-INF/MANIFEST.MF");
-		return (stream != null) ? new Manifest(stream) : null;
-	}
-
-	@Override
-	protected SpringApplicationBuilder configure(SpringApplicationBuilder builder) {
-		try {
-			ClassLoader classLoader = Thread.currentThread().getContextClassLoader();
-			Class<?>[] sourceClasses = new Class<?>[this.sources.length];
-			for (int i = 0; i < this.sources.length; i++) {
-				sourceClasses[i] = classLoader.loadClass(this.sources[i]);
-			}
-			return builder.sources(sourceClasses).properties("spring.groovy.template.check-template-location=false");
-		}
-		catch (Exception ex) {
-			throw new IllegalStateException(ex);
-		}
-	}
-
-}
-=======
 /*
  * Copyright 2012-2020 the original author or authors.
  *
@@ -167,5 +81,4 @@
 		}
 	}
 
-}
->>>>>>> 6755b480
+}