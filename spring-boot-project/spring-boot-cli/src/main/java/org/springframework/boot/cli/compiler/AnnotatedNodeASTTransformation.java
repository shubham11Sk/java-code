--- conflicted
+++ resolved
@@ -1,131 +1,3 @@
-<<<<<<< HEAD
-/*
- * Copyright 2012-2019 the original author or authors.
- *
- * Licensed under the Apache License, Version 2.0 (the "License");
- * you may not use this file except in compliance with the License.
- * You may obtain a copy of the License at
- *
- *      https://www.apache.org/licenses/LICENSE-2.0
- *
- * Unless required by applicable law or agreed to in writing, software
- * distributed under the License is distributed on an "AS IS" BASIS,
- * WITHOUT WARRANTIES OR CONDITIONS OF ANY KIND, either express or implied.
- * See the License for the specific language governing permissions and
- * limitations under the License.
- */
-
-package org.springframework.boot.cli.compiler;
-
-import java.util.ArrayList;
-import java.util.Iterator;
-import java.util.List;
-import java.util.Set;
-
-import org.codehaus.groovy.ast.ASTNode;
-import org.codehaus.groovy.ast.AnnotatedNode;
-import org.codehaus.groovy.ast.AnnotationNode;
-import org.codehaus.groovy.ast.ClassCodeVisitorSupport;
-import org.codehaus.groovy.ast.ClassNode;
-import org.codehaus.groovy.ast.ImportNode;
-import org.codehaus.groovy.ast.ModuleNode;
-import org.codehaus.groovy.control.SourceUnit;
-import org.codehaus.groovy.transform.ASTTransformation;
-
-/**
- * A base class for {@link ASTTransformation AST transformations} that are solely
- * interested in {@link AnnotatedNode AnnotatedNodes}.
- *
- * @author Andy Wilkinson
- * @since 1.1.0
- */
-public abstract class AnnotatedNodeASTTransformation implements ASTTransformation {
-
-	private final Set<String> interestingAnnotationNames;
-
-	private final boolean removeAnnotations;
-
-	private SourceUnit sourceUnit;
-
-	protected AnnotatedNodeASTTransformation(Set<String> interestingAnnotationNames, boolean removeAnnotations) {
-		this.interestingAnnotationNames = interestingAnnotationNames;
-		this.removeAnnotations = removeAnnotations;
-	}
-
-	@Override
-	public void visit(ASTNode[] nodes, SourceUnit source) {
-		this.sourceUnit = source;
-		List<AnnotationNode> annotationNodes = new ArrayList<>();
-		ClassVisitor classVisitor = new ClassVisitor(source, annotationNodes);
-		for (ASTNode node : nodes) {
-			if (node instanceof ModuleNode) {
-				ModuleNode module = (ModuleNode) node;
-				visitAnnotatedNode(module.getPackage(), annotationNodes);
-				for (ImportNode importNode : module.getImports()) {
-					visitAnnotatedNode(importNode, annotationNodes);
-				}
-				for (ImportNode importNode : module.getStarImports()) {
-					visitAnnotatedNode(importNode, annotationNodes);
-				}
-				module.getStaticImports()
-						.forEach((name, importNode) -> visitAnnotatedNode(importNode, annotationNodes));
-				module.getStaticStarImports()
-						.forEach((name, importNode) -> visitAnnotatedNode(importNode, annotationNodes));
-				for (ClassNode classNode : module.getClasses()) {
-					visitAnnotatedNode(classNode, annotationNodes);
-					classNode.visitContents(classVisitor);
-				}
-			}
-		}
-		processAnnotationNodes(annotationNodes);
-	}
-
-	protected SourceUnit getSourceUnit() {
-		return this.sourceUnit;
-	}
-
-	protected abstract void processAnnotationNodes(List<AnnotationNode> annotationNodes);
-
-	private void visitAnnotatedNode(AnnotatedNode annotatedNode, List<AnnotationNode> annotatedNodes) {
-		if (annotatedNode != null) {
-			Iterator<AnnotationNode> annotationNodes = annotatedNode.getAnnotations().iterator();
-			while (annotationNodes.hasNext()) {
-				AnnotationNode annotationNode = annotationNodes.next();
-				if (this.interestingAnnotationNames.contains(annotationNode.getClassNode().getName())) {
-					annotatedNodes.add(annotationNode);
-					if (this.removeAnnotations) {
-						annotationNodes.remove();
-					}
-				}
-			}
-		}
-	}
-
-	private class ClassVisitor extends ClassCodeVisitorSupport {
-
-		private final SourceUnit source;
-
-		private List<AnnotationNode> annotationNodes;
-
-		ClassVisitor(SourceUnit source, List<AnnotationNode> annotationNodes) {
-			this.source = source;
-			this.annotationNodes = annotationNodes;
-		}
-
-		@Override
-		protected SourceUnit getSourceUnit() {
-			return this.source;
-		}
-
-		@Override
-		public void visitAnnotations(AnnotatedNode node) {
-			visitAnnotatedNode(node, this.annotationNodes);
-		}
-
-	}
-
-}
-=======
 /*
  * Copyright 2012-2020 the original author or authors.
  *
@@ -251,5 +123,4 @@
 
 	}
 
-}
->>>>>>> 6755b480
+}