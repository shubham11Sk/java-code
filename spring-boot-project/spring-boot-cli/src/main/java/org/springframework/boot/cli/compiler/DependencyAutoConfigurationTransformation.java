--- conflicted
+++ resolved
@@ -1,88 +1,3 @@
-<<<<<<< HEAD
-/*
- * Copyright 2012-2017 the original author or authors.
- *
- * Licensed under the Apache License, Version 2.0 (the "License");
- * you may not use this file except in compliance with the License.
- * You may obtain a copy of the License at
- *
- *      https://www.apache.org/licenses/LICENSE-2.0
- *
- * Unless required by applicable law or agreed to in writing, software
- * distributed under the License is distributed on an "AS IS" BASIS,
- * WITHOUT WARRANTIES OR CONDITIONS OF ANY KIND, either express or implied.
- * See the License for the specific language governing permissions and
- * limitations under the License.
- */
-
-package org.springframework.boot.cli.compiler;
-
-import groovy.lang.GroovyClassLoader;
-import org.codehaus.groovy.ast.ASTNode;
-import org.codehaus.groovy.ast.ClassNode;
-import org.codehaus.groovy.ast.ModuleNode;
-import org.codehaus.groovy.control.SourceUnit;
-import org.codehaus.groovy.transform.ASTTransformation;
-
-import org.springframework.boot.cli.compiler.grape.DependencyResolutionContext;
-import org.springframework.core.annotation.Order;
-
-/**
- * {@link ASTTransformation} to apply
- * {@link CompilerAutoConfiguration#applyDependencies(DependencyCustomizer) dependency
- * auto-configuration}.
- *
- * @author Phillip Webb
- * @author Dave Syer
- * @author Andy Wilkinson
- * @since 1.0.0
- */
-@Order(DependencyAutoConfigurationTransformation.ORDER)
-public class DependencyAutoConfigurationTransformation implements ASTTransformation {
-
-	/**
-	 * The order of the transformation.
-	 */
-	public static final int ORDER = DependencyManagementBomTransformation.ORDER + 100;
-
-	private final GroovyClassLoader loader;
-
-	private final DependencyResolutionContext dependencyResolutionContext;
-
-	private final Iterable<CompilerAutoConfiguration> compilerAutoConfigurations;
-
-	public DependencyAutoConfigurationTransformation(GroovyClassLoader loader,
-			DependencyResolutionContext dependencyResolutionContext,
-			Iterable<CompilerAutoConfiguration> compilerAutoConfigurations) {
-		this.loader = loader;
-		this.dependencyResolutionContext = dependencyResolutionContext;
-		this.compilerAutoConfigurations = compilerAutoConfigurations;
-
-	}
-
-	@Override
-	public void visit(ASTNode[] nodes, SourceUnit source) {
-		for (ASTNode astNode : nodes) {
-			if (astNode instanceof ModuleNode) {
-				visitModule((ModuleNode) astNode);
-			}
-		}
-	}
-
-	private void visitModule(ModuleNode module) {
-		DependencyCustomizer dependencies = new DependencyCustomizer(this.loader, module,
-				this.dependencyResolutionContext);
-		for (ClassNode classNode : module.getClasses()) {
-			for (CompilerAutoConfiguration autoConfiguration : this.compilerAutoConfigurations) {
-				if (autoConfiguration.matches(classNode)) {
-					autoConfiguration.applyDependencies(dependencies);
-				}
-			}
-		}
-	}
-
-}
-=======
 /*
  * Copyright 2012-2019 the original author or authors.
  *
@@ -165,5 +80,4 @@
 		}
 	}
 
-}
->>>>>>> 6755b480
+}