<<<<<<< HEAD
/*
 * Copyright 2012-2013 the original author or authors.
 *
 * Licensed under the Apache License, Version 2.0 (the "License");
 * you may not use this file except in compliance with the License.
 * You may obtain a copy of the License at
 *
 *      https://www.apache.org/licenses/LICENSE-2.0
 *
 * Unless required by applicable law or agreed to in writing, software
 * distributed under the License is distributed on an "AS IS" BASIS,
 * WITHOUT WARRANTIES OR CONDITIONS OF ANY KIND, either express or implied.
 * See the License for the specific language governing permissions and
 * limitations under the License.
 */

package org.test.command

import java.util.Collection;

class TestCommand implements Command {

	String name = "foo"

	String description = "My script command"

	String help = "No options"

	String usageHelp = "Not very useful"
	
	Collection<String> optionsHelp = ["No options"]
	
	boolean optionCommand = false

	void run(String... args) {
		println "Hello ${args[0]}"
	}

}
=======
/*
 * Copyright 2012-2013 the original author or authors.
 *
 * Licensed under the Apache License, Version 2.0 (the "License");
 * you may not use this file except in compliance with the License.
 * You may obtain a copy of the License at
 *
 *      https://www.apache.org/licenses/LICENSE-2.0
 *
 * Unless required by applicable law or agreed to in writing, software
 * distributed under the License is distributed on an "AS IS" BASIS,
 * WITHOUT WARRANTIES OR CONDITIONS OF ANY KIND, either express or implied.
 * See the License for the specific language governing permissions and
 * limitations under the License.
 */

package org.test.command

import java.util.Collection

class TestCommand implements Command {

	String name = "foo"

	String description = "My script command"

	String help = "No options"

	String usageHelp = "Not very useful"
	
	Collection<String> optionsHelp = ["No options"]
	
	boolean optionCommand = false

	void run(String... args) {
		println "Hello ${args[0]}"
	}

}
>>>>>>> 6755b480
<|MERGE_RESOLUTION|>--- conflicted
+++ resolved
@@ -1,44 +1,3 @@
-<<<<<<< HEAD
-/*
- * Copyright 2012-2013 the original author or authors.
- *
- * Licensed under the Apache License, Version 2.0 (the "License");
- * you may not use this file except in compliance with the License.
- * You may obtain a copy of the License at
- *
- *      https://www.apache.org/licenses/LICENSE-2.0
- *
- * Unless required by applicable law or agreed to in writing, software
- * distributed under the License is distributed on an "AS IS" BASIS,
- * WITHOUT WARRANTIES OR CONDITIONS OF ANY KIND, either express or implied.
- * See the License for the specific language governing permissions and
- * limitations under the License.
- */
-
-package org.test.command
-
-import java.util.Collection;
-
-class TestCommand implements Command {
-
-	String name = "foo"
-
-	String description = "My script command"
-
-	String help = "No options"
-
-	String usageHelp = "Not very useful"
-	
-	Collection<String> optionsHelp = ["No options"]
-	
-	boolean optionCommand = false
-
-	void run(String... args) {
-		println "Hello ${args[0]}"
-	}
-
-}
-=======
 /*
  * Copyright 2012-2013 the original author or authors.
  *
@@ -77,5 +36,4 @@
 		println "Hello ${args[0]}"
 	}
 
-}
->>>>>>> 6755b480
+}