--- conflicted
+++ resolved
@@ -1,18 +1,3 @@
-<<<<<<< HEAD
-import org.springframework.util.*
-
-@Component
-public class Test implements CommandLineRunner {
-
-	public void run(String... args) throws Exception {
-		println "HasClasses-" + ClassUtils.isPresent("missing", null) + "-" +
-			ClassUtils.isPresent("org.springframework.boot.SpringApplication", null) + "-" +
-			ClassUtils.isPresent(args[0], null);
-	}
-
-}
-
-=======
 import org.springframework.util.*
 
 @Component
@@ -25,4 +10,3 @@
 	}
 
 }
->>>>>>> 6755b480
