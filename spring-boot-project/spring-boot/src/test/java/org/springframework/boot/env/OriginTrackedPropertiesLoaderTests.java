--- conflicted
+++ resolved
@@ -1,267 +1,3 @@
-<<<<<<< HEAD
-/*
- * Copyright 2012-2019 the original author or authors.
- *
- * Licensed under the Apache License, Version 2.0 (the "License");
- * you may not use this file except in compliance with the License.
- * You may obtain a copy of the License at
- *
- *      https://www.apache.org/licenses/LICENSE-2.0
- *
- * Unless required by applicable law or agreed to in writing, software
- * distributed under the License is distributed on an "AS IS" BASIS,
- * WITHOUT WARRANTIES OR CONDITIONS OF ANY KIND, either express or implied.
- * See the License for the specific language governing permissions and
- * limitations under the License.
- */
-
-package org.springframework.boot.env;
-
-import java.util.Map;
-import java.util.Properties;
-
-import org.junit.jupiter.api.BeforeEach;
-import org.junit.jupiter.api.Test;
-
-import org.springframework.boot.origin.OriginTrackedValue;
-import org.springframework.boot.origin.TextResourceOrigin;
-import org.springframework.core.io.ClassPathResource;
-import org.springframework.core.io.support.PropertiesLoaderUtils;
-
-import static org.assertj.core.api.Assertions.assertThat;
-import static org.assertj.core.api.Assertions.assertThatIllegalStateException;
-
-/**
- * Tests for {@link OriginTrackedPropertiesLoader}.
- *
- * @author Madhura Bhave
- * @author Phillip Webb
- */
-class OriginTrackedPropertiesLoaderTests {
-
-	private ClassPathResource resource;
-
-	private Map<String, OriginTrackedValue> properties;
-
-	@BeforeEach
-	void setUp() throws Exception {
-		String path = "test-properties.properties";
-		this.resource = new ClassPathResource(path, getClass());
-		this.properties = new OriginTrackedPropertiesLoader(this.resource).load();
-	}
-
-	@Test
-	void compareToJavaProperties() throws Exception {
-		Properties java = PropertiesLoaderUtils.loadProperties(this.resource);
-		Properties ours = new Properties();
-		new OriginTrackedPropertiesLoader(this.resource).load(false).forEach((k, v) -> ours.put(k, v.getValue()));
-		assertThat(ours).isEqualTo(java);
-	}
-
-	@Test
-	void getSimpleProperty() {
-		OriginTrackedValue value = this.properties.get("test");
-		assertThat(getValue(value)).isEqualTo("properties");
-		assertThat(getLocation(value)).isEqualTo("11:6");
-	}
-
-	@Test
-	void getSimplePropertyWithColonSeparator() {
-		OriginTrackedValue value = this.properties.get("test-colon-separator");
-		assertThat(getValue(value)).isEqualTo("my-property");
-		assertThat(getLocation(value)).isEqualTo("15:23");
-	}
-
-	@Test
-	void getPropertyWithSeparatorSurroundedBySpaces() {
-		OriginTrackedValue value = this.properties.get("blah");
-		assertThat(getValue(value)).isEqualTo("hello world");
-		assertThat(getLocation(value)).isEqualTo("2:12");
-	}
-
-	@Test
-	void getUnicodeProperty() {
-		OriginTrackedValue value = this.properties.get("test-unicode");
-		assertThat(getValue(value)).isEqualTo("properties&test");
-		assertThat(getLocation(value)).isEqualTo("12:14");
-	}
-
-	@Test
-	void getMalformedUnicodeProperty() throws Exception {
-		// gh-12716
-		ClassPathResource resource = new ClassPathResource("test-properties-malformed-unicode.properties", getClass());
-		assertThatIllegalStateException().isThrownBy(() -> new OriginTrackedPropertiesLoader(resource).load())
-				.withMessageContaining("Malformed \\uxxxx encoding");
-	}
-
-	@Test
-	void getEscapedProperty() {
-		OriginTrackedValue value = this.properties.get("test=property");
-		assertThat(getValue(value)).isEqualTo("helloworld");
-		assertThat(getLocation(value)).isEqualTo("14:15");
-	}
-
-	@Test
-	void getPropertyWithTab() {
-		OriginTrackedValue value = this.properties.get("test-tab-property");
-		assertThat(getValue(value)).isEqualTo("foo\tbar");
-		assertThat(getLocation(value)).isEqualTo("16:19");
-	}
-
-	@Test
-	void getPropertyWithBang() {
-		OriginTrackedValue value = this.properties.get("test-bang-property");
-		assertThat(getValue(value)).isEqualTo("foo!");
-		assertThat(getLocation(value)).isEqualTo("34:20");
-	}
-
-	@Test
-	void getPropertyWithValueComment() {
-		OriginTrackedValue value = this.properties.get("test-property-value-comment");
-		assertThat(getValue(value)).isEqualTo("foo !bar #foo");
-		assertThat(getLocation(value)).isEqualTo("36:29");
-	}
-
-	@Test
-	void getPropertyWithMultilineImmediateBang() {
-		OriginTrackedValue value = this.properties.get("test-multiline-immediate-bang");
-		assertThat(getValue(value)).isEqualTo("!foo");
-		assertThat(getLocation(value)).isEqualTo("39:1");
-	}
-
-	@Test
-	void getPropertyWithCarriageReturn() {
-		OriginTrackedValue value = this.properties.get("test-return-property");
-		assertThat(getValue(value)).isEqualTo("foo\rbar");
-		assertThat(getLocation(value)).isEqualTo("17:22");
-	}
-
-	@Test
-	void getPropertyWithNewLine() {
-		OriginTrackedValue value = this.properties.get("test-newline-property");
-		assertThat(getValue(value)).isEqualTo("foo\nbar");
-		assertThat(getLocation(value)).isEqualTo("18:23");
-	}
-
-	@Test
-	void getPropertyWithFormFeed() {
-		OriginTrackedValue value = this.properties.get("test-form-feed-property");
-		assertThat(getValue(value)).isEqualTo("foo\fbar");
-		assertThat(getLocation(value)).isEqualTo("19:25");
-	}
-
-	@Test
-	void getPropertyWithWhiteSpace() {
-		OriginTrackedValue value = this.properties.get("test-whitespace-property");
-		assertThat(getValue(value)).isEqualTo("foo   bar");
-		assertThat(getLocation(value)).isEqualTo("20:32");
-	}
-
-	@Test
-	void getCommentedOutPropertyShouldBeNull() {
-		assertThat(this.properties.get("commented-property")).isNull();
-		assertThat(this.properties.get("#commented-property")).isNull();
-		assertThat(this.properties.get("commented-two")).isNull();
-		assertThat(this.properties.get("!commented-two")).isNull();
-	}
-
-	@Test
-	void getMultiline() {
-		OriginTrackedValue value = this.properties.get("test-multiline");
-		assertThat(getValue(value)).isEqualTo("ab\\c");
-		assertThat(getLocation(value)).isEqualTo("21:17");
-	}
-
-	@Test
-	void getImmediateMultiline() {
-		OriginTrackedValue value = this.properties.get("test-multiline-immediate");
-		assertThat(getValue(value)).isEqualTo("foo");
-		assertThat(getLocation(value)).isEqualTo("32:1");
-	}
-
-	@Test
-	void getPropertyWithWhitespaceAfterKey() {
-		OriginTrackedValue value = this.properties.get("bar");
-		assertThat(getValue(value)).isEqualTo("foo=baz");
-		assertThat(getLocation(value)).isEqualTo("3:7");
-	}
-
-	@Test
-	void getPropertyWithSpaceSeparator() {
-		OriginTrackedValue value = this.properties.get("hello");
-		assertThat(getValue(value)).isEqualTo("world");
-		assertThat(getLocation(value)).isEqualTo("4:9");
-	}
-
-	@Test
-	void getPropertyWithBackslashEscaped() {
-		OriginTrackedValue value = this.properties.get("proper\\ty");
-		assertThat(getValue(value)).isEqualTo("test");
-		assertThat(getLocation(value)).isEqualTo("5:11");
-	}
-
-	@Test
-	void getPropertyWithEmptyValue() {
-		OriginTrackedValue value = this.properties.get("foo");
-		assertThat(getValue(value)).isEqualTo("");
-		assertThat(getLocation(value)).isEqualTo("7:0");
-	}
-
-	@Test
-	void getPropertyWithBackslashEscapedInValue() {
-		OriginTrackedValue value = this.properties.get("bat");
-		assertThat(getValue(value)).isEqualTo("a\\");
-		assertThat(getLocation(value)).isEqualTo("7:7");
-	}
-
-	@Test
-	void getPropertyWithSeparatorInValue() {
-		OriginTrackedValue value = this.properties.get("bling");
-		assertThat(getValue(value)).isEqualTo("a=b");
-		assertThat(getLocation(value)).isEqualTo("8:9");
-	}
-
-	@Test
-	void getListProperty() {
-		OriginTrackedValue apple = this.properties.get("foods[0]");
-		assertThat(getValue(apple)).isEqualTo("Apple");
-		assertThat(getLocation(apple)).isEqualTo("24:9");
-		OriginTrackedValue orange = this.properties.get("foods[1]");
-		assertThat(getValue(orange)).isEqualTo("Orange");
-		assertThat(getLocation(orange)).isEqualTo("25:1");
-		OriginTrackedValue strawberry = this.properties.get("foods[2]");
-		assertThat(getValue(strawberry)).isEqualTo("Strawberry");
-		assertThat(getLocation(strawberry)).isEqualTo("26:1");
-		OriginTrackedValue mango = this.properties.get("foods[3]");
-		assertThat(getValue(mango)).isEqualTo("Mango");
-		assertThat(getLocation(mango)).isEqualTo("27:1");
-	}
-
-	@Test
-	void getPropertyWithISO88591Character() {
-		OriginTrackedValue value = this.properties.get("test-iso8859-1-chars");
-		assertThat(getValue(value)).isEqualTo("æ×ÈÅÞßáñÀÿ");
-	}
-
-	@Test
-	void getPropertyWithTrailingSpace() {
-		OriginTrackedValue value = this.properties.get("test-with-trailing-space");
-		assertThat(getValue(value)).isEqualTo("trailing ");
-	}
-
-	private Object getValue(OriginTrackedValue value) {
-		return (value != null) ? value.getValue() : null;
-	}
-
-	private String getLocation(OriginTrackedValue value) {
-		if (value == null) {
-			return null;
-		}
-		return ((TextResourceOrigin) value.getOrigin()).getLocation().toString();
-	}
-
-}
-=======
 /*
  * Copyright 2012-2020 the original author or authors.
  *
@@ -578,5 +314,4 @@
 		return ((TextResourceOrigin) value.getOrigin()).getLocation().toString();
 	}
 
-}
->>>>>>> 6755b480
+}