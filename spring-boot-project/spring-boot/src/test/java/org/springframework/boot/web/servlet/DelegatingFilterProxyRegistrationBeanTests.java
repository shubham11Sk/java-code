--- conflicted
+++ resolved
@@ -1,129 +1,3 @@
-<<<<<<< HEAD
-/*
- * Copyright 2012-2019 the original author or authors.
- *
- * Licensed under the Apache License, Version 2.0 (the "License");
- * you may not use this file except in compliance with the License.
- * You may obtain a copy of the License at
- *
- *      https://www.apache.org/licenses/LICENSE-2.0
- *
- * Unless required by applicable law or agreed to in writing, software
- * distributed under the License is distributed on an "AS IS" BASIS,
- * WITHOUT WARRANTIES OR CONDITIONS OF ANY KIND, either express or implied.
- * See the License for the specific language governing permissions and
- * limitations under the License.
- */
-
-package org.springframework.boot.web.servlet;
-
-import javax.servlet.Filter;
-import javax.servlet.FilterChain;
-import javax.servlet.ServletRequest;
-import javax.servlet.ServletResponse;
-
-import org.junit.jupiter.api.Test;
-
-import org.springframework.beans.factory.support.RootBeanDefinition;
-import org.springframework.mock.web.MockFilterChain;
-import org.springframework.mock.web.MockFilterConfig;
-import org.springframework.mock.web.MockHttpServletRequest;
-import org.springframework.mock.web.MockHttpServletResponse;
-import org.springframework.mock.web.MockServletContext;
-import org.springframework.test.util.ReflectionTestUtils;
-import org.springframework.web.context.support.GenericWebApplicationContext;
-import org.springframework.web.filter.DelegatingFilterProxy;
-import org.springframework.web.filter.GenericFilterBean;
-
-import static org.assertj.core.api.Assertions.assertThat;
-import static org.assertj.core.api.Assertions.assertThatIllegalArgumentException;
-import static org.mockito.ArgumentMatchers.isA;
-
-/**
- * Tests for {@link DelegatingFilterProxyRegistrationBean}.
- *
- * @author Phillip Webb
- */
-class DelegatingFilterProxyRegistrationBeanTests extends AbstractFilterRegistrationBeanTests {
-
-	private static ThreadLocal<Boolean> mockFilterInitialized = new ThreadLocal<>();
-
-	private GenericWebApplicationContext applicationContext = new GenericWebApplicationContext(
-			new MockServletContext());
-
-	@Test
-	void targetBeanNameMustNotBeNull() {
-		assertThatIllegalArgumentException().isThrownBy(() -> new DelegatingFilterProxyRegistrationBean(null))
-				.withMessageContaining("TargetBeanName must not be null or empty");
-	}
-
-	@Test
-	void targetBeanNameMustNotBeEmpty() {
-		assertThatIllegalArgumentException().isThrownBy(() -> new DelegatingFilterProxyRegistrationBean(""))
-				.withMessageContaining("TargetBeanName must not be null or empty");
-	}
-
-	@Test
-	void nameDefaultsToTargetBeanName() {
-		assertThat(new DelegatingFilterProxyRegistrationBean("myFilter").getOrDeduceName(null)).isEqualTo("myFilter");
-	}
-
-	@Test
-	void getFilterUsesDelegatingFilterProxy() {
-		DelegatingFilterProxyRegistrationBean registrationBean = createFilterRegistrationBean();
-		Filter filter = registrationBean.getFilter();
-		assertThat(filter).isInstanceOf(DelegatingFilterProxy.class);
-		assertThat(ReflectionTestUtils.getField(filter, "webApplicationContext")).isEqualTo(this.applicationContext);
-		assertThat(ReflectionTestUtils.getField(filter, "targetBeanName")).isEqualTo("mockFilter");
-	}
-
-	@Test
-	void initShouldNotCauseEarlyInitialization() throws Exception {
-		this.applicationContext.registerBeanDefinition("mockFilter", new RootBeanDefinition(MockFilter.class));
-		DelegatingFilterProxyRegistrationBean registrationBean = createFilterRegistrationBean();
-		Filter filter = registrationBean.getFilter();
-		filter.init(new MockFilterConfig());
-		assertThat(mockFilterInitialized.get()).isNull();
-		filter.doFilter(new MockHttpServletRequest(), new MockHttpServletResponse(), new MockFilterChain());
-		assertThat(mockFilterInitialized.get()).isTrue();
-	}
-
-	@Test
-	void createServletRegistrationBeanMustNotBeNull() {
-		assertThatIllegalArgumentException()
-				.isThrownBy(
-						() -> new DelegatingFilterProxyRegistrationBean("mockFilter", (ServletRegistrationBean[]) null))
-				.withMessageContaining("ServletRegistrationBeans must not be null");
-	}
-
-	@Override
-	protected DelegatingFilterProxyRegistrationBean createFilterRegistrationBean(
-			ServletRegistrationBean<?>... servletRegistrationBeans) {
-		DelegatingFilterProxyRegistrationBean bean = new DelegatingFilterProxyRegistrationBean("mockFilter",
-				servletRegistrationBeans);
-		bean.setApplicationContext(this.applicationContext);
-		return bean;
-	}
-
-	@Override
-	protected Filter getExpectedFilter() {
-		return isA(DelegatingFilterProxy.class);
-	}
-
-	static class MockFilter extends GenericFilterBean {
-
-		MockFilter() {
-			mockFilterInitialized.set(true);
-		}
-
-		@Override
-		public void doFilter(ServletRequest request, ServletResponse response, FilterChain chain) {
-		}
-
-	}
-
-}
-=======
 /*
  * Copyright 2012-2020 the original author or authors.
  *
@@ -246,5 +120,4 @@
 
 	}
 
-}
->>>>>>> 6755b480
+}