<<<<<<< HEAD
/*
 * Copyright 2012-2019 the original author or authors.
 *
 * Licensed under the Apache License, Version 2.0 (the "License");
 * you may not use this file except in compliance with the License.
 * You may obtain a copy of the License at
 *
 *      https://www.apache.org/licenses/LICENSE-2.0
 *
 * Unless required by applicable law or agreed to in writing, software
 * distributed under the License is distributed on an "AS IS" BASIS,
 * WITHOUT WARRANTIES OR CONDITIONS OF ANY KIND, either express or implied.
 * See the License for the specific language governing permissions and
 * limitations under the License.
 */

package org.springframework.boot;

import java.io.PrintStream;

import org.junit.jupiter.api.AfterEach;
import org.junit.jupiter.api.BeforeEach;
import org.junit.jupiter.api.Test;
import org.junit.jupiter.api.extension.ExtendWith;
import org.mockito.ArgumentCaptor;
import org.mockito.Captor;
import org.mockito.MockitoAnnotations;

import org.springframework.boot.Banner.Mode;
import org.springframework.boot.testsupport.system.CapturedOutput;
import org.springframework.boot.testsupport.system.OutputCaptureExtension;
import org.springframework.context.ConfigurableApplicationContext;
import org.springframework.context.annotation.Configuration;
import org.springframework.core.env.Environment;

import static org.assertj.core.api.Assertions.assertThat;
import static org.mockito.ArgumentMatchers.any;
import static org.mockito.ArgumentMatchers.eq;
import static org.mockito.Mockito.mock;
import static org.mockito.Mockito.reset;
import static org.mockito.Mockito.verify;

/**
 * Tests for {@link Banner} and its usage by {@link SpringApplication}.
 *
 * @author Phillip Webb
 * @author Michael Stummvoll
 * @author Michael Simons
 */
@ExtendWith(OutputCaptureExtension.class)
class BannerTests {

	private ConfigurableApplicationContext context;

	@AfterEach
	void cleanUp() {
		if (this.context != null) {
			this.context.close();
		}
	}

	@Captor
	private ArgumentCaptor<Class<?>> sourceClassCaptor;

	@BeforeEach
	void setup() {
		MockitoAnnotations.initMocks(this);
	}

	@Test
	void testDefaultBanner(CapturedOutput capturedOutput) {
		SpringApplication application = createSpringApplication();
		this.context = application.run();
		assertThat(capturedOutput).contains(":: Spring Boot ::");
	}

	@Test
	void testDefaultBannerInLog(CapturedOutput capturedOutput) {
		SpringApplication application = createSpringApplication();
		this.context = application.run();
		assertThat(capturedOutput).contains(":: Spring Boot ::");
	}

	@Test
	void testCustomBanner(CapturedOutput capturedOutput) {
		SpringApplication application = createSpringApplication();
		application.setBanner(new DummyBanner());
		this.context = application.run();
		assertThat(capturedOutput).contains("My Banner");
	}

	@Test
	void testBannerInContext() {
		SpringApplication application = createSpringApplication();
		this.context = application.run();
		assertThat(this.context.containsBean("springBootBanner")).isTrue();
	}

	@Test
	void testCustomBannerInContext() {
		SpringApplication application = createSpringApplication();
		Banner banner = mock(Banner.class);
		application.setBanner(banner);
		this.context = application.run();
		Banner printedBanner = (Banner) this.context.getBean("springBootBanner");
		assertThat(printedBanner).hasFieldOrPropertyWithValue("banner", banner);
		verify(banner).printBanner(any(Environment.class), this.sourceClassCaptor.capture(), any(PrintStream.class));
		reset(banner);
		printedBanner.printBanner(this.context.getEnvironment(), null, System.out);
		verify(banner).printBanner(any(Environment.class), eq(this.sourceClassCaptor.getValue()),
				any(PrintStream.class));
	}

	@Test
	void testDisableBannerInContext() {
		SpringApplication application = createSpringApplication();
		application.setBannerMode(Mode.OFF);
		this.context = application.run();
		assertThat(this.context.containsBean("springBootBanner")).isFalse();
	}

	private SpringApplication createSpringApplication() {
		SpringApplication application = new SpringApplication(Config.class);
		application.setWebApplicationType(WebApplicationType.NONE);
		return application;
	}

	static class DummyBanner implements Banner {

		@Override
		public void printBanner(Environment environment, Class<?> sourceClass, PrintStream out) {
			out.println("My Banner");
		}

	}

	@Configuration(proxyBeanMethods = false)
	static class Config {

	}

}
=======
/*
 * Copyright 2012-2020 the original author or authors.
 *
 * Licensed under the Apache License, Version 2.0 (the "License");
 * you may not use this file except in compliance with the License.
 * You may obtain a copy of the License at
 *
 *      https://www.apache.org/licenses/LICENSE-2.0
 *
 * Unless required by applicable law or agreed to in writing, software
 * distributed under the License is distributed on an "AS IS" BASIS,
 * WITHOUT WARRANTIES OR CONDITIONS OF ANY KIND, either express or implied.
 * See the License for the specific language governing permissions and
 * limitations under the License.
 */

package org.springframework.boot;

import java.io.PrintStream;

import org.junit.jupiter.api.AfterEach;
import org.junit.jupiter.api.Test;
import org.junit.jupiter.api.extension.ExtendWith;
import org.mockito.ArgumentCaptor;
import org.mockito.Captor;
import org.mockito.junit.jupiter.MockitoExtension;

import org.springframework.boot.Banner.Mode;
import org.springframework.boot.testsupport.system.CapturedOutput;
import org.springframework.boot.testsupport.system.OutputCaptureExtension;
import org.springframework.context.ConfigurableApplicationContext;
import org.springframework.context.annotation.Configuration;
import org.springframework.core.env.Environment;

import static org.assertj.core.api.Assertions.assertThat;
import static org.mockito.ArgumentMatchers.any;
import static org.mockito.ArgumentMatchers.eq;
import static org.mockito.Mockito.mock;
import static org.mockito.Mockito.reset;
import static org.mockito.Mockito.verify;

/**
 * Tests for {@link Banner} and its usage by {@link SpringApplication}.
 *
 * @author Phillip Webb
 * @author Michael Stummvoll
 * @author Michael Simons
 */
@ExtendWith({ MockitoExtension.class, OutputCaptureExtension.class })
class BannerTests {

	private ConfigurableApplicationContext context;

	@AfterEach
	void cleanUp() {
		if (this.context != null) {
			this.context.close();
		}
	}

	@Captor
	private ArgumentCaptor<Class<?>> sourceClassCaptor;

	@Test
	void testDefaultBanner(CapturedOutput output) {
		SpringApplication application = createSpringApplication();
		this.context = application.run();
		assertThat(output).contains(":: Spring Boot ::");
	}

	@Test
	void testDefaultBannerInLog(CapturedOutput output) {
		SpringApplication application = createSpringApplication();
		this.context = application.run();
		assertThat(output).contains(":: Spring Boot ::");
	}

	@Test
	void testCustomBanner(CapturedOutput output) {
		SpringApplication application = createSpringApplication();
		application.setBanner(new DummyBanner());
		this.context = application.run();
		assertThat(output).contains("My Banner");
	}

	@Test
	void testBannerInContext() {
		SpringApplication application = createSpringApplication();
		this.context = application.run();
		assertThat(this.context.containsBean("springBootBanner")).isTrue();
	}

	@Test
	void testCustomBannerInContext() {
		SpringApplication application = createSpringApplication();
		Banner banner = mock(Banner.class);
		application.setBanner(banner);
		this.context = application.run();
		Banner printedBanner = (Banner) this.context.getBean("springBootBanner");
		assertThat(printedBanner).hasFieldOrPropertyWithValue("banner", banner);
		verify(banner).printBanner(any(Environment.class), this.sourceClassCaptor.capture(), any(PrintStream.class));
		reset(banner);
		printedBanner.printBanner(this.context.getEnvironment(), null, System.out);
		verify(banner).printBanner(any(Environment.class), eq(this.sourceClassCaptor.getValue()),
				any(PrintStream.class));
	}

	@Test
	void testDisableBannerInContext() {
		SpringApplication application = createSpringApplication();
		application.setBannerMode(Mode.OFF);
		this.context = application.run();
		assertThat(this.context.containsBean("springBootBanner")).isFalse();
	}

	private SpringApplication createSpringApplication() {
		SpringApplication application = new SpringApplication(Config.class);
		application.setWebApplicationType(WebApplicationType.NONE);
		return application;
	}

	static class DummyBanner implements Banner {

		@Override
		public void printBanner(Environment environment, Class<?> sourceClass, PrintStream out) {
			out.println("My Banner");
		}

	}

	@Configuration(proxyBeanMethods = false)
	static class Config {

	}

}
>>>>>>> 6755b480
<|MERGE_RESOLUTION|>--- conflicted
+++ resolved
@@ -1,147 +1,3 @@
-<<<<<<< HEAD
-/*
- * Copyright 2012-2019 the original author or authors.
- *
- * Licensed under the Apache License, Version 2.0 (the "License");
- * you may not use this file except in compliance with the License.
- * You may obtain a copy of the License at
- *
- *      https://www.apache.org/licenses/LICENSE-2.0
- *
- * Unless required by applicable law or agreed to in writing, software
- * distributed under the License is distributed on an "AS IS" BASIS,
- * WITHOUT WARRANTIES OR CONDITIONS OF ANY KIND, either express or implied.
- * See the License for the specific language governing permissions and
- * limitations under the License.
- */
-
-package org.springframework.boot;
-
-import java.io.PrintStream;
-
-import org.junit.jupiter.api.AfterEach;
-import org.junit.jupiter.api.BeforeEach;
-import org.junit.jupiter.api.Test;
-import org.junit.jupiter.api.extension.ExtendWith;
-import org.mockito.ArgumentCaptor;
-import org.mockito.Captor;
-import org.mockito.MockitoAnnotations;
-
-import org.springframework.boot.Banner.Mode;
-import org.springframework.boot.testsupport.system.CapturedOutput;
-import org.springframework.boot.testsupport.system.OutputCaptureExtension;
-import org.springframework.context.ConfigurableApplicationContext;
-import org.springframework.context.annotation.Configuration;
-import org.springframework.core.env.Environment;
-
-import static org.assertj.core.api.Assertions.assertThat;
-import static org.mockito.ArgumentMatchers.any;
-import static org.mockito.ArgumentMatchers.eq;
-import static org.mockito.Mockito.mock;
-import static org.mockito.Mockito.reset;
-import static org.mockito.Mockito.verify;
-
-/**
- * Tests for {@link Banner} and its usage by {@link SpringApplication}.
- *
- * @author Phillip Webb
- * @author Michael Stummvoll
- * @author Michael Simons
- */
-@ExtendWith(OutputCaptureExtension.class)
-class BannerTests {
-
-	private ConfigurableApplicationContext context;
-
-	@AfterEach
-	void cleanUp() {
-		if (this.context != null) {
-			this.context.close();
-		}
-	}
-
-	@Captor
-	private ArgumentCaptor<Class<?>> sourceClassCaptor;
-
-	@BeforeEach
-	void setup() {
-		MockitoAnnotations.initMocks(this);
-	}
-
-	@Test
-	void testDefaultBanner(CapturedOutput capturedOutput) {
-		SpringApplication application = createSpringApplication();
-		this.context = application.run();
-		assertThat(capturedOutput).contains(":: Spring Boot ::");
-	}
-
-	@Test
-	void testDefaultBannerInLog(CapturedOutput capturedOutput) {
-		SpringApplication application = createSpringApplication();
-		this.context = application.run();
-		assertThat(capturedOutput).contains(":: Spring Boot ::");
-	}
-
-	@Test
-	void testCustomBanner(CapturedOutput capturedOutput) {
-		SpringApplication application = createSpringApplication();
-		application.setBanner(new DummyBanner());
-		this.context = application.run();
-		assertThat(capturedOutput).contains("My Banner");
-	}
-
-	@Test
-	void testBannerInContext() {
-		SpringApplication application = createSpringApplication();
-		this.context = application.run();
-		assertThat(this.context.containsBean("springBootBanner")).isTrue();
-	}
-
-	@Test
-	void testCustomBannerInContext() {
-		SpringApplication application = createSpringApplication();
-		Banner banner = mock(Banner.class);
-		application.setBanner(banner);
-		this.context = application.run();
-		Banner printedBanner = (Banner) this.context.getBean("springBootBanner");
-		assertThat(printedBanner).hasFieldOrPropertyWithValue("banner", banner);
-		verify(banner).printBanner(any(Environment.class), this.sourceClassCaptor.capture(), any(PrintStream.class));
-		reset(banner);
-		printedBanner.printBanner(this.context.getEnvironment(), null, System.out);
-		verify(banner).printBanner(any(Environment.class), eq(this.sourceClassCaptor.getValue()),
-				any(PrintStream.class));
-	}
-
-	@Test
-	void testDisableBannerInContext() {
-		SpringApplication application = createSpringApplication();
-		application.setBannerMode(Mode.OFF);
-		this.context = application.run();
-		assertThat(this.context.containsBean("springBootBanner")).isFalse();
-	}
-
-	private SpringApplication createSpringApplication() {
-		SpringApplication application = new SpringApplication(Config.class);
-		application.setWebApplicationType(WebApplicationType.NONE);
-		return application;
-	}
-
-	static class DummyBanner implements Banner {
-
-		@Override
-		public void printBanner(Environment environment, Class<?> sourceClass, PrintStream out) {
-			out.println("My Banner");
-		}
-
-	}
-
-	@Configuration(proxyBeanMethods = false)
-	static class Config {
-
-	}
-
-}
-=======
 /*
  * Copyright 2012-2020 the original author or authors.
  *
@@ -277,5 +133,4 @@
 
 	}
 
-}
->>>>>>> 6755b480
+}