--- conflicted
+++ resolved
@@ -129,12 +129,13 @@
 	}
 
 	@Test
-<<<<<<< HEAD
 	void emptyDocuments() {
 		this.loader = new OriginTrackedYamlLoader(new ClassPathResource("test-empty-yaml.yml", getClass()));
 		List<Map<String, Object>> loaded = this.loader.load();
 		assertThat(loaded).isEmpty();
-=======
+	}
+
+	@Test
 	void loadWhenLargeNumberOfNodesLoadsYaml() {
 		StringBuilder yaml = new StringBuilder();
 		int size = 500;
@@ -161,7 +162,6 @@
 		Map<String, Object> loaded = this.loader.load().get(0);
 		assertThat(loaded.get("test.a.spring")).hasToString("a");
 		assertThat(loaded.get("test.b.boot")).hasToString("b");
->>>>>>> 0d80f46c
 	}
 
 	private OriginTrackedValue getValue(String name) {
