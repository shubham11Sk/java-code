<<<<<<< HEAD
/*
 * Copyright 2012-2019 the original author or authors.
 *
 * Licensed under the Apache License, Version 2.0 (the "License");
 * you may not use this file except in compliance with the License.
 * You may obtain a copy of the License at
 *
 *      https://www.apache.org/licenses/LICENSE-2.0
 *
 * Unless required by applicable law or agreed to in writing, software
 * distributed under the License is distributed on an "AS IS" BASIS,
 * WITHOUT WARRANTIES OR CONDITIONS OF ANY KIND, either express or implied.
 * See the License for the specific language governing permissions and
 * limitations under the License.
 */

package org.springframework.boot.diagnostics;

import java.io.IOException;
import java.net.URL;
import java.util.Enumeration;

import org.junit.jupiter.api.BeforeEach;
import org.junit.jupiter.api.Test;

import org.springframework.beans.BeansException;
import org.springframework.beans.factory.BeanFactory;
import org.springframework.beans.factory.BeanFactoryAware;
import org.springframework.context.EnvironmentAware;
import org.springframework.context.annotation.AnnotationConfigApplicationContext;
import org.springframework.core.env.Environment;

import static org.mockito.ArgumentMatchers.any;
import static org.mockito.Mockito.mock;
import static org.mockito.Mockito.times;
import static org.mockito.Mockito.verify;

/**
 * Tests for {@link FailureAnalyzers}.
 *
 * @author Andy Wilkinson
 * @author Stephane Nicoll
 */
class FailureAnalyzersTests {

	private static AwareFailureAnalyzer failureAnalyzer;

	@BeforeEach
	void configureMock() {
		failureAnalyzer = mock(AwareFailureAnalyzer.class);
	}

	@Test
	void analyzersAreLoadedAndCalled() {
		RuntimeException failure = new RuntimeException();
		analyzeAndReport("basic.factories", failure);
		verify(failureAnalyzer, times(2)).analyze(failure);
	}

	@Test
	void beanFactoryIsInjectedIntoBeanFactoryAwareFailureAnalyzers() {
		RuntimeException failure = new RuntimeException();
		analyzeAndReport("basic.factories", failure);
		verify(failureAnalyzer).setBeanFactory(any(BeanFactory.class));
	}

	@Test
	void environmentIsInjectedIntoEnvironmentAwareFailureAnalyzers() {
		RuntimeException failure = new RuntimeException();
		analyzeAndReport("basic.factories", failure);
		verify(failureAnalyzer).setEnvironment(any(Environment.class));
	}

	@Test
	void analyzerThatFailsDuringInitializationDoesNotPreventOtherAnalyzersFromBeingCalled() {
		RuntimeException failure = new RuntimeException();
		analyzeAndReport("broken-initialization.factories", failure);
		verify(failureAnalyzer, times(1)).analyze(failure);
	}

	@Test
	void analyzerThatFailsDuringAnalysisDoesNotPreventOtherAnalyzersFromBeingCalled() {
		RuntimeException failure = new RuntimeException();
		analyzeAndReport("broken-analysis.factories", failure);
		verify(failureAnalyzer, times(1)).analyze(failure);
	}

	private void analyzeAndReport(String factoriesName, Throwable failure) {
		AnnotationConfigApplicationContext context = new AnnotationConfigApplicationContext();
		ClassLoader classLoader = new CustomSpringFactoriesClassLoader(factoriesName);
		new FailureAnalyzers(context, classLoader).reportException(failure);
	}

	static class BasicFailureAnalyzer implements FailureAnalyzer {

		@Override
		public FailureAnalysis analyze(Throwable failure) {
			return failureAnalyzer.analyze(failure);
		}

	}

	static class BrokenInitializationFailureAnalyzer implements FailureAnalyzer {

		static {
			Object foo = null;
			foo.toString();
		}

		@Override
		public FailureAnalysis analyze(Throwable failure) {
			return null;
		}

	}

	static class BrokenAnalysisFailureAnalyzer implements FailureAnalyzer {

		@Override
		public FailureAnalysis analyze(Throwable failure) {
			throw new NoClassDefFoundError();
		}

	}

	interface AwareFailureAnalyzer extends BeanFactoryAware, EnvironmentAware, FailureAnalyzer {

	}

	static class StandardAwareFailureAnalyzer extends BasicFailureAnalyzer implements AwareFailureAnalyzer {

		@Override
		public void setEnvironment(Environment environment) {
			failureAnalyzer.setEnvironment(environment);
		}

		@Override
		public void setBeanFactory(BeanFactory beanFactory) throws BeansException {
			failureAnalyzer.setBeanFactory(beanFactory);
		}

	}

	static class CustomSpringFactoriesClassLoader extends ClassLoader {

		private final String factoriesName;

		CustomSpringFactoriesClassLoader(String factoriesName) {
			super(CustomSpringFactoriesClassLoader.class.getClassLoader());
			this.factoriesName = factoriesName;
		}

		@Override
		public Enumeration<URL> getResources(String name) throws IOException {
			if ("META-INF/spring.factories".equals(name)) {
				return super.getResources("failure-analyzers-tests/" + this.factoriesName);
			}
			return super.getResources(name);
		}

	}

}
=======
/*
 * Copyright 2012-2020 the original author or authors.
 *
 * Licensed under the Apache License, Version 2.0 (the "License");
 * you may not use this file except in compliance with the License.
 * You may obtain a copy of the License at
 *
 *      https://www.apache.org/licenses/LICENSE-2.0
 *
 * Unless required by applicable law or agreed to in writing, software
 * distributed under the License is distributed on an "AS IS" BASIS,
 * WITHOUT WARRANTIES OR CONDITIONS OF ANY KIND, either express or implied.
 * See the License for the specific language governing permissions and
 * limitations under the License.
 */

package org.springframework.boot.diagnostics;

import java.io.IOException;
import java.net.URL;
import java.util.Enumeration;

import org.junit.jupiter.api.BeforeEach;
import org.junit.jupiter.api.Test;

import org.springframework.beans.BeansException;
import org.springframework.beans.factory.BeanFactory;
import org.springframework.beans.factory.BeanFactoryAware;
import org.springframework.context.EnvironmentAware;
import org.springframework.context.annotation.AnnotationConfigApplicationContext;
import org.springframework.core.env.Environment;

import static org.mockito.ArgumentMatchers.any;
import static org.mockito.Mockito.mock;
import static org.mockito.Mockito.times;
import static org.mockito.Mockito.verify;

/**
 * Tests for {@link FailureAnalyzers}.
 *
 * @author Andy Wilkinson
 * @author Stephane Nicoll
 */
class FailureAnalyzersTests {

	private static AwareFailureAnalyzer failureAnalyzer;

	@BeforeEach
	void configureMock() {
		failureAnalyzer = mock(AwareFailureAnalyzer.class);
	}

	@Test
	void analyzersAreLoadedAndCalled() {
		RuntimeException failure = new RuntimeException();
		analyzeAndReport("basic.factories", failure);
		verify(failureAnalyzer, times(2)).analyze(failure);
	}

	@Test
	void beanFactoryIsInjectedIntoBeanFactoryAwareFailureAnalyzers() {
		RuntimeException failure = new RuntimeException();
		analyzeAndReport("basic.factories", failure);
		verify(failureAnalyzer).setBeanFactory(any(BeanFactory.class));
	}

	@Test
	void environmentIsInjectedIntoEnvironmentAwareFailureAnalyzers() {
		RuntimeException failure = new RuntimeException();
		analyzeAndReport("basic.factories", failure);
		verify(failureAnalyzer).setEnvironment(any(Environment.class));
	}

	@Test
	void analyzerThatFailsDuringInitializationDoesNotPreventOtherAnalyzersFromBeingCalled() {
		RuntimeException failure = new RuntimeException();
		analyzeAndReport("broken-initialization.factories", failure);
		verify(failureAnalyzer, times(1)).analyze(failure);
	}

	@Test
	void analyzerThatFailsDuringAnalysisDoesNotPreventOtherAnalyzersFromBeingCalled() {
		RuntimeException failure = new RuntimeException();
		analyzeAndReport("broken-analysis.factories", failure);
		verify(failureAnalyzer, times(1)).analyze(failure);
	}

	@Test
	void createWithNullContextSkipsAwareAnalyzers() {
		RuntimeException failure = new RuntimeException();
		analyzeAndReport("basic.factories", failure, null);
		verify(failureAnalyzer, times(1)).analyze(failure);
	}

	private void analyzeAndReport(String factoriesName, Throwable failure) {
		AnnotationConfigApplicationContext context = new AnnotationConfigApplicationContext();
		analyzeAndReport(factoriesName, failure, context);
	}

	private void analyzeAndReport(String factoriesName, Throwable failure, AnnotationConfigApplicationContext context) {
		ClassLoader classLoader = new CustomSpringFactoriesClassLoader(factoriesName);
		new FailureAnalyzers(context, classLoader).reportException(failure);
	}

	static class BasicFailureAnalyzer implements FailureAnalyzer {

		@Override
		public FailureAnalysis analyze(Throwable failure) {
			return failureAnalyzer.analyze(failure);
		}

	}

	static class BrokenInitializationFailureAnalyzer implements FailureAnalyzer {

		static {
			Object foo = null;
			foo.toString();
		}

		@Override
		public FailureAnalysis analyze(Throwable failure) {
			return null;
		}

	}

	static class BrokenAnalysisFailureAnalyzer implements FailureAnalyzer {

		@Override
		public FailureAnalysis analyze(Throwable failure) {
			throw new NoClassDefFoundError();
		}

	}

	interface AwareFailureAnalyzer extends BeanFactoryAware, EnvironmentAware, FailureAnalyzer {

	}

	static class StandardAwareFailureAnalyzer extends BasicFailureAnalyzer implements AwareFailureAnalyzer {

		@Override
		public void setEnvironment(Environment environment) {
			failureAnalyzer.setEnvironment(environment);
		}

		@Override
		public void setBeanFactory(BeanFactory beanFactory) throws BeansException {
			failureAnalyzer.setBeanFactory(beanFactory);
		}

	}

	static class CustomSpringFactoriesClassLoader extends ClassLoader {

		private final String factoriesName;

		CustomSpringFactoriesClassLoader(String factoriesName) {
			super(CustomSpringFactoriesClassLoader.class.getClassLoader());
			this.factoriesName = factoriesName;
		}

		@Override
		public Enumeration<URL> getResources(String name) throws IOException {
			if ("META-INF/spring.factories".equals(name)) {
				return super.getResources("failure-analyzers-tests/" + this.factoriesName);
			}
			return super.getResources(name);
		}

	}

}
>>>>>>> 6755b480
<|MERGE_RESOLUTION|>--- conflicted
+++ resolved
@@ -1,168 +1,3 @@
-<<<<<<< HEAD
-/*
- * Copyright 2012-2019 the original author or authors.
- *
- * Licensed under the Apache License, Version 2.0 (the "License");
- * you may not use this file except in compliance with the License.
- * You may obtain a copy of the License at
- *
- *      https://www.apache.org/licenses/LICENSE-2.0
- *
- * Unless required by applicable law or agreed to in writing, software
- * distributed under the License is distributed on an "AS IS" BASIS,
- * WITHOUT WARRANTIES OR CONDITIONS OF ANY KIND, either express or implied.
- * See the License for the specific language governing permissions and
- * limitations under the License.
- */
-
-package org.springframework.boot.diagnostics;
-
-import java.io.IOException;
-import java.net.URL;
-import java.util.Enumeration;
-
-import org.junit.jupiter.api.BeforeEach;
-import org.junit.jupiter.api.Test;
-
-import org.springframework.beans.BeansException;
-import org.springframework.beans.factory.BeanFactory;
-import org.springframework.beans.factory.BeanFactoryAware;
-import org.springframework.context.EnvironmentAware;
-import org.springframework.context.annotation.AnnotationConfigApplicationContext;
-import org.springframework.core.env.Environment;
-
-import static org.mockito.ArgumentMatchers.any;
-import static org.mockito.Mockito.mock;
-import static org.mockito.Mockito.times;
-import static org.mockito.Mockito.verify;
-
-/**
- * Tests for {@link FailureAnalyzers}.
- *
- * @author Andy Wilkinson
- * @author Stephane Nicoll
- */
-class FailureAnalyzersTests {
-
-	private static AwareFailureAnalyzer failureAnalyzer;
-
-	@BeforeEach
-	void configureMock() {
-		failureAnalyzer = mock(AwareFailureAnalyzer.class);
-	}
-
-	@Test
-	void analyzersAreLoadedAndCalled() {
-		RuntimeException failure = new RuntimeException();
-		analyzeAndReport("basic.factories", failure);
-		verify(failureAnalyzer, times(2)).analyze(failure);
-	}
-
-	@Test
-	void beanFactoryIsInjectedIntoBeanFactoryAwareFailureAnalyzers() {
-		RuntimeException failure = new RuntimeException();
-		analyzeAndReport("basic.factories", failure);
-		verify(failureAnalyzer).setBeanFactory(any(BeanFactory.class));
-	}
-
-	@Test
-	void environmentIsInjectedIntoEnvironmentAwareFailureAnalyzers() {
-		RuntimeException failure = new RuntimeException();
-		analyzeAndReport("basic.factories", failure);
-		verify(failureAnalyzer).setEnvironment(any(Environment.class));
-	}
-
-	@Test
-	void analyzerThatFailsDuringInitializationDoesNotPreventOtherAnalyzersFromBeingCalled() {
-		RuntimeException failure = new RuntimeException();
-		analyzeAndReport("broken-initialization.factories", failure);
-		verify(failureAnalyzer, times(1)).analyze(failure);
-	}
-
-	@Test
-	void analyzerThatFailsDuringAnalysisDoesNotPreventOtherAnalyzersFromBeingCalled() {
-		RuntimeException failure = new RuntimeException();
-		analyzeAndReport("broken-analysis.factories", failure);
-		verify(failureAnalyzer, times(1)).analyze(failure);
-	}
-
-	private void analyzeAndReport(String factoriesName, Throwable failure) {
-		AnnotationConfigApplicationContext context = new AnnotationConfigApplicationContext();
-		ClassLoader classLoader = new CustomSpringFactoriesClassLoader(factoriesName);
-		new FailureAnalyzers(context, classLoader).reportException(failure);
-	}
-
-	static class BasicFailureAnalyzer implements FailureAnalyzer {
-
-		@Override
-		public FailureAnalysis analyze(Throwable failure) {
-			return failureAnalyzer.analyze(failure);
-		}
-
-	}
-
-	static class BrokenInitializationFailureAnalyzer implements FailureAnalyzer {
-
-		static {
-			Object foo = null;
-			foo.toString();
-		}
-
-		@Override
-		public FailureAnalysis analyze(Throwable failure) {
-			return null;
-		}
-
-	}
-
-	static class BrokenAnalysisFailureAnalyzer implements FailureAnalyzer {
-
-		@Override
-		public FailureAnalysis analyze(Throwable failure) {
-			throw new NoClassDefFoundError();
-		}
-
-	}
-
-	interface AwareFailureAnalyzer extends BeanFactoryAware, EnvironmentAware, FailureAnalyzer {
-
-	}
-
-	static class StandardAwareFailureAnalyzer extends BasicFailureAnalyzer implements AwareFailureAnalyzer {
-
-		@Override
-		public void setEnvironment(Environment environment) {
-			failureAnalyzer.setEnvironment(environment);
-		}
-
-		@Override
-		public void setBeanFactory(BeanFactory beanFactory) throws BeansException {
-			failureAnalyzer.setBeanFactory(beanFactory);
-		}
-
-	}
-
-	static class CustomSpringFactoriesClassLoader extends ClassLoader {
-
-		private final String factoriesName;
-
-		CustomSpringFactoriesClassLoader(String factoriesName) {
-			super(CustomSpringFactoriesClassLoader.class.getClassLoader());
-			this.factoriesName = factoriesName;
-		}
-
-		@Override
-		public Enumeration<URL> getResources(String name) throws IOException {
-			if ("META-INF/spring.factories".equals(name)) {
-				return super.getResources("failure-analyzers-tests/" + this.factoriesName);
-			}
-			return super.getResources(name);
-		}
-
-	}
-
-}
-=======
 /*
  * Copyright 2012-2020 the original author or authors.
  *
@@ -336,5 +171,4 @@
 
 	}
 
-}
->>>>>>> 6755b480
+}