--- conflicted
+++ resolved
@@ -177,20 +177,14 @@
 		assertThat(this.output.toString()).doesNotContain("Password verification failed");
 	}
 
-<<<<<<< HEAD
 	@Test
 	public void customizeWhenSslIsEnabledWithNoKeyStoreThrowsWebServerException() {
 		assertThatExceptionOfType(WebServerException.class)
-				.isThrownBy(() -> new SslConnectorCustomizer(new Ssl(), null)
-						.customize(this.tomcat.getConnector()))
+				.isThrownBy(() -> new SslConnectorCustomizer(new Ssl(), null).customize(this.tomcat.getConnector()))
 				.withMessageContaining("Could not load key store 'null'");
 	}
 
-	private KeyStore loadStore() throws KeyStoreException, IOException,
-			NoSuchAlgorithmException, CertificateException {
-=======
 	private KeyStore loadStore() throws KeyStoreException, IOException, NoSuchAlgorithmException, CertificateException {
->>>>>>> c6c139d9
 		KeyStore keyStore = KeyStore.getInstance("JKS");
 		Resource resource = new ClassPathResource("test.jks");
 		try (InputStream inputStream = resource.getInputStream()) {
