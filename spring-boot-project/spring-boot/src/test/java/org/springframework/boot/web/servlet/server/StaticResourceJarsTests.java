--- conflicted
+++ resolved
@@ -1,112 +1,3 @@
-<<<<<<< HEAD
-/*
- * Copyright 2012-2019 the original author or authors.
- *
- * Licensed under the Apache License, Version 2.0 (the "License");
- * you may not use this file except in compliance with the License.
- * You may obtain a copy of the License at
- *
- *      https://www.apache.org/licenses/LICENSE-2.0
- *
- * Unless required by applicable law or agreed to in writing, software
- * distributed under the License is distributed on an "AS IS" BASIS,
- * WITHOUT WARRANTIES OR CONDITIONS OF ANY KIND, either express or implied.
- * See the License for the specific language governing permissions and
- * limitations under the License.
- */
-
-package org.springframework.boot.web.servlet.server;
-
-import java.io.File;
-import java.io.FileOutputStream;
-import java.io.IOException;
-import java.net.URL;
-import java.util.List;
-import java.util.function.Consumer;
-import java.util.jar.JarEntry;
-import java.util.jar.JarOutputStream;
-
-import org.junit.jupiter.api.Test;
-import org.junit.jupiter.api.io.TempDir;
-
-import static org.assertj.core.api.Assertions.assertThat;
-
-/**
- * Tests for {@link StaticResourceJars}.
- *
- * @author Rupert Madden-Abbott
- * @author Andy Wilkinson
- */
-class StaticResourceJarsTests {
-
-	@TempDir
-	File tempDir;
-
-	@Test
-	void includeJarWithStaticResources() throws Exception {
-		File jarFile = createResourcesJar("test-resources.jar");
-		List<URL> staticResourceJarUrls = new StaticResourceJars().getUrlsFrom(jarFile.toURI().toURL());
-		assertThat(staticResourceJarUrls).hasSize(1);
-	}
-
-	@Test
-	void includeJarWithStaticResourcesWithUrlEncodedSpaces() throws Exception {
-		File jarFile = createResourcesJar("test resources.jar");
-		List<URL> staticResourceJarUrls = new StaticResourceJars().getUrlsFrom(jarFile.toURI().toURL());
-		assertThat(staticResourceJarUrls).hasSize(1);
-	}
-
-	@Test
-	void includeJarWithStaticResourcesWithPlusInItsPath() throws Exception {
-		File jarFile = createResourcesJar("test + resources.jar");
-		List<URL> staticResourceJarUrls = new StaticResourceJars().getUrlsFrom(jarFile.toURI().toURL());
-		assertThat(staticResourceJarUrls).hasSize(1);
-	}
-
-	@Test
-	void excludeJarWithoutStaticResources() throws Exception {
-		File jarFile = createJar("dependency.jar");
-		List<URL> staticResourceJarUrls = new StaticResourceJars().getUrlsFrom(jarFile.toURI().toURL());
-		assertThat(staticResourceJarUrls).hasSize(0);
-	}
-
-	@Test
-	void uncPathsAreTolerated() throws Exception {
-		File jarFile = createResourcesJar("test-resources.jar");
-		List<URL> staticResourceJarUrls = new StaticResourceJars().getUrlsFrom(jarFile.toURI().toURL(),
-				new URL("file://unc.example.com/test.jar"));
-		assertThat(staticResourceJarUrls).hasSize(1);
-	}
-
-	private File createResourcesJar(String name) throws IOException {
-		return createJar(name, (output) -> {
-			JarEntry jarEntry = new JarEntry("META-INF/resources");
-			try {
-				output.putNextEntry(jarEntry);
-				output.closeEntry();
-			}
-			catch (IOException ex) {
-				throw new RuntimeException(ex);
-			}
-		});
-	}
-
-	private File createJar(String name) throws IOException {
-		return createJar(name, null);
-	}
-
-	private File createJar(String name, Consumer<JarOutputStream> customizer) throws IOException {
-		File jarFile = new File(this.tempDir, name);
-		JarOutputStream jarOutputStream = new JarOutputStream(new FileOutputStream(jarFile));
-		if (customizer != null) {
-			customizer.accept(jarOutputStream);
-		}
-		jarOutputStream.close();
-		return jarFile;
-	}
-
-}
-=======
 /*
  * Copyright 2012-2020 the original author or authors.
  *
@@ -222,5 +113,4 @@
 		return jarFile;
 	}
 
-}
->>>>>>> 6755b480
+}