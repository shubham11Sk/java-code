--- conflicted
+++ resolved
@@ -1,63 +1,3 @@
-<<<<<<< HEAD
-/*
- * Copyright 2012-2019 the original author or authors.
- *
- * Licensed under the Apache License, Version 2.0 (the "License");
- * you may not use this file except in compliance with the License.
- * You may obtain a copy of the License at
- *
- *      https://www.apache.org/licenses/LICENSE-2.0
- *
- * Unless required by applicable law or agreed to in writing, software
- * distributed under the License is distributed on an "AS IS" BASIS,
- * WITHOUT WARRANTIES OR CONDITIONS OF ANY KIND, either express or implied.
- * See the License for the specific language governing permissions and
- * limitations under the License.
- */
-
-package org.springframework.boot.context.properties.source;
-
-import java.util.Collections;
-
-import org.springframework.util.LinkedMultiValueMap;
-import org.springframework.util.MultiValueMap;
-
-/**
- * Test {@link PropertyMapper} implementation.
- */
-class TestPropertyMapper implements PropertyMapper {
-
-	private MultiValueMap<String, PropertyMapping> fromSource = new LinkedMultiValueMap<>();
-
-	private MultiValueMap<ConfigurationPropertyName, PropertyMapping> fromConfig = new LinkedMultiValueMap<>();
-
-	void addFromPropertySource(String from, String... to) {
-		for (String configurationPropertyName : to) {
-			this.fromSource.add(from,
-					new PropertyMapping(from, ConfigurationPropertyName.of(configurationPropertyName)));
-		}
-	}
-
-	void addFromConfigurationProperty(ConfigurationPropertyName from, String... to) {
-		for (String propertySourceName : to) {
-			this.fromConfig.add(from, new PropertyMapping(propertySourceName, from));
-		}
-	}
-
-	@Override
-	public PropertyMapping[] map(String propertySourceName) {
-		return this.fromSource.getOrDefault(propertySourceName, Collections.emptyList())
-				.toArray(new PropertyMapping[0]);
-	}
-
-	@Override
-	public PropertyMapping[] map(ConfigurationPropertyName configurationPropertyName) {
-		return this.fromConfig.getOrDefault(configurationPropertyName, Collections.emptyList())
-				.toArray(new PropertyMapping[0]);
-	}
-
-}
-=======
 /*
  * Copyright 2012-2020 the original author or authors.
  *
@@ -113,5 +53,4 @@
 		return this.fromSource.getOrDefault(propertySourceName, ConfigurationPropertyName.EMPTY);
 	}
 
-}
->>>>>>> 6755b480
+}