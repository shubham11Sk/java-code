--- conflicted
+++ resolved
@@ -1,91 +1,3 @@
-<<<<<<< HEAD
-/*
- * Copyright 2012-2019 the original author or authors.
- *
- * Licensed under the Apache License, Version 2.0 (the "License");
- * you may not use this file except in compliance with the License.
- * You may obtain a copy of the License at
- *
- *      https://www.apache.org/licenses/LICENSE-2.0
- *
- * Unless required by applicable law or agreed to in writing, software
- * distributed under the License is distributed on an "AS IS" BASIS,
- * WITHOUT WARRANTIES OR CONDITIONS OF ANY KIND, either express or implied.
- * See the License for the specific language governing permissions and
- * limitations under the License.
- */
-
-package org.springframework.boot.web.servlet;
-
-import java.util.Arrays;
-import java.util.LinkedHashSet;
-import java.util.Set;
-
-import org.springframework.beans.factory.config.BeanDefinition;
-import org.springframework.beans.factory.config.ConstructorArgumentValues.ValueHolder;
-import org.springframework.beans.factory.support.BeanDefinitionRegistry;
-import org.springframework.beans.factory.support.GenericBeanDefinition;
-import org.springframework.context.annotation.ImportBeanDefinitionRegistrar;
-import org.springframework.core.annotation.AnnotationAttributes;
-import org.springframework.core.type.AnnotationMetadata;
-import org.springframework.util.ClassUtils;
-
-/**
- * {@link ImportBeanDefinitionRegistrar} used by
- * {@link ServletComponentScan @ServletComponentScan}.
- *
- * @author Andy Wilkinson
- * @author Stephane Nicoll
- */
-class ServletComponentScanRegistrar implements ImportBeanDefinitionRegistrar {
-
-	private static final String BEAN_NAME = "servletComponentRegisteringPostProcessor";
-
-	@Override
-	public void registerBeanDefinitions(AnnotationMetadata importingClassMetadata, BeanDefinitionRegistry registry) {
-		Set<String> packagesToScan = getPackagesToScan(importingClassMetadata);
-		if (registry.containsBeanDefinition(BEAN_NAME)) {
-			updatePostProcessor(registry, packagesToScan);
-		}
-		else {
-			addPostProcessor(registry, packagesToScan);
-		}
-	}
-
-	private void updatePostProcessor(BeanDefinitionRegistry registry, Set<String> packagesToScan) {
-		BeanDefinition definition = registry.getBeanDefinition(BEAN_NAME);
-		ValueHolder constructorArguments = definition.getConstructorArgumentValues().getGenericArgumentValue(Set.class);
-		@SuppressWarnings("unchecked")
-		Set<String> mergedPackages = (Set<String>) constructorArguments.getValue();
-		mergedPackages.addAll(packagesToScan);
-		constructorArguments.setValue(mergedPackages);
-	}
-
-	private void addPostProcessor(BeanDefinitionRegistry registry, Set<String> packagesToScan) {
-		GenericBeanDefinition beanDefinition = new GenericBeanDefinition();
-		beanDefinition.setBeanClass(ServletComponentRegisteringPostProcessor.class);
-		beanDefinition.getConstructorArgumentValues().addGenericArgumentValue(packagesToScan);
-		beanDefinition.setRole(BeanDefinition.ROLE_INFRASTRUCTURE);
-		registry.registerBeanDefinition(BEAN_NAME, beanDefinition);
-	}
-
-	private Set<String> getPackagesToScan(AnnotationMetadata metadata) {
-		AnnotationAttributes attributes = AnnotationAttributes
-				.fromMap(metadata.getAnnotationAttributes(ServletComponentScan.class.getName()));
-		String[] basePackages = attributes.getStringArray("basePackages");
-		Class<?>[] basePackageClasses = attributes.getClassArray("basePackageClasses");
-		Set<String> packagesToScan = new LinkedHashSet<>(Arrays.asList(basePackages));
-		for (Class<?> basePackageClass : basePackageClasses) {
-			packagesToScan.add(ClassUtils.getPackageName(basePackageClass));
-		}
-		if (packagesToScan.isEmpty()) {
-			packagesToScan.add(ClassUtils.getPackageName(metadata.getClassName()));
-		}
-		return packagesToScan;
-	}
-
-}
-=======
 /*
  * Copyright 2012-2020 the original author or authors.
  *
@@ -188,5 +100,4 @@
 
 	}
 
-}
->>>>>>> 6755b480
+}