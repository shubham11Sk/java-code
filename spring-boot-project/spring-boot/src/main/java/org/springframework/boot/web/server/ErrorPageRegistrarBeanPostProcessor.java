--- conflicted
+++ resolved
@@ -1,88 +1,3 @@
-<<<<<<< HEAD
-/*
- * Copyright 2012-2019 the original author or authors.
- *
- * Licensed under the Apache License, Version 2.0 (the "License");
- * you may not use this file except in compliance with the License.
- * You may obtain a copy of the License at
- *
- *      https://www.apache.org/licenses/LICENSE-2.0
- *
- * Unless required by applicable law or agreed to in writing, software
- * distributed under the License is distributed on an "AS IS" BASIS,
- * WITHOUT WARRANTIES OR CONDITIONS OF ANY KIND, either express or implied.
- * See the License for the specific language governing permissions and
- * limitations under the License.
- */
-
-package org.springframework.boot.web.server;
-
-import java.util.ArrayList;
-import java.util.Collection;
-import java.util.Collections;
-import java.util.List;
-
-import org.springframework.beans.BeansException;
-import org.springframework.beans.factory.BeanFactory;
-import org.springframework.beans.factory.BeanFactoryAware;
-import org.springframework.beans.factory.ListableBeanFactory;
-import org.springframework.beans.factory.config.BeanPostProcessor;
-import org.springframework.core.annotation.AnnotationAwareOrderComparator;
-import org.springframework.util.Assert;
-
-/**
- * {@link BeanPostProcessor} that applies all {@link ErrorPageRegistrar}s from the bean
- * factory to {@link ErrorPageRegistry} beans.
- *
- * @author Phillip Webb
- * @author Stephane Nicoll
- * @since 2.0.0
- */
-public class ErrorPageRegistrarBeanPostProcessor implements BeanPostProcessor, BeanFactoryAware {
-
-	private ListableBeanFactory beanFactory;
-
-	private List<ErrorPageRegistrar> registrars;
-
-	@Override
-	public void setBeanFactory(BeanFactory beanFactory) {
-		Assert.isInstanceOf(ListableBeanFactory.class, beanFactory,
-				"ErrorPageRegistrarBeanPostProcessor can only be used " + "with a ListableBeanFactory");
-		this.beanFactory = (ListableBeanFactory) beanFactory;
-	}
-
-	@Override
-	public Object postProcessBeforeInitialization(Object bean, String beanName) throws BeansException {
-		if (bean instanceof ErrorPageRegistry) {
-			postProcessBeforeInitialization((ErrorPageRegistry) bean);
-		}
-		return bean;
-	}
-
-	@Override
-	public Object postProcessAfterInitialization(Object bean, String beanName) throws BeansException {
-		return bean;
-	}
-
-	private void postProcessBeforeInitialization(ErrorPageRegistry registry) {
-		for (ErrorPageRegistrar registrar : getRegistrars()) {
-			registrar.registerErrorPages(registry);
-		}
-	}
-
-	private Collection<ErrorPageRegistrar> getRegistrars() {
-		if (this.registrars == null) {
-			// Look up does not include the parent context
-			this.registrars = new ArrayList<>(
-					this.beanFactory.getBeansOfType(ErrorPageRegistrar.class, false, false).values());
-			this.registrars.sort(AnnotationAwareOrderComparator.INSTANCE);
-			this.registrars = Collections.unmodifiableList(this.registrars);
-		}
-		return this.registrars;
-	}
-
-}
-=======
 /*
  * Copyright 2012-2019 the original author or authors.
  *
@@ -165,5 +80,4 @@
 		return this.registrars;
 	}
 
-}
->>>>>>> 6755b480
+}