<<<<<<< HEAD
/*
 * Copyright 2012-2018 the original author or authors.
 *
 * Licensed under the Apache License, Version 2.0 (the "License");
 * you may not use this file except in compliance with the License.
 * You may obtain a copy of the License at
 *
 *      https://www.apache.org/licenses/LICENSE-2.0
 *
 * Unless required by applicable law or agreed to in writing, software
 * distributed under the License is distributed on an "AS IS" BASIS,
 * WITHOUT WARRANTIES OR CONDITIONS OF ANY KIND, either express or implied.
 * See the License for the specific language governing permissions and
 * limitations under the License.
 */

package org.springframework.boot.convert;

import java.text.ParseException;
import java.time.OffsetDateTime;
import java.time.format.DateTimeFormatter;
import java.util.Locale;

import org.springframework.format.Formatter;

/**
 * A {@link Formatter} for {@link OffsetDateTime} that uses
 * {@link DateTimeFormatter#ISO_OFFSET_DATE_TIME ISO offset formatting}.
 *
 * @author Andy Wilkinson
 * @author Stephane Nicoll
 * @author Phillip Webb
 */
class IsoOffsetFormatter implements Formatter<OffsetDateTime> {

	@Override
	public String print(OffsetDateTime object, Locale locale) {
		return DateTimeFormatter.ISO_OFFSET_DATE_TIME.format(object);
	}

	@Override
	public OffsetDateTime parse(String text, Locale locale) throws ParseException {
		return OffsetDateTime.parse(text, DateTimeFormatter.ISO_OFFSET_DATE_TIME);
	}

}
=======
/*
 * Copyright 2012-2019 the original author or authors.
 *
 * Licensed under the Apache License, Version 2.0 (the "License");
 * you may not use this file except in compliance with the License.
 * You may obtain a copy of the License at
 *
 *      https://www.apache.org/licenses/LICENSE-2.0
 *
 * Unless required by applicable law or agreed to in writing, software
 * distributed under the License is distributed on an "AS IS" BASIS,
 * WITHOUT WARRANTIES OR CONDITIONS OF ANY KIND, either express or implied.
 * See the License for the specific language governing permissions and
 * limitations under the License.
 */

package org.springframework.boot.convert;

import java.text.ParseException;
import java.time.OffsetDateTime;
import java.time.format.DateTimeFormatter;
import java.util.Locale;

import org.springframework.format.Formatter;

/**
 * A {@link Formatter} for {@link OffsetDateTime} that uses
 * {@link DateTimeFormatter#ISO_OFFSET_DATE_TIME ISO offset formatting}.
 *
 * @author Andy Wilkinson
 * @author Stephane Nicoll
 * @author Phillip Webb
 */
class IsoOffsetFormatter implements Formatter<OffsetDateTime> {

	@Override
	public String print(OffsetDateTime object, Locale locale) {
		return DateTimeFormatter.ISO_OFFSET_DATE_TIME.format(object);
	}

	@Override
	public OffsetDateTime parse(String text, Locale locale) throws ParseException {
		return OffsetDateTime.parse(text, DateTimeFormatter.ISO_OFFSET_DATE_TIME);
	}

}
>>>>>>> 6755b480
<|MERGE_RESOLUTION|>--- conflicted
+++ resolved
@@ -1,51 +1,3 @@
-<<<<<<< HEAD
-/*
- * Copyright 2012-2018 the original author or authors.
- *
- * Licensed under the Apache License, Version 2.0 (the "License");
- * you may not use this file except in compliance with the License.
- * You may obtain a copy of the License at
- *
- *      https://www.apache.org/licenses/LICENSE-2.0
- *
- * Unless required by applicable law or agreed to in writing, software
- * distributed under the License is distributed on an "AS IS" BASIS,
- * WITHOUT WARRANTIES OR CONDITIONS OF ANY KIND, either express or implied.
- * See the License for the specific language governing permissions and
- * limitations under the License.
- */
-
-package org.springframework.boot.convert;
-
-import java.text.ParseException;
-import java.time.OffsetDateTime;
-import java.time.format.DateTimeFormatter;
-import java.util.Locale;
-
-import org.springframework.format.Formatter;
-
-/**
- * A {@link Formatter} for {@link OffsetDateTime} that uses
- * {@link DateTimeFormatter#ISO_OFFSET_DATE_TIME ISO offset formatting}.
- *
- * @author Andy Wilkinson
- * @author Stephane Nicoll
- * @author Phillip Webb
- */
-class IsoOffsetFormatter implements Formatter<OffsetDateTime> {
-
-	@Override
-	public String print(OffsetDateTime object, Locale locale) {
-		return DateTimeFormatter.ISO_OFFSET_DATE_TIME.format(object);
-	}
-
-	@Override
-	public OffsetDateTime parse(String text, Locale locale) throws ParseException {
-		return OffsetDateTime.parse(text, DateTimeFormatter.ISO_OFFSET_DATE_TIME);
-	}
-
-}
-=======
 /*
  * Copyright 2012-2019 the original author or authors.
  *
@@ -91,5 +43,4 @@
 		return OffsetDateTime.parse(text, DateTimeFormatter.ISO_OFFSET_DATE_TIME);
 	}
 
-}
->>>>>>> 6755b480
+}