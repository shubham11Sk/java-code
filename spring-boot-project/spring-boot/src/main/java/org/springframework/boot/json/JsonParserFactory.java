<<<<<<< HEAD
/*
 * Copyright 2012-2018 the original author or authors.
 *
 * Licensed under the Apache License, Version 2.0 (the "License");
 * you may not use this file except in compliance with the License.
 * You may obtain a copy of the License at
 *
 *      https://www.apache.org/licenses/LICENSE-2.0
 *
 * Unless required by applicable law or agreed to in writing, software
 * distributed under the License is distributed on an "AS IS" BASIS,
 * WITHOUT WARRANTIES OR CONDITIONS OF ANY KIND, either express or implied.
 * See the License for the specific language governing permissions and
 * limitations under the License.
 */

package org.springframework.boot.json;

import org.springframework.util.ClassUtils;

/**
 * Factory to create a {@link JsonParser}.
 *
 * @author Dave Syer
 * @since 1.0.0
 * @see JacksonJsonParser
 * @see GsonJsonParser
 * @see YamlJsonParser
 * @see BasicJsonParser
 */
public abstract class JsonParserFactory {

	/**
	 * Static factory for the "best" JSON parser available on the classpath. Tries
	 * Jackson, then Gson, Snake YAML, and then falls back to the {@link BasicJsonParser}.
	 * @return a {@link JsonParser}
	 */
	public static JsonParser getJsonParser() {
		if (ClassUtils.isPresent("com.fasterxml.jackson.databind.ObjectMapper", null)) {
			return new JacksonJsonParser();
		}
		if (ClassUtils.isPresent("com.google.gson.Gson", null)) {
			return new GsonJsonParser();
		}
		if (ClassUtils.isPresent("org.yaml.snakeyaml.Yaml", null)) {
			return new YamlJsonParser();
		}
		return new BasicJsonParser();
	}

}
=======
/*
 * Copyright 2012-2019 the original author or authors.
 *
 * Licensed under the Apache License, Version 2.0 (the "License");
 * you may not use this file except in compliance with the License.
 * You may obtain a copy of the License at
 *
 *      https://www.apache.org/licenses/LICENSE-2.0
 *
 * Unless required by applicable law or agreed to in writing, software
 * distributed under the License is distributed on an "AS IS" BASIS,
 * WITHOUT WARRANTIES OR CONDITIONS OF ANY KIND, either express or implied.
 * See the License for the specific language governing permissions and
 * limitations under the License.
 */

package org.springframework.boot.json;

import org.springframework.util.ClassUtils;

/**
 * Factory to create a {@link JsonParser}.
 *
 * @author Dave Syer
 * @since 1.0.0
 * @see JacksonJsonParser
 * @see GsonJsonParser
 * @see YamlJsonParser
 * @see BasicJsonParser
 */
public abstract class JsonParserFactory {

	/**
	 * Static factory for the "best" JSON parser available on the classpath. Tries
	 * Jackson, then Gson, Snake YAML, and then falls back to the {@link BasicJsonParser}.
	 * @return a {@link JsonParser}
	 */
	public static JsonParser getJsonParser() {
		if (ClassUtils.isPresent("com.fasterxml.jackson.databind.ObjectMapper", null)) {
			return new JacksonJsonParser();
		}
		if (ClassUtils.isPresent("com.google.gson.Gson", null)) {
			return new GsonJsonParser();
		}
		if (ClassUtils.isPresent("org.yaml.snakeyaml.Yaml", null)) {
			return new YamlJsonParser();
		}
		return new BasicJsonParser();
	}

}
>>>>>>> 6755b480
<|MERGE_RESOLUTION|>--- conflicted
+++ resolved
@@ -1,56 +1,3 @@
-<<<<<<< HEAD
-/*
- * Copyright 2012-2018 the original author or authors.
- *
- * Licensed under the Apache License, Version 2.0 (the "License");
- * you may not use this file except in compliance with the License.
- * You may obtain a copy of the License at
- *
- *      https://www.apache.org/licenses/LICENSE-2.0
- *
- * Unless required by applicable law or agreed to in writing, software
- * distributed under the License is distributed on an "AS IS" BASIS,
- * WITHOUT WARRANTIES OR CONDITIONS OF ANY KIND, either express or implied.
- * See the License for the specific language governing permissions and
- * limitations under the License.
- */
-
-package org.springframework.boot.json;
-
-import org.springframework.util.ClassUtils;
-
-/**
- * Factory to create a {@link JsonParser}.
- *
- * @author Dave Syer
- * @since 1.0.0
- * @see JacksonJsonParser
- * @see GsonJsonParser
- * @see YamlJsonParser
- * @see BasicJsonParser
- */
-public abstract class JsonParserFactory {
-
-	/**
-	 * Static factory for the "best" JSON parser available on the classpath. Tries
-	 * Jackson, then Gson, Snake YAML, and then falls back to the {@link BasicJsonParser}.
-	 * @return a {@link JsonParser}
-	 */
-	public static JsonParser getJsonParser() {
-		if (ClassUtils.isPresent("com.fasterxml.jackson.databind.ObjectMapper", null)) {
-			return new JacksonJsonParser();
-		}
-		if (ClassUtils.isPresent("com.google.gson.Gson", null)) {
-			return new GsonJsonParser();
-		}
-		if (ClassUtils.isPresent("org.yaml.snakeyaml.Yaml", null)) {
-			return new YamlJsonParser();
-		}
-		return new BasicJsonParser();
-	}
-
-}
-=======
 /*
  * Copyright 2012-2019 the original author or authors.
  *
@@ -101,5 +48,4 @@
 		return new BasicJsonParser();
 	}
 
-}
->>>>>>> 6755b480
+}