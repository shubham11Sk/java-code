--- conflicted
+++ resolved
@@ -1,103 +1,3 @@
-<<<<<<< HEAD
-/*
- * Copyright 2012-2018 the original author or authors.
- *
- * Licensed under the Apache License, Version 2.0 (the "License");
- * you may not use this file except in compliance with the License.
- * You may obtain a copy of the License at
- *
- *      https://www.apache.org/licenses/LICENSE-2.0
- *
- * Unless required by applicable law or agreed to in writing, software
- * distributed under the License is distributed on an "AS IS" BASIS,
- * WITHOUT WARRANTIES OR CONDITIONS OF ANY KIND, either express or implied.
- * See the License for the specific language governing permissions and
- * limitations under the License.
- */
-
-package org.springframework.boot.security.servlet;
-
-import java.util.function.Supplier;
-
-import javax.servlet.http.HttpServletRequest;
-
-import org.springframework.beans.factory.config.AutowireCapableBeanFactory;
-import org.springframework.context.ApplicationContext;
-import org.springframework.security.web.util.matcher.RequestMatcher;
-import org.springframework.util.Assert;
-import org.springframework.web.context.WebApplicationContext;
-import org.springframework.web.context.support.WebApplicationContextUtils;
-
-/**
- * {@link ApplicationContext} backed {@link RequestMatcher}. Can work directly with the
- * {@link ApplicationContext}, obtain an existing bean or
- * {@link AutowireCapableBeanFactory#createBean(Class, int, boolean) create a new bean}
- * that is autowired in the usual way.
- *
- * @param <C> the type of the context that the match method actually needs to use. Can be
- * an {@link ApplicationContext} or a class of an {@link ApplicationContext#getBean(Class)
- * existing bean}.
- * @author Phillip Webb
- * @since 2.0.0
- */
-public abstract class ApplicationContextRequestMatcher<C> implements RequestMatcher {
-
-	private final Class<? extends C> contextClass;
-
-	private volatile Supplier<C> context;
-
-	private final Object contextLock = new Object();
-
-	public ApplicationContextRequestMatcher(Class<? extends C> contextClass) {
-		Assert.notNull(contextClass, "Context class must not be null");
-		this.contextClass = contextClass;
-	}
-
-	@Override
-	public final boolean matches(HttpServletRequest request) {
-		return matches(request, getContext(request));
-	}
-
-	/**
-	 * Decides whether the rule implemented by the strategy matches the supplied request.
-	 * @param request the source request
-	 * @param context a supplier for the initialized context (may throw an exception)
-	 * @return if the request matches
-	 */
-	protected abstract boolean matches(HttpServletRequest request, Supplier<C> context);
-
-	private Supplier<C> getContext(HttpServletRequest request) {
-		if (this.context == null) {
-			synchronized (this.contextLock) {
-				if (this.context == null) {
-					Supplier<C> createdContext = createContext(request);
-					initialized(createdContext);
-					this.context = createdContext;
-				}
-			}
-		}
-		return this.context;
-	}
-
-	/**
-	 * Called once the context has been initialized.
-	 * @param context a supplier for the initialized context (may throw an exception)
-	 */
-	protected void initialized(Supplier<C> context) {
-	}
-
-	@SuppressWarnings("unchecked")
-	private Supplier<C> createContext(HttpServletRequest request) {
-		WebApplicationContext context = WebApplicationContextUtils
-				.getRequiredWebApplicationContext(request.getServletContext());
-		if (this.contextClass.isInstance(context)) {
-			return () -> (C) context;
-		}
-		return () -> context.getBean(this.contextClass);
-	}
-
-}
-=======
 /*
  * Copyright 2012-2019 the original author or authors.
  *
@@ -211,5 +111,4 @@
 	 */
 	protected abstract boolean matches(HttpServletRequest request, Supplier<C> context);
 
-}
->>>>>>> 6755b480
+}