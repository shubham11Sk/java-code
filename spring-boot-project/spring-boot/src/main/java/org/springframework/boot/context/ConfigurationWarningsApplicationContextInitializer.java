--- conflicted
+++ resolved
@@ -1,4 +1,3 @@
-<<<<<<< HEAD
 /*
  * Copyright 2012-2019 the original author or authors.
  *
@@ -144,7 +143,7 @@
 			if (problematicPackages.isEmpty()) {
 				return null;
 			}
-			return "Your ApplicationContext is unlikely to " + "start due to a @ComponentScan of "
+			return "Your ApplicationContext is unlikely to start due to a @ComponentScan of "
 					+ StringUtils.collectionToDelimitedString(problematicPackages, ", ") + ".";
 		}
 
@@ -214,222 +213,4 @@
 
 	}
 
-}
-=======
-/*
- * Copyright 2012-2019 the original author or authors.
- *
- * Licensed under the Apache License, Version 2.0 (the "License");
- * you may not use this file except in compliance with the License.
- * You may obtain a copy of the License at
- *
- *      https://www.apache.org/licenses/LICENSE-2.0
- *
- * Unless required by applicable law or agreed to in writing, software
- * distributed under the License is distributed on an "AS IS" BASIS,
- * WITHOUT WARRANTIES OR CONDITIONS OF ANY KIND, either express or implied.
- * See the License for the specific language governing permissions and
- * limitations under the License.
- */
-
-package org.springframework.boot.context;
-
-import java.util.ArrayList;
-import java.util.Collections;
-import java.util.HashSet;
-import java.util.LinkedHashSet;
-import java.util.List;
-import java.util.Set;
-
-import org.apache.commons.logging.Log;
-import org.apache.commons.logging.LogFactory;
-
-import org.springframework.beans.BeansException;
-import org.springframework.beans.factory.annotation.AnnotatedBeanDefinition;
-import org.springframework.beans.factory.config.BeanDefinition;
-import org.springframework.beans.factory.config.ConfigurableListableBeanFactory;
-import org.springframework.beans.factory.support.BeanDefinitionRegistry;
-import org.springframework.beans.factory.support.BeanDefinitionRegistryPostProcessor;
-import org.springframework.context.ApplicationContextInitializer;
-import org.springframework.context.ConfigurableApplicationContext;
-import org.springframework.context.annotation.ComponentScan;
-import org.springframework.core.Ordered;
-import org.springframework.core.PriorityOrdered;
-import org.springframework.core.annotation.AnnotationAttributes;
-import org.springframework.core.type.AnnotationMetadata;
-import org.springframework.util.ClassUtils;
-import org.springframework.util.StringUtils;
-
-/**
- * {@link ApplicationContextInitializer} to report warnings for common misconfiguration
- * mistakes.
- *
- * @author Phillip Webb
- * @since 1.2.0
- */
-public class ConfigurationWarningsApplicationContextInitializer
-		implements ApplicationContextInitializer<ConfigurableApplicationContext> {
-
-	private static final Log logger = LogFactory.getLog(ConfigurationWarningsApplicationContextInitializer.class);
-
-	@Override
-	public void initialize(ConfigurableApplicationContext context) {
-		context.addBeanFactoryPostProcessor(new ConfigurationWarningsPostProcessor(getChecks()));
-	}
-
-	/**
-	 * Returns the checks that should be applied.
-	 * @return the checks to apply
-	 */
-	protected Check[] getChecks() {
-		return new Check[] { new ComponentScanPackageCheck() };
-	}
-
-	/**
-	 * {@link BeanDefinitionRegistryPostProcessor} to report warnings.
-	 */
-	protected static final class ConfigurationWarningsPostProcessor
-			implements PriorityOrdered, BeanDefinitionRegistryPostProcessor {
-
-		private Check[] checks;
-
-		public ConfigurationWarningsPostProcessor(Check[] checks) {
-			this.checks = checks;
-		}
-
-		@Override
-		public int getOrder() {
-			return Ordered.LOWEST_PRECEDENCE - 1;
-		}
-
-		@Override
-		public void postProcessBeanFactory(ConfigurableListableBeanFactory beanFactory) throws BeansException {
-		}
-
-		@Override
-		public void postProcessBeanDefinitionRegistry(BeanDefinitionRegistry registry) throws BeansException {
-			for (Check check : this.checks) {
-				String message = check.getWarning(registry);
-				if (StringUtils.hasLength(message)) {
-					warn(message);
-				}
-			}
-
-		}
-
-		private void warn(String message) {
-			if (logger.isWarnEnabled()) {
-				logger.warn(String.format("%n%n** WARNING ** : %s%n%n", message));
-			}
-		}
-
-	}
-
-	/**
-	 * A single check that can be applied.
-	 */
-	@FunctionalInterface
-	protected interface Check {
-
-		/**
-		 * Returns a warning if the check fails or {@code null} if there are no problems.
-		 * @param registry the {@link BeanDefinitionRegistry}
-		 * @return a warning message or {@code null}
-		 */
-		String getWarning(BeanDefinitionRegistry registry);
-
-	}
-
-	/**
-	 * {@link Check} for {@code @ComponentScan} on problematic package.
-	 */
-	protected static class ComponentScanPackageCheck implements Check {
-
-		private static final Set<String> PROBLEM_PACKAGES;
-
-		static {
-			Set<String> packages = new HashSet<>();
-			packages.add("org.springframework");
-			packages.add("org");
-			PROBLEM_PACKAGES = Collections.unmodifiableSet(packages);
-		}
-
-		@Override
-		public String getWarning(BeanDefinitionRegistry registry) {
-			Set<String> scannedPackages = getComponentScanningPackages(registry);
-			List<String> problematicPackages = getProblematicPackages(scannedPackages);
-			if (problematicPackages.isEmpty()) {
-				return null;
-			}
-			return "Your ApplicationContext is unlikely to start due to a @ComponentScan of "
-					+ StringUtils.collectionToDelimitedString(problematicPackages, ", ") + ".";
-		}
-
-		protected Set<String> getComponentScanningPackages(BeanDefinitionRegistry registry) {
-			Set<String> packages = new LinkedHashSet<>();
-			String[] names = registry.getBeanDefinitionNames();
-			for (String name : names) {
-				BeanDefinition definition = registry.getBeanDefinition(name);
-				if (definition instanceof AnnotatedBeanDefinition) {
-					AnnotatedBeanDefinition annotatedDefinition = (AnnotatedBeanDefinition) definition;
-					addComponentScanningPackages(packages, annotatedDefinition.getMetadata());
-				}
-			}
-			return packages;
-		}
-
-		private void addComponentScanningPackages(Set<String> packages, AnnotationMetadata metadata) {
-			AnnotationAttributes attributes = AnnotationAttributes
-					.fromMap(metadata.getAnnotationAttributes(ComponentScan.class.getName(), true));
-			if (attributes != null) {
-				addPackages(packages, attributes.getStringArray("value"));
-				addPackages(packages, attributes.getStringArray("basePackages"));
-				addClasses(packages, attributes.getStringArray("basePackageClasses"));
-				if (packages.isEmpty()) {
-					packages.add(ClassUtils.getPackageName(metadata.getClassName()));
-				}
-			}
-		}
-
-		private void addPackages(Set<String> packages, String[] values) {
-			if (values != null) {
-				Collections.addAll(packages, values);
-			}
-		}
-
-		private void addClasses(Set<String> packages, String[] values) {
-			if (values != null) {
-				for (String value : values) {
-					packages.add(ClassUtils.getPackageName(value));
-				}
-			}
-		}
-
-		private List<String> getProblematicPackages(Set<String> scannedPackages) {
-			List<String> problematicPackages = new ArrayList<>();
-			for (String scannedPackage : scannedPackages) {
-				if (isProblematicPackage(scannedPackage)) {
-					problematicPackages.add(getDisplayName(scannedPackage));
-				}
-			}
-			return problematicPackages;
-		}
-
-		private boolean isProblematicPackage(String scannedPackage) {
-			if (scannedPackage == null || scannedPackage.isEmpty()) {
-				return true;
-			}
-			return PROBLEM_PACKAGES.contains(scannedPackage);
-		}
-
-		private String getDisplayName(String scannedPackage) {
-			if (scannedPackage == null || scannedPackage.isEmpty()) {
-				return "the default package";
-			}
-			return "'" + scannedPackage + "'";
-		}
-
-	}
-
-}
->>>>>>> 6755b480
+}