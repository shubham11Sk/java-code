<<<<<<< HEAD
/*
 * Copyright 2012-2019 the original author or authors.
 *
 * Licensed under the Apache License, Version 2.0 (the "License");
 * you may not use this file except in compliance with the License.
 * You may obtain a copy of the License at
 *
 *      https://www.apache.org/licenses/LICENSE-2.0
 *
 * Unless required by applicable law or agreed to in writing, software
 * distributed under the License is distributed on an "AS IS" BASIS,
 * WITHOUT WARRANTIES OR CONDITIONS OF ANY KIND, either express or implied.
 * See the License for the specific language governing permissions and
 * limitations under the License.
 */

package org.springframework.boot.context.config;

import java.util.ArrayList;
import java.util.List;

import org.springframework.beans.BeanUtils;
import org.springframework.context.ApplicationContextException;
import org.springframework.context.ApplicationContextInitializer;
import org.springframework.context.ConfigurableApplicationContext;
import org.springframework.core.GenericTypeResolver;
import org.springframework.core.Ordered;
import org.springframework.core.annotation.AnnotationAwareOrderComparator;
import org.springframework.core.env.ConfigurableEnvironment;
import org.springframework.util.Assert;
import org.springframework.util.ClassUtils;
import org.springframework.util.StringUtils;

/**
 * {@link ApplicationContextInitializer} that delegates to other initializers that are
 * specified under a {@literal context.initializer.classes} environment property.
 *
 * @author Dave Syer
 * @author Phillip Webb
 * @since 1.0.0
 */
public class DelegatingApplicationContextInitializer
		implements ApplicationContextInitializer<ConfigurableApplicationContext>, Ordered {

	// NOTE: Similar to org.springframework.web.context.ContextLoader

	private static final String PROPERTY_NAME = "context.initializer.classes";

	private int order = 0;

	@Override
	public void initialize(ConfigurableApplicationContext context) {
		ConfigurableEnvironment environment = context.getEnvironment();
		List<Class<?>> initializerClasses = getInitializerClasses(environment);
		if (!initializerClasses.isEmpty()) {
			applyInitializerClasses(context, initializerClasses);
		}
	}

	private List<Class<?>> getInitializerClasses(ConfigurableEnvironment env) {
		String classNames = env.getProperty(PROPERTY_NAME);
		List<Class<?>> classes = new ArrayList<>();
		if (StringUtils.hasLength(classNames)) {
			for (String className : StringUtils.tokenizeToStringArray(classNames, ",")) {
				classes.add(getInitializerClass(className));
			}
		}
		return classes;
	}

	private Class<?> getInitializerClass(String className) throws LinkageError {
		try {
			Class<?> initializerClass = ClassUtils.forName(className, ClassUtils.getDefaultClassLoader());
			Assert.isAssignable(ApplicationContextInitializer.class, initializerClass);
			return initializerClass;
		}
		catch (ClassNotFoundException ex) {
			throw new ApplicationContextException("Failed to load context initializer class [" + className + "]", ex);
		}
	}

	private void applyInitializerClasses(ConfigurableApplicationContext context, List<Class<?>> initializerClasses) {
		Class<?> contextClass = context.getClass();
		List<ApplicationContextInitializer<?>> initializers = new ArrayList<>();
		for (Class<?> initializerClass : initializerClasses) {
			initializers.add(instantiateInitializer(contextClass, initializerClass));
		}
		applyInitializers(context, initializers);
	}

	private ApplicationContextInitializer<?> instantiateInitializer(Class<?> contextClass, Class<?> initializerClass) {
		Class<?> requireContextClass = GenericTypeResolver.resolveTypeArgument(initializerClass,
				ApplicationContextInitializer.class);
		Assert.isAssignable(requireContextClass, contextClass,
				String.format(
						"Could not add context initializer [%s]" + " as its generic parameter [%s] is not assignable "
								+ "from the type of application context used by this " + "context loader [%s]: ",
						initializerClass.getName(), requireContextClass.getName(), contextClass.getName()));
		return (ApplicationContextInitializer<?>) BeanUtils.instantiateClass(initializerClass);
	}

	@SuppressWarnings({ "unchecked", "rawtypes" })
	private void applyInitializers(ConfigurableApplicationContext context,
			List<ApplicationContextInitializer<?>> initializers) {
		initializers.sort(new AnnotationAwareOrderComparator());
		for (ApplicationContextInitializer initializer : initializers) {
			initializer.initialize(context);
		}
	}

	public void setOrder(int order) {
		this.order = order;
	}

	@Override
	public int getOrder() {
		return this.order;
	}

}
=======
/*
 * Copyright 2012-2020 the original author or authors.
 *
 * Licensed under the Apache License, Version 2.0 (the "License");
 * you may not use this file except in compliance with the License.
 * You may obtain a copy of the License at
 *
 *      https://www.apache.org/licenses/LICENSE-2.0
 *
 * Unless required by applicable law or agreed to in writing, software
 * distributed under the License is distributed on an "AS IS" BASIS,
 * WITHOUT WARRANTIES OR CONDITIONS OF ANY KIND, either express or implied.
 * See the License for the specific language governing permissions and
 * limitations under the License.
 */

package org.springframework.boot.context.config;

import java.util.ArrayList;
import java.util.List;

import org.springframework.beans.BeanUtils;
import org.springframework.context.ApplicationContextException;
import org.springframework.context.ApplicationContextInitializer;
import org.springframework.context.ConfigurableApplicationContext;
import org.springframework.core.GenericTypeResolver;
import org.springframework.core.Ordered;
import org.springframework.core.annotation.AnnotationAwareOrderComparator;
import org.springframework.core.env.ConfigurableEnvironment;
import org.springframework.util.Assert;
import org.springframework.util.ClassUtils;
import org.springframework.util.StringUtils;

/**
 * {@link ApplicationContextInitializer} that delegates to other initializers that are
 * specified under a {@literal context.initializer.classes} environment property.
 *
 * @author Dave Syer
 * @author Phillip Webb
 * @since 1.0.0
 */
public class DelegatingApplicationContextInitializer
		implements ApplicationContextInitializer<ConfigurableApplicationContext>, Ordered {

	// NOTE: Similar to org.springframework.web.context.ContextLoader

	private static final String PROPERTY_NAME = "context.initializer.classes";

	private int order = 0;

	@Override
	public void initialize(ConfigurableApplicationContext context) {
		ConfigurableEnvironment environment = context.getEnvironment();
		List<Class<?>> initializerClasses = getInitializerClasses(environment);
		if (!initializerClasses.isEmpty()) {
			applyInitializerClasses(context, initializerClasses);
		}
	}

	private List<Class<?>> getInitializerClasses(ConfigurableEnvironment env) {
		String classNames = env.getProperty(PROPERTY_NAME);
		List<Class<?>> classes = new ArrayList<>();
		if (StringUtils.hasLength(classNames)) {
			for (String className : StringUtils.tokenizeToStringArray(classNames, ",")) {
				classes.add(getInitializerClass(className));
			}
		}
		return classes;
	}

	private Class<?> getInitializerClass(String className) throws LinkageError {
		try {
			Class<?> initializerClass = ClassUtils.forName(className, ClassUtils.getDefaultClassLoader());
			Assert.isAssignable(ApplicationContextInitializer.class, initializerClass);
			return initializerClass;
		}
		catch (ClassNotFoundException ex) {
			throw new ApplicationContextException("Failed to load context initializer class [" + className + "]", ex);
		}
	}

	private void applyInitializerClasses(ConfigurableApplicationContext context, List<Class<?>> initializerClasses) {
		Class<?> contextClass = context.getClass();
		List<ApplicationContextInitializer<?>> initializers = new ArrayList<>();
		for (Class<?> initializerClass : initializerClasses) {
			initializers.add(instantiateInitializer(contextClass, initializerClass));
		}
		applyInitializers(context, initializers);
	}

	private ApplicationContextInitializer<?> instantiateInitializer(Class<?> contextClass, Class<?> initializerClass) {
		Class<?> requireContextClass = GenericTypeResolver.resolveTypeArgument(initializerClass,
				ApplicationContextInitializer.class);
		Assert.isAssignable(requireContextClass, contextClass,
				() -> String.format(
						"Could not add context initializer [%s] as its generic parameter [%s] is not assignable "
								+ "from the type of application context used by this context loader [%s]: ",
						initializerClass.getName(), requireContextClass.getName(), contextClass.getName()));
		return (ApplicationContextInitializer<?>) BeanUtils.instantiateClass(initializerClass);
	}

	@SuppressWarnings({ "unchecked", "rawtypes" })
	private void applyInitializers(ConfigurableApplicationContext context,
			List<ApplicationContextInitializer<?>> initializers) {
		initializers.sort(new AnnotationAwareOrderComparator());
		for (ApplicationContextInitializer initializer : initializers) {
			initializer.initialize(context);
		}
	}

	public void setOrder(int order) {
		this.order = order;
	}

	@Override
	public int getOrder() {
		return this.order;
	}

}
>>>>>>> 6755b480
<|MERGE_RESOLUTION|>--- conflicted
+++ resolved
@@ -1,125 +1,3 @@
-<<<<<<< HEAD
-/*
- * Copyright 2012-2019 the original author or authors.
- *
- * Licensed under the Apache License, Version 2.0 (the "License");
- * you may not use this file except in compliance with the License.
- * You may obtain a copy of the License at
- *
- *      https://www.apache.org/licenses/LICENSE-2.0
- *
- * Unless required by applicable law or agreed to in writing, software
- * distributed under the License is distributed on an "AS IS" BASIS,
- * WITHOUT WARRANTIES OR CONDITIONS OF ANY KIND, either express or implied.
- * See the License for the specific language governing permissions and
- * limitations under the License.
- */
-
-package org.springframework.boot.context.config;
-
-import java.util.ArrayList;
-import java.util.List;
-
-import org.springframework.beans.BeanUtils;
-import org.springframework.context.ApplicationContextException;
-import org.springframework.context.ApplicationContextInitializer;
-import org.springframework.context.ConfigurableApplicationContext;
-import org.springframework.core.GenericTypeResolver;
-import org.springframework.core.Ordered;
-import org.springframework.core.annotation.AnnotationAwareOrderComparator;
-import org.springframework.core.env.ConfigurableEnvironment;
-import org.springframework.util.Assert;
-import org.springframework.util.ClassUtils;
-import org.springframework.util.StringUtils;
-
-/**
- * {@link ApplicationContextInitializer} that delegates to other initializers that are
- * specified under a {@literal context.initializer.classes} environment property.
- *
- * @author Dave Syer
- * @author Phillip Webb
- * @since 1.0.0
- */
-public class DelegatingApplicationContextInitializer
-		implements ApplicationContextInitializer<ConfigurableApplicationContext>, Ordered {
-
-	// NOTE: Similar to org.springframework.web.context.ContextLoader
-
-	private static final String PROPERTY_NAME = "context.initializer.classes";
-
-	private int order = 0;
-
-	@Override
-	public void initialize(ConfigurableApplicationContext context) {
-		ConfigurableEnvironment environment = context.getEnvironment();
-		List<Class<?>> initializerClasses = getInitializerClasses(environment);
-		if (!initializerClasses.isEmpty()) {
-			applyInitializerClasses(context, initializerClasses);
-		}
-	}
-
-	private List<Class<?>> getInitializerClasses(ConfigurableEnvironment env) {
-		String classNames = env.getProperty(PROPERTY_NAME);
-		List<Class<?>> classes = new ArrayList<>();
-		if (StringUtils.hasLength(classNames)) {
-			for (String className : StringUtils.tokenizeToStringArray(classNames, ",")) {
-				classes.add(getInitializerClass(className));
-			}
-		}
-		return classes;
-	}
-
-	private Class<?> getInitializerClass(String className) throws LinkageError {
-		try {
-			Class<?> initializerClass = ClassUtils.forName(className, ClassUtils.getDefaultClassLoader());
-			Assert.isAssignable(ApplicationContextInitializer.class, initializerClass);
-			return initializerClass;
-		}
-		catch (ClassNotFoundException ex) {
-			throw new ApplicationContextException("Failed to load context initializer class [" + className + "]", ex);
-		}
-	}
-
-	private void applyInitializerClasses(ConfigurableApplicationContext context, List<Class<?>> initializerClasses) {
-		Class<?> contextClass = context.getClass();
-		List<ApplicationContextInitializer<?>> initializers = new ArrayList<>();
-		for (Class<?> initializerClass : initializerClasses) {
-			initializers.add(instantiateInitializer(contextClass, initializerClass));
-		}
-		applyInitializers(context, initializers);
-	}
-
-	private ApplicationContextInitializer<?> instantiateInitializer(Class<?> contextClass, Class<?> initializerClass) {
-		Class<?> requireContextClass = GenericTypeResolver.resolveTypeArgument(initializerClass,
-				ApplicationContextInitializer.class);
-		Assert.isAssignable(requireContextClass, contextClass,
-				String.format(
-						"Could not add context initializer [%s]" + " as its generic parameter [%s] is not assignable "
-								+ "from the type of application context used by this " + "context loader [%s]: ",
-						initializerClass.getName(), requireContextClass.getName(), contextClass.getName()));
-		return (ApplicationContextInitializer<?>) BeanUtils.instantiateClass(initializerClass);
-	}
-
-	@SuppressWarnings({ "unchecked", "rawtypes" })
-	private void applyInitializers(ConfigurableApplicationContext context,
-			List<ApplicationContextInitializer<?>> initializers) {
-		initializers.sort(new AnnotationAwareOrderComparator());
-		for (ApplicationContextInitializer initializer : initializers) {
-			initializer.initialize(context);
-		}
-	}
-
-	public void setOrder(int order) {
-		this.order = order;
-	}
-
-	@Override
-	public int getOrder() {
-		return this.order;
-	}
-
-}
-=======
 /*
  * Copyright 2012-2020 the original author or authors.
  *
@@ -239,5 +117,4 @@
 		return this.order;
 	}
 
-}
->>>>>>> 6755b480
+}