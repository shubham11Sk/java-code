--- conflicted
+++ resolved
@@ -1,155 +1,3 @@
-<<<<<<< HEAD
-/*
- * Copyright 2012-2019 the original author or authors.
- *
- * Licensed under the Apache License, Version 2.0 (the "License");
- * you may not use this file except in compliance with the License.
- * You may obtain a copy of the License at
- *
- *      https://www.apache.org/licenses/LICENSE-2.0
- *
- * Unless required by applicable law or agreed to in writing, software
- * distributed under the License is distributed on an "AS IS" BASIS,
- * WITHOUT WARRANTIES OR CONDITIONS OF ANY KIND, either express or implied.
- * See the License for the specific language governing permissions and
- * limitations under the License.
- */
-
-package org.springframework.boot.logging;
-
-import org.springframework.boot.system.ApplicationPid;
-import org.springframework.core.env.ConfigurableEnvironment;
-import org.springframework.core.env.Environment;
-import org.springframework.core.env.PropertyResolver;
-import org.springframework.core.env.PropertySourcesPropertyResolver;
-import org.springframework.util.Assert;
-
-/**
- * Utility to set system properties that can later be used by log configuration files.
- *
- * @author Andy Wilkinson
- * @author Phillip Webb
- * @author Madhura Bhave
- * @author Vedran Pavic
- * @author Robert Thornton
- * @since 2.0.0
- */
-public class LoggingSystemProperties {
-
-	/**
-	 * The name of the System property that contains the process ID.
-	 */
-	public static final String PID_KEY = "PID";
-
-	/**
-	 * The name of the System property that contains the exception conversion word.
-	 */
-	public static final String EXCEPTION_CONVERSION_WORD = "LOG_EXCEPTION_CONVERSION_WORD";
-
-	/**
-	 * The name of the System property that contains the log file.
-	 */
-	public static final String LOG_FILE = "LOG_FILE";
-
-	/**
-	 * The name of the System property that contains the log path.
-	 */
-	public static final String LOG_PATH = "LOG_PATH";
-
-	/**
-	 * The name of the System property that contains the console log pattern.
-	 */
-	public static final String CONSOLE_LOG_PATTERN = "CONSOLE_LOG_PATTERN";
-
-	/**
-	 * The name of the System property that contains the clean history on start flag.
-	 */
-	public static final String FILE_CLEAN_HISTORY_ON_START = "LOG_FILE_CLEAN_HISTORY_ON_START";
-
-	/**
-	 * The name of the System property that contains the file log pattern.
-	 */
-	public static final String FILE_LOG_PATTERN = "FILE_LOG_PATTERN";
-
-	/**
-	 * The name of the System property that contains the file log max history.
-	 */
-	public static final String FILE_MAX_HISTORY = "LOG_FILE_MAX_HISTORY";
-
-	/**
-	 * The name of the System property that contains the file log max size.
-	 */
-	public static final String FILE_MAX_SIZE = "LOG_FILE_MAX_SIZE";
-
-	/**
-	 * The name of the System property that contains the file total size cap.
-	 */
-	public static final String FILE_TOTAL_SIZE_CAP = "LOG_FILE_TOTAL_SIZE_CAP";
-
-	/**
-	 * The name of the System property that contains the log level pattern.
-	 */
-	public static final String LOG_LEVEL_PATTERN = "LOG_LEVEL_PATTERN";
-
-	/**
-	 * The name of the System property that contains the log date-format pattern.
-	 */
-	public static final String LOG_DATEFORMAT_PATTERN = "LOG_DATEFORMAT_PATTERN";
-
-	private final Environment environment;
-
-	/**
-	 * Create a new {@link LoggingSystemProperties} instance.
-	 * @param environment the source environment
-	 */
-	public LoggingSystemProperties(Environment environment) {
-		Assert.notNull(environment, "Environment must not be null");
-		this.environment = environment;
-	}
-
-	public void apply() {
-		apply(null);
-	}
-
-	public void apply(LogFile logFile) {
-		PropertyResolver resolver = getPropertyResolver();
-		setSystemProperty(resolver, EXCEPTION_CONVERSION_WORD, "exception-conversion-word");
-		setSystemProperty(PID_KEY, new ApplicationPid().toString());
-		setSystemProperty(resolver, CONSOLE_LOG_PATTERN, "pattern.console");
-		setSystemProperty(resolver, FILE_LOG_PATTERN, "pattern.file");
-		setSystemProperty(resolver, FILE_CLEAN_HISTORY_ON_START, "file.clean-history-on-start");
-		setSystemProperty(resolver, FILE_MAX_HISTORY, "file.max-history");
-		setSystemProperty(resolver, FILE_MAX_SIZE, "file.max-size");
-		setSystemProperty(resolver, FILE_TOTAL_SIZE_CAP, "file.total-size-cap");
-		setSystemProperty(resolver, LOG_LEVEL_PATTERN, "pattern.level");
-		setSystemProperty(resolver, LOG_DATEFORMAT_PATTERN, "pattern.dateformat");
-		if (logFile != null) {
-			logFile.applyToSystemProperties();
-		}
-	}
-
-	private PropertyResolver getPropertyResolver() {
-		if (this.environment instanceof ConfigurableEnvironment) {
-			PropertySourcesPropertyResolver resolver = new PropertySourcesPropertyResolver(
-					((ConfigurableEnvironment) this.environment).getPropertySources());
-			resolver.setIgnoreUnresolvableNestedPlaceholders(true);
-			return resolver;
-		}
-		return this.environment;
-	}
-
-	private void setSystemProperty(PropertyResolver resolver, String systemPropertyName, String propertyName) {
-		setSystemProperty(systemPropertyName, resolver.getProperty("logging." + propertyName));
-	}
-
-	private void setSystemProperty(String name, String value) {
-		if (System.getProperty(name) == null && value != null) {
-			System.setProperty(name, value);
-		}
-	}
-
-}
-=======
 /*
  * Copyright 2012-2021 the original author or authors.
  *
@@ -376,5 +224,4 @@
 		this.setter.accept(name, value);
 	}
 
-}
->>>>>>> 6755b480
+}