--- conflicted
+++ resolved
@@ -1,183 +1,3 @@
-<<<<<<< HEAD
-/*
- * Copyright 2012-2019 the original author or authors.
- *
- * Licensed under the Apache License, Version 2.0 (the "License");
- * you may not use this file except in compliance with the License.
- * You may obtain a copy of the License at
- *
- *      https://www.apache.org/licenses/LICENSE-2.0
- *
- * Unless required by applicable law or agreed to in writing, software
- * distributed under the License is distributed on an "AS IS" BASIS,
- * WITHOUT WARRANTIES OR CONDITIONS OF ANY KIND, either express or implied.
- * See the License for the specific language governing permissions and
- * limitations under the License.
- */
-
-package org.springframework.boot.convert;
-
-import java.util.LinkedHashSet;
-import java.util.Set;
-
-import org.springframework.beans.factory.ListableBeanFactory;
-import org.springframework.core.convert.ConversionService;
-import org.springframework.core.convert.converter.Converter;
-import org.springframework.core.convert.converter.ConverterRegistry;
-import org.springframework.core.convert.converter.GenericConverter;
-import org.springframework.core.convert.support.ConfigurableConversionService;
-import org.springframework.core.convert.support.DefaultConversionService;
-import org.springframework.format.Formatter;
-import org.springframework.format.FormatterRegistry;
-import org.springframework.format.Parser;
-import org.springframework.format.Printer;
-import org.springframework.format.support.DefaultFormattingConversionService;
-import org.springframework.format.support.FormattingConversionService;
-import org.springframework.util.StringValueResolver;
-
-/**
- * A specialization of {@link FormattingConversionService} configured by default with
- * converters and formatters appropriate for most Spring Boot applications.
- * <p>
- * Designed for direct instantiation but also exposes the static
- * {@link #addApplicationConverters} and
- * {@link #addApplicationFormatters(FormatterRegistry)} utility methods for ad-hoc use
- * against registry instance.
- *
- * @author Phillip Webb
- * @since 2.0.0
- */
-public class ApplicationConversionService extends FormattingConversionService {
-
-	private static volatile ApplicationConversionService sharedInstance;
-
-	public ApplicationConversionService() {
-		this(null);
-	}
-
-	public ApplicationConversionService(StringValueResolver embeddedValueResolver) {
-		if (embeddedValueResolver != null) {
-			setEmbeddedValueResolver(embeddedValueResolver);
-		}
-		configure(this);
-	}
-
-	/**
-	 * Return a shared default application {@code ConversionService} instance, lazily
-	 * building it once needed.
-	 * <p>
-	 * Note: This method actually returns an {@link ApplicationConversionService}
-	 * instance. However, the {@code ConversionService} signature has been preserved for
-	 * binary compatibility.
-	 * @return the shared {@code ApplicationConversionService} instance (never
-	 * {@code null})
-	 */
-	public static ConversionService getSharedInstance() {
-		ApplicationConversionService sharedInstance = ApplicationConversionService.sharedInstance;
-		if (sharedInstance == null) {
-			synchronized (ApplicationConversionService.class) {
-				sharedInstance = ApplicationConversionService.sharedInstance;
-				if (sharedInstance == null) {
-					sharedInstance = new ApplicationConversionService();
-					ApplicationConversionService.sharedInstance = sharedInstance;
-				}
-			}
-		}
-		return sharedInstance;
-	}
-
-	/**
-	 * Configure the given {@link FormatterRegistry} with formatters and converters
-	 * appropriate for most Spring Boot applications.
-	 * @param registry the registry of converters to add to (must also be castable to
-	 * ConversionService, e.g. being a {@link ConfigurableConversionService})
-	 * @throws ClassCastException if the given FormatterRegistry could not be cast to a
-	 * ConversionService
-	 */
-	public static void configure(FormatterRegistry registry) {
-		DefaultConversionService.addDefaultConverters(registry);
-		DefaultFormattingConversionService.addDefaultFormatters(registry);
-		addApplicationFormatters(registry);
-		addApplicationConverters(registry);
-	}
-
-	/**
-	 * Add converters useful for most Spring Boot applications.
-	 * @param registry the registry of converters to add to (must also be castable to
-	 * ConversionService, e.g. being a {@link ConfigurableConversionService})
-	 * @throws ClassCastException if the given ConverterRegistry could not be cast to a
-	 * ConversionService
-	 */
-	public static void addApplicationConverters(ConverterRegistry registry) {
-		addDelimitedStringConverters(registry);
-		registry.addConverter(new StringToDurationConverter());
-		registry.addConverter(new DurationToStringConverter());
-		registry.addConverter(new NumberToDurationConverter());
-		registry.addConverter(new DurationToNumberConverter());
-		registry.addConverter(new StringToDataSizeConverter());
-		registry.addConverter(new NumberToDataSizeConverter());
-		registry.addConverterFactory(new LenientStringToEnumConverterFactory());
-	}
-
-	/**
-	 * Add converters to support delimited strings.
-	 * @param registry the registry of converters to add to (must also be castable to
-	 * ConversionService, e.g. being a {@link ConfigurableConversionService})
-	 * @throws ClassCastException if the given ConverterRegistry could not be cast to a
-	 * ConversionService
-	 */
-	public static void addDelimitedStringConverters(ConverterRegistry registry) {
-		ConversionService service = (ConversionService) registry;
-		registry.addConverter(new ArrayToDelimitedStringConverter(service));
-		registry.addConverter(new CollectionToDelimitedStringConverter(service));
-		registry.addConverter(new DelimitedStringToArrayConverter(service));
-		registry.addConverter(new DelimitedStringToCollectionConverter(service));
-	}
-
-	/**
-	 * Add formatters useful for most Spring Boot applications.
-	 * @param registry the service to register default formatters with
-	 */
-	public static void addApplicationFormatters(FormatterRegistry registry) {
-		registry.addFormatter(new CharArrayFormatter());
-		registry.addFormatter(new InetAddressFormatter());
-		registry.addFormatter(new IsoOffsetFormatter());
-	}
-
-	/**
-	 * Add {@link GenericConverter}, {@link Converter}, {@link Printer}, {@link Parser}
-	 * and {@link Formatter} beans from the specified context.
-	 * @param registry the service to register beans with
-	 * @param beanFactory the bean factory to get the beans from
-	 * @since 2.2.0
-	 */
-	public static void addBeans(FormatterRegistry registry, ListableBeanFactory beanFactory) {
-		Set<Object> beans = new LinkedHashSet<>();
-		beans.addAll(beanFactory.getBeansOfType(GenericConverter.class).values());
-		beans.addAll(beanFactory.getBeansOfType(Converter.class).values());
-		beans.addAll(beanFactory.getBeansOfType(Printer.class).values());
-		beans.addAll(beanFactory.getBeansOfType(Parser.class).values());
-		for (Object bean : beans) {
-			if (bean instanceof GenericConverter) {
-				registry.addConverter((GenericConverter) bean);
-			}
-			else if (bean instanceof Converter) {
-				registry.addConverter((Converter<?, ?>) bean);
-			}
-			else if (bean instanceof Formatter) {
-				registry.addFormatter((Formatter<?>) bean);
-			}
-			else if (bean instanceof Printer) {
-				registry.addPrinter((Printer<?>) bean);
-			}
-			else if (bean instanceof Parser) {
-				registry.addParser((Parser<?>) bean);
-			}
-		}
-	}
-
-}
-=======
 /*
  * Copyright 2012-2021 the original author or authors.
  *
@@ -392,5 +212,4 @@
 		}
 	}
 
-}
->>>>>>> 6755b480
+}