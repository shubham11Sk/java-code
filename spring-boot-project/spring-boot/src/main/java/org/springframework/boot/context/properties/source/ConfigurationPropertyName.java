--- conflicted
+++ resolved
@@ -1,6 +1,5 @@
-<<<<<<< HEAD
 /*
- * Copyright 2012-2019 the original author or authors.
+ * Copyright 2012-2020 the original author or authors.
  *
  * Licensed under the Apache License, Version 2.0 (the "License");
  * you may not use this file except in compliance with the License.
@@ -65,994 +64,6 @@
 
 	private String string;
 
-	private ConfigurationPropertyName(Elements elements) {
-		this.elements = elements;
-		this.uniformElements = new CharSequence[elements.getSize()];
-	}
-
-	/**
-	 * Returns {@code true} if this {@link ConfigurationPropertyName} is empty.
-	 * @return {@code true} if the name is empty
-	 */
-	public boolean isEmpty() {
-		return this.elements.getSize() == 0;
-	}
-
-	/**
-	 * Return if the last element in the name is indexed.
-	 * @return {@code true} if the last element is indexed
-	 */
-	public boolean isLastElementIndexed() {
-		int size = getNumberOfElements();
-		return (size > 0 && isIndexed(size - 1));
-	}
-
-	/**
-	 * Return if the element in the name is indexed.
-	 * @param elementIndex the index of the element
-	 * @return {@code true} if the element is indexed
-	 */
-	boolean isIndexed(int elementIndex) {
-		return this.elements.getType(elementIndex).isIndexed();
-	}
-
-	/**
-	 * Return if the element in the name is indexed and numeric.
-	 * @param elementIndex the index of the element
-	 * @return {@code true} if the element is indexed and numeric
-	 */
-	public boolean isNumericIndex(int elementIndex) {
-		return this.elements.getType(elementIndex) == ElementType.NUMERICALLY_INDEXED;
-	}
-
-	/**
-	 * Return the last element in the name in the given form.
-	 * @param form the form to return
-	 * @return the last element
-	 */
-	public String getLastElement(Form form) {
-		int size = getNumberOfElements();
-		return (size != 0) ? getElement(size - 1, form) : EMPTY_STRING;
-	}
-
-	/**
-	 * Return an element in the name in the given form.
-	 * @param elementIndex the element index
-	 * @param form the form to return
-	 * @return the last element
-	 */
-	public String getElement(int elementIndex, Form form) {
-		CharSequence element = this.elements.get(elementIndex);
-		ElementType type = this.elements.getType(elementIndex);
-		if (type.isIndexed()) {
-			return element.toString();
-		}
-		if (form == Form.ORIGINAL) {
-			if (type != ElementType.NON_UNIFORM) {
-				return element.toString();
-			}
-			return convertToOriginalForm(element).toString();
-		}
-		if (form == Form.DASHED) {
-			if (type == ElementType.UNIFORM || type == ElementType.DASHED) {
-				return element.toString();
-			}
-			return convertToDashedElement(element).toString();
-		}
-		CharSequence uniformElement = this.uniformElements[elementIndex];
-		if (uniformElement == null) {
-			uniformElement = (type != ElementType.UNIFORM) ? convertToUniformElement(element) : element;
-			this.uniformElements[elementIndex] = uniformElement.toString();
-		}
-		return uniformElement.toString();
-	}
-
-	private CharSequence convertToOriginalForm(CharSequence element) {
-		return convertElement(element, false,
-				(ch, i) -> ch == '_' || ElementsParser.isValidChar(Character.toLowerCase(ch), i));
-	}
-
-	private CharSequence convertToDashedElement(CharSequence element) {
-		return convertElement(element, true, ElementsParser::isValidChar);
-	}
-
-	private CharSequence convertToUniformElement(CharSequence element) {
-		return convertElement(element, true, (ch, i) -> ElementsParser.isAlphaNumeric(ch));
-	}
-
-	private CharSequence convertElement(CharSequence element, boolean lowercase, ElementCharPredicate filter) {
-		StringBuilder result = new StringBuilder(element.length());
-		for (int i = 0; i < element.length(); i++) {
-			char ch = lowercase ? Character.toLowerCase(element.charAt(i)) : element.charAt(i);
-			if (filter.test(ch, i)) {
-				result.append(ch);
-			}
-		}
-		return result;
-	}
-
-	/**
-	 * Return the total number of elements in the name.
-	 * @return the number of elements
-	 */
-	public int getNumberOfElements() {
-		return this.elements.getSize();
-	}
-
-	/**
-	 * Create a new {@link ConfigurationPropertyName} by appending the given elements.
-	 * @param elements the elements to append
-	 * @return a new {@link ConfigurationPropertyName}
-	 * @throws InvalidConfigurationPropertyNameException if the result is not valid
-	 */
-	public ConfigurationPropertyName append(String elements) {
-		if (elements == null) {
-			return this;
-		}
-		Elements additionalElements = probablySingleElementOf(elements);
-		return new ConfigurationPropertyName(this.elements.append(additionalElements));
-	}
-
-	/**
-	 * Return a new {@link ConfigurationPropertyName} by chopping this name to the given
-	 * {@code size}. For example, {@code chop(1)} on the name {@code foo.bar} will return
-	 * {@code foo}.
-	 * @param size the size to chop
-	 * @return the chopped name
-	 */
-	public ConfigurationPropertyName chop(int size) {
-		if (size >= getNumberOfElements()) {
-			return this;
-		}
-		return new ConfigurationPropertyName(this.elements.chop(size));
-	}
-
-	/**
-	 * Returns {@code true} if this element is an immediate parent of the specified name.
-	 * @param name the name to check
-	 * @return {@code true} if this name is an ancestor
-	 */
-	public boolean isParentOf(ConfigurationPropertyName name) {
-		Assert.notNull(name, "Name must not be null");
-		if (this.getNumberOfElements() != name.getNumberOfElements() - 1) {
-			return false;
-		}
-		return isAncestorOf(name);
-	}
-
-	/**
-	 * Returns {@code true} if this element is an ancestor (immediate or nested parent) of
-	 * the specified name.
-	 * @param name the name to check
-	 * @return {@code true} if this name is an ancestor
-	 */
-	public boolean isAncestorOf(ConfigurationPropertyName name) {
-		Assert.notNull(name, "Name must not be null");
-		if (this.getNumberOfElements() >= name.getNumberOfElements()) {
-			return false;
-		}
-		return elementsEqual(name);
-	}
-
-	@Override
-	public int compareTo(ConfigurationPropertyName other) {
-		return compare(this, other);
-	}
-
-	private int compare(ConfigurationPropertyName n1, ConfigurationPropertyName n2) {
-		int l1 = n1.getNumberOfElements();
-		int l2 = n2.getNumberOfElements();
-		int i1 = 0;
-		int i2 = 0;
-		while (i1 < l1 || i2 < l2) {
-			try {
-				ElementType type1 = (i1 < l1) ? n1.elements.getType(i1) : null;
-				ElementType type2 = (i2 < l2) ? n2.elements.getType(i2) : null;
-				String e1 = (i1 < l1) ? n1.getElement(i1++, Form.UNIFORM) : null;
-				String e2 = (i2 < l2) ? n2.getElement(i2++, Form.UNIFORM) : null;
-				int result = compare(e1, type1, e2, type2);
-				if (result != 0) {
-					return result;
-				}
-			}
-			catch (ArrayIndexOutOfBoundsException ex) {
-				throw new RuntimeException(ex);
-			}
-		}
-		return 0;
-	}
-
-	private int compare(String e1, ElementType type1, String e2, ElementType type2) {
-		if (e1 == null) {
-			return -1;
-		}
-		if (e2 == null) {
-			return 1;
-		}
-		int result = Boolean.compare(type2.isIndexed(), type1.isIndexed());
-		if (result != 0) {
-			return result;
-		}
-		if (type1 == ElementType.NUMERICALLY_INDEXED && type2 == ElementType.NUMERICALLY_INDEXED) {
-			long v1 = Long.parseLong(e1);
-			long v2 = Long.parseLong(e2);
-			return Long.compare(v1, v2);
-		}
-		return e1.compareTo(e2);
-	}
-
-	@Override
-	public boolean equals(Object obj) {
-		if (obj == this) {
-			return true;
-		}
-		if (obj == null || obj.getClass() != getClass()) {
-			return false;
-		}
-		ConfigurationPropertyName other = (ConfigurationPropertyName) obj;
-		if (getNumberOfElements() != other.getNumberOfElements()) {
-			return false;
-		}
-		if (this.elements.canShortcutWithSource(ElementType.UNIFORM)
-				&& other.elements.canShortcutWithSource(ElementType.UNIFORM)) {
-			return toString().equals(other.toString());
-		}
-		return elementsEqual(other);
-	}
-
-	private boolean elementsEqual(ConfigurationPropertyName name) {
-		for (int i = this.elements.getSize() - 1; i >= 0; i--) {
-			if (elementDiffers(this.elements, name.elements, i)) {
-				return false;
-			}
-		}
-		return true;
-	}
-
-	private boolean elementDiffers(Elements e1, Elements e2, int i) {
-		ElementType type1 = e1.getType(i);
-		ElementType type2 = e2.getType(i);
-		if (type1.allowsFastEqualityCheck() && type2.allowsFastEqualityCheck()) {
-			return !fastElementEquals(e1, e2, i);
-		}
-		else if (type1.allowsDashIgnoringEqualityCheck() && type2.allowsDashIgnoringEqualityCheck()) {
-			return !dashIgnoringElementEquals(e1, e2, i);
-		}
-		else {
-			return !defaultElementEquals(e1, e2, i);
-		}
-	}
-
-	private boolean defaultElementEquals(Elements e1, Elements e2, int i) {
-		int l1 = e1.getLength(i);
-		int l2 = e2.getLength(i);
-		boolean indexed1 = e1.getType(i).isIndexed();
-		boolean indexed2 = e2.getType(i).isIndexed();
-		int i1 = 0;
-		int i2 = 0;
-		while (i1 < l1) {
-			if (i2 >= l2) {
-				return false;
-			}
-			char ch1 = indexed1 ? e1.charAt(i, i1) : Character.toLowerCase(e1.charAt(i, i1));
-			char ch2 = indexed2 ? e2.charAt(i, i2) : Character.toLowerCase(e2.charAt(i, i2));
-			if (!indexed1 && !ElementsParser.isAlphaNumeric(ch1)) {
-				i1++;
-			}
-			else if (!indexed2 && !ElementsParser.isAlphaNumeric(ch2)) {
-				i2++;
-			}
-			else if (ch1 != ch2) {
-				return false;
-			}
-			else {
-				i1++;
-				i2++;
-			}
-		}
-		if (i2 < l2) {
-			if (indexed2) {
-				return false;
-			}
-			do {
-				char ch2 = Character.toLowerCase(e2.charAt(i, i2++));
-				if (ElementsParser.isAlphaNumeric(ch2)) {
-					return false;
-				}
-			}
-			while (i2 < l2);
-		}
-		return true;
-	}
-
-	private boolean dashIgnoringElementEquals(Elements e1, Elements e2, int i) {
-		int l1 = e1.getLength(i);
-		int l2 = e2.getLength(i);
-		int i1 = 0;
-		int i2 = 0;
-		while (i1 < l1) {
-			if (i2 >= l2) {
-				return false;
-			}
-			char ch1 = e1.charAt(i, i1);
-			char ch2 = e2.charAt(i, i2);
-			if (ch1 == '-') {
-				i1++;
-			}
-			else if (ch2 == '-') {
-				i2++;
-			}
-			else if (ch1 != ch2) {
-				return false;
-			}
-			else {
-				i1++;
-				i2++;
-			}
-		}
-		if (i2 < l2) {
-			if (e2.getType(i).isIndexed()) {
-				return false;
-			}
-			do {
-				char ch2 = e2.charAt(i, i2++);
-				if (ch2 != '-') {
-					return false;
-				}
-			}
-			while (i2 < l2);
-		}
-		return true;
-	}
-
-	private boolean fastElementEquals(Elements e1, Elements e2, int i) {
-		int length1 = e1.getLength(i);
-		int length2 = e2.getLength(i);
-		if (length1 == length2) {
-			int i1 = 0;
-			while (length1-- != 0) {
-				char ch1 = e1.charAt(i, i1);
-				char ch2 = e2.charAt(i, i1);
-				if (ch1 != ch2) {
-					return false;
-				}
-				i1++;
-			}
-			return true;
-		}
-		return false;
-	}
-
-	@Override
-	public int hashCode() {
-		return 0;
-	}
-
-	@Override
-	public String toString() {
-		if (this.string == null) {
-			this.string = buildToString();
-		}
-		return this.string;
-	}
-
-	private String buildToString() {
-		if (this.elements.canShortcutWithSource(ElementType.UNIFORM, ElementType.DASHED)) {
-			return this.elements.getSource().toString();
-		}
-		int elements = getNumberOfElements();
-		StringBuilder result = new StringBuilder(elements * 8);
-		for (int i = 0; i < elements; i++) {
-			boolean indexed = isIndexed(i);
-			if (result.length() > 0 && !indexed) {
-				result.append('.');
-			}
-			if (indexed) {
-				result.append('[');
-				result.append(getElement(i, Form.ORIGINAL));
-				result.append(']');
-			}
-			else {
-				result.append(getElement(i, Form.DASHED));
-			}
-		}
-		return result.toString();
-	}
-
-	/**
-	 * Returns if the given name is valid. If this method returns {@code true} then the
-	 * name may be used with {@link #of(CharSequence)} without throwing an exception.
-	 * @param name the name to test
-	 * @return {@code true} if the name is valid
-	 */
-	public static boolean isValid(CharSequence name) {
-		return of(name, true) != null;
-	}
-
-	/**
-	 * Return a {@link ConfigurationPropertyName} for the specified string.
-	 * @param name the source name
-	 * @return a {@link ConfigurationPropertyName} instance
-	 * @throws InvalidConfigurationPropertyNameException if the name is not valid
-	 */
-	public static ConfigurationPropertyName of(CharSequence name) {
-		return of(name, false);
-	}
-
-	/**
-	 * Return a {@link ConfigurationPropertyName} for the specified string.
-	 * @param name the source name
-	 * @param returnNullIfInvalid if null should be returned if the name is not valid
-	 * @return a {@link ConfigurationPropertyName} instance
-	 * @throws InvalidConfigurationPropertyNameException if the name is not valid and
-	 * {@code returnNullIfInvalid} is {@code false}
-	 */
-	static ConfigurationPropertyName of(CharSequence name, boolean returnNullIfInvalid) {
-		Elements elements = elementsOf(name, returnNullIfInvalid);
-		return (elements != null) ? new ConfigurationPropertyName(elements) : null;
-	}
-
-	private static Elements probablySingleElementOf(CharSequence name) {
-		return elementsOf(name, false, 1);
-	}
-
-	private static Elements elementsOf(CharSequence name, boolean returnNullIfInvalid) {
-		return elementsOf(name, returnNullIfInvalid, ElementsParser.DEFAULT_CAPACITY);
-	}
-
-	private static Elements elementsOf(CharSequence name, boolean returnNullIfInvalid, int parserCapacity) {
-		if (name == null) {
-			Assert.isTrue(returnNullIfInvalid, "Name must not be null");
-			return null;
-		}
-		if (name.length() == 0) {
-			return Elements.EMPTY;
-		}
-		if (name.charAt(0) == '.' || name.charAt(name.length() - 1) == '.') {
-			if (returnNullIfInvalid) {
-				return null;
-			}
-			throw new InvalidConfigurationPropertyNameException(name, Collections.singletonList('.'));
-		}
-		Elements elements = new ElementsParser(name, '.', parserCapacity).parse();
-		for (int i = 0; i < elements.getSize(); i++) {
-			if (elements.getType(i) == ElementType.NON_UNIFORM) {
-				if (returnNullIfInvalid) {
-					return null;
-				}
-				throw new InvalidConfigurationPropertyNameException(name, getInvalidChars(elements, i));
-			}
-		}
-		return elements;
-	}
-
-	private static List<Character> getInvalidChars(Elements elements, int index) {
-		List<Character> invalidChars = new ArrayList<>();
-		for (int charIndex = 0; charIndex < elements.getLength(index); charIndex++) {
-			char ch = elements.charAt(index, charIndex);
-			if (!ElementsParser.isValidChar(ch, charIndex)) {
-				invalidChars.add(ch);
-			}
-		}
-		return invalidChars;
-	}
-
-	/**
-	 * Create a {@link ConfigurationPropertyName} by adapting the given source. See
-	 * {@link #adapt(CharSequence, char, Function)} for details.
-	 * @param name the name to parse
-	 * @param separator the separator used to split the name
-	 * @return a {@link ConfigurationPropertyName}
-	 */
-	static ConfigurationPropertyName adapt(CharSequence name, char separator) {
-		return adapt(name, separator, null);
-	}
-
-	/**
-	 * Create a {@link ConfigurationPropertyName} by adapting the given source. The name
-	 * is split into elements around the given {@code separator}. This method is more
-	 * lenient than {@link #of} in that it allows mixed case names and '{@code _}'
-	 * characters. Other invalid characters are stripped out during parsing.
-	 * <p>
-	 * The {@code elementValueProcessor} function may be used if additional processing is
-	 * required on the extracted element values.
-	 * @param name the name to parse
-	 * @param separator the separator used to split the name
-	 * @param elementValueProcessor a function to process element values
-	 * @return a {@link ConfigurationPropertyName}
-	 */
-	static ConfigurationPropertyName adapt(CharSequence name, char separator,
-			Function<CharSequence, CharSequence> elementValueProcessor) {
-		Assert.notNull(name, "Name must not be null");
-		if (name.length() == 0) {
-			return EMPTY;
-		}
-		Elements elements = new ElementsParser(name, separator).parse(elementValueProcessor);
-		if (elements.getSize() == 0) {
-			return EMPTY;
-		}
-		return new ConfigurationPropertyName(elements);
-	}
-
-	/**
-	 * The various forms that a non-indexed element value can take.
-	 */
-	public enum Form {
-
-		/**
-		 * The original form as specified when the name was created or adapted. For
-		 * example:
-		 * <ul>
-		 * <li>"{@code foo-bar}" = "{@code foo-bar}"</li>
-		 * <li>"{@code fooBar}" = "{@code fooBar}"</li>
-		 * <li>"{@code foo_bar}" = "{@code foo_bar}"</li>
-		 * <li>"{@code [Foo.bar]}" = "{@code Foo.bar}"</li>
-		 * </ul>
-		 */
-		ORIGINAL,
-
-		/**
-		 * The dashed configuration form (used for toString; lower-case with only
-		 * alphanumeric characters and dashes).
-		 * <ul>
-		 * <li>"{@code foo-bar}" = "{@code foo-bar}"</li>
-		 * <li>"{@code fooBar}" = "{@code foobar}"</li>
-		 * <li>"{@code foo_bar}" = "{@code foobar}"</li>
-		 * <li>"{@code [Foo.bar]}" = "{@code Foo.bar}"</li>
-		 * </ul>
-		 */
-		DASHED,
-
-		/**
-		 * The uniform configuration form (used for equals/hashCode; lower-case with only
-		 * alphanumeric characters).
-		 * <ul>
-		 * <li>"{@code foo-bar}" = "{@code foobar}"</li>
-		 * <li>"{@code fooBar}" = "{@code foobar}"</li>
-		 * <li>"{@code foo_bar}" = "{@code foobar}"</li>
-		 * <li>"{@code [Foo.bar]}" = "{@code Foo.bar}"</li>
-		 * </ul>
-		 */
-		UNIFORM
-
-	}
-
-	/**
-	 * Allows access to the individual elements that make up the name. We store the
-	 * indexes in arrays rather than a list of object in order to conserve memory.
-	 */
-	private static class Elements {
-
-		private static final int[] NO_POSITION = {};
-
-		private static final ElementType[] NO_TYPE = {};
-
-		public static final Elements EMPTY = new Elements("", 0, NO_POSITION, NO_POSITION, NO_TYPE, null);
-
-		private final CharSequence source;
-
-		private final int size;
-
-		private final int[] start;
-
-		private final int[] end;
-
-		private final ElementType[] type;
-
-		/**
-		 * Contains any resolved elements or can be {@code null} if there aren't any.
-		 * Resolved elements allow us to modify the element values in some way (or example
-		 * when adapting with a mapping function, or when append has been called). Note
-		 * that this array is not used as a cache, in fact, when it's not null then
-		 * {@link #canShortcutWithSource} will always return false which may hurt
-		 * performance.
-		 */
-		private final CharSequence[] resolved;
-
-		Elements(CharSequence source, int size, int[] start, int[] end, ElementType[] type, CharSequence[] resolved) {
-			super();
-			this.source = source;
-			this.size = size;
-			this.start = start;
-			this.end = end;
-			this.type = type;
-			this.resolved = resolved;
-		}
-
-		Elements append(Elements additional) {
-			int size = this.size + additional.size;
-			ElementType[] type = new ElementType[size];
-			System.arraycopy(this.type, 0, type, 0, this.size);
-			System.arraycopy(additional.type, 0, type, this.size, additional.size);
-			CharSequence[] resolved = newResolved(size);
-			for (int i = 0; i < additional.size; i++) {
-				resolved[this.size + i] = additional.get(i);
-			}
-			return new Elements(this.source, size, this.start, this.end, type, resolved);
-		}
-
-		Elements chop(int size) {
-			CharSequence[] resolved = newResolved(size);
-			return new Elements(this.source, size, this.start, this.end, this.type, resolved);
-		}
-
-		private CharSequence[] newResolved(int size) {
-			CharSequence[] resolved = new CharSequence[size];
-			if (this.resolved != null) {
-				System.arraycopy(this.resolved, 0, resolved, 0, Math.min(size, this.size));
-			}
-			return resolved;
-		}
-
-		int getSize() {
-			return this.size;
-		}
-
-		CharSequence get(int index) {
-			if (this.resolved != null && this.resolved[index] != null) {
-				return this.resolved[index];
-			}
-			int start = this.start[index];
-			int end = this.end[index];
-			return this.source.subSequence(start, end);
-		}
-
-		int getLength(int index) {
-			if (this.resolved != null && this.resolved[index] != null) {
-				return this.resolved[index].length();
-			}
-			int start = this.start[index];
-			int end = this.end[index];
-			return end - start;
-		}
-
-		char charAt(int index, int charIndex) {
-			if (this.resolved != null && this.resolved[index] != null) {
-				return this.resolved[index].charAt(charIndex);
-			}
-			int start = this.start[index];
-			return this.source.charAt(start + charIndex);
-		}
-
-		ElementType getType(int index) {
-			return this.type[index];
-		}
-
-		CharSequence getSource() {
-			return this.source;
-		}
-
-		/**
-		 * Returns if the element source can be used as a shortcut for an operation such
-		 * as {@code equals} or {@code toString}.
-		 * @param requiredType the required type
-		 * @return {@code true} if all elements match at least one of the types
-		 */
-		boolean canShortcutWithSource(ElementType requiredType) {
-			return canShortcutWithSource(requiredType, requiredType);
-		}
-
-		/**
-		 * Returns if the element source can be used as a shortcut for an operation such
-		 * as {@code equals} or {@code toString}.
-		 * @param requiredType the required type
-		 * @param alternativeType and alternative required type
-		 * @return {@code true} if all elements match at least one of the types
-		 */
-		boolean canShortcutWithSource(ElementType requiredType, ElementType alternativeType) {
-			if (this.resolved != null) {
-				return false;
-			}
-			for (int i = 0; i < this.size; i++) {
-				ElementType type = this.type[i];
-				if (type != requiredType && type != alternativeType) {
-					return false;
-				}
-				if (i > 0 && this.end[i - 1] + 1 != this.start[i]) {
-					return false;
-				}
-			}
-			return true;
-		}
-
-	}
-
-	/**
-	 * Main parsing logic used to convert a {@link CharSequence} to {@link Elements}.
-	 */
-	private static class ElementsParser {
-
-		private static final int DEFAULT_CAPACITY = 6;
-
-		private final CharSequence source;
-
-		private final char separator;
-
-		private int size;
-
-		private int[] start;
-
-		private int[] end;
-
-		private ElementType[] type;
-
-		private CharSequence[] resolved;
-
-		ElementsParser(CharSequence source, char separator) {
-			this(source, separator, DEFAULT_CAPACITY);
-		}
-
-		ElementsParser(CharSequence source, char separator, int capacity) {
-			this.source = source;
-			this.separator = separator;
-			this.start = new int[capacity];
-			this.end = new int[capacity];
-			this.type = new ElementType[capacity];
-		}
-
-		Elements parse() {
-			return parse(null);
-		}
-
-		Elements parse(Function<CharSequence, CharSequence> valueProcessor) {
-			int length = this.source.length();
-			int openBracketCount = 0;
-			int start = 0;
-			ElementType type = ElementType.EMPTY;
-			for (int i = 0; i < length; i++) {
-				char ch = this.source.charAt(i);
-				if (ch == '[') {
-					if (openBracketCount == 0) {
-						add(start, i, type, valueProcessor);
-						start = i + 1;
-						type = ElementType.NUMERICALLY_INDEXED;
-					}
-					openBracketCount++;
-				}
-				else if (ch == ']') {
-					openBracketCount--;
-					if (openBracketCount == 0) {
-						add(start, i, type, valueProcessor);
-						start = i + 1;
-						type = ElementType.EMPTY;
-					}
-				}
-				else if (!type.isIndexed() && ch == this.separator) {
-					add(start, i, type, valueProcessor);
-					start = i + 1;
-					type = ElementType.EMPTY;
-				}
-				else {
-					type = updateType(type, ch, i - start);
-				}
-			}
-			if (openBracketCount != 0) {
-				type = ElementType.NON_UNIFORM;
-			}
-			add(start, length, type, valueProcessor);
-			return new Elements(this.source, this.size, this.start, this.end, this.type, this.resolved);
-		}
-
-		private ElementType updateType(ElementType existingType, char ch, int index) {
-			if (existingType.isIndexed()) {
-				if (existingType == ElementType.NUMERICALLY_INDEXED && !isNumeric(ch)) {
-					return ElementType.INDEXED;
-				}
-				return existingType;
-			}
-			if (existingType == ElementType.EMPTY && isValidChar(ch, index)) {
-				return (index == 0) ? ElementType.UNIFORM : ElementType.NON_UNIFORM;
-			}
-			if (existingType == ElementType.UNIFORM && ch == '-') {
-				return ElementType.DASHED;
-			}
-			if (!isValidChar(ch, index)) {
-				if (existingType == ElementType.EMPTY && !isValidChar(Character.toLowerCase(ch), index)) {
-					return ElementType.EMPTY;
-				}
-				return ElementType.NON_UNIFORM;
-			}
-			return existingType;
-		}
-
-		private void add(int start, int end, ElementType type, Function<CharSequence, CharSequence> valueProcessor) {
-			if ((end - start) < 1 || type == ElementType.EMPTY) {
-				return;
-			}
-			if (this.start.length == this.size) {
-				this.start = expand(this.start);
-				this.end = expand(this.end);
-				this.type = expand(this.type);
-				this.resolved = expand(this.resolved);
-			}
-			if (valueProcessor != null) {
-				if (this.resolved == null) {
-					this.resolved = new CharSequence[this.start.length];
-				}
-				CharSequence resolved = valueProcessor.apply(this.source.subSequence(start, end));
-				Elements resolvedElements = new ElementsParser(resolved, '.').parse();
-				Assert.state(resolvedElements.getSize() == 1, "Resolved element must not contain multiple elements");
-				this.resolved[this.size] = resolvedElements.get(0);
-				type = resolvedElements.getType(0);
-			}
-			this.start[this.size] = start;
-			this.end[this.size] = end;
-			this.type[this.size] = type;
-			this.size++;
-		}
-
-		private int[] expand(int[] src) {
-			int[] dest = new int[src.length + DEFAULT_CAPACITY];
-			System.arraycopy(src, 0, dest, 0, src.length);
-			return dest;
-		}
-
-		private ElementType[] expand(ElementType[] src) {
-			ElementType[] dest = new ElementType[src.length + DEFAULT_CAPACITY];
-			System.arraycopy(src, 0, dest, 0, src.length);
-			return dest;
-		}
-
-		private CharSequence[] expand(CharSequence[] src) {
-			if (src == null) {
-				return null;
-			}
-			CharSequence[] dest = new CharSequence[src.length + DEFAULT_CAPACITY];
-			System.arraycopy(src, 0, dest, 0, src.length);
-			return dest;
-		}
-
-		static boolean isValidChar(char ch, int index) {
-			return isAlpha(ch) || isNumeric(ch) || (index != 0 && ch == '-');
-		}
-
-		static boolean isAlphaNumeric(char ch) {
-			return isAlpha(ch) || isNumeric(ch);
-		}
-
-		private static boolean isAlpha(char ch) {
-			return ch >= 'a' && ch <= 'z';
-		}
-
-		private static boolean isNumeric(char ch) {
-			return ch >= '0' && ch <= '9';
-		}
-
-	}
-
-	/**
-	 * The various types of element that we can detect.
-	 */
-	private enum ElementType {
-
-		/**
-		 * The element is logically empty (contains no valid chars).
-		 */
-		EMPTY(false),
-
-		/**
-		 * The element is a uniform name (a-z, 0-9, no dashes, lowercase).
-		 */
-		UNIFORM(false),
-
-		/**
-		 * The element is almost uniform, but it contains (but does not start with) at
-		 * least one dash.
-		 */
-		DASHED(false),
-
-		/**
-		 * The element contains non uniform characters and will need to be converted.
-		 */
-		NON_UNIFORM(false),
-
-		/**
-		 * The element is non-numerically indexed.
-		 */
-		INDEXED(true),
-
-		/**
-		 * The element is numerically indexed.
-		 */
-		NUMERICALLY_INDEXED(true);
-
-		private final boolean indexed;
-
-		ElementType(boolean indexed) {
-			this.indexed = indexed;
-		}
-
-		public boolean isIndexed() {
-			return this.indexed;
-		}
-
-		public boolean allowsFastEqualityCheck() {
-			return this == UNIFORM || this == NUMERICALLY_INDEXED;
-		}
-
-		public boolean allowsDashIgnoringEqualityCheck() {
-			return allowsFastEqualityCheck() || this == DASHED;
-		}
-
-	}
-
-	/**
-	 * Predicate used to filter element chars.
-	 */
-	private interface ElementCharPredicate {
-
-		boolean test(char ch, int index);
-
-	}
-
-}
-=======
-/*
- * Copyright 2012-2020 the original author or authors.
- *
- * Licensed under the Apache License, Version 2.0 (the "License");
- * you may not use this file except in compliance with the License.
- * You may obtain a copy of the License at
- *
- *      https://www.apache.org/licenses/LICENSE-2.0
- *
- * Unless required by applicable law or agreed to in writing, software
- * distributed under the License is distributed on an "AS IS" BASIS,
- * WITHOUT WARRANTIES OR CONDITIONS OF ANY KIND, either express or implied.
- * See the License for the specific language governing permissions and
- * limitations under the License.
- */
-
-package org.springframework.boot.context.properties.source;
-
-import java.util.ArrayList;
-import java.util.Collection;
-import java.util.Collections;
-import java.util.List;
-import java.util.Map;
-import java.util.function.Function;
-
-import org.springframework.util.Assert;
-
-/**
- * A configuration property name composed of elements separated by dots. User created
- * names may contain the characters "{@code a-z}" "{@code 0-9}") and "{@code -}", they
- * must be lower-case and must start with an alpha-numeric character. The "{@code -}" is
- * used purely for formatting, i.e. "{@code foo-bar}" and "{@code foobar}" are considered
- * equivalent.
- * <p>
- * The "{@code [}" and "{@code ]}" characters may be used to indicate an associative
- * index(i.e. a {@link Map} key or a {@link Collection} index. Indexes names are not
- * restricted and are considered case-sensitive.
- * <p>
- * Here are some typical examples:
- * <ul>
- * <li>{@code spring.main.banner-mode}</li>
- * <li>{@code server.hosts[0].name}</li>
- * <li>{@code log[org.springboot].level}</li>
- * </ul>
- *
- * @author Phillip Webb
- * @author Madhura Bhave
- * @since 2.0.0
- * @see #of(CharSequence)
- * @see ConfigurationPropertySource
- */
-public final class ConfigurationPropertyName implements Comparable<ConfigurationPropertyName> {
-
-	private static final String EMPTY_STRING = "";
-
-	/**
-	 * An empty {@link ConfigurationPropertyName}.
-	 */
-	public static final ConfigurationPropertyName EMPTY = new ConfigurationPropertyName(Elements.EMPTY);
-
-	private Elements elements;
-
-	private final CharSequence[] uniformElements;
-
-	private String string;
-
 	private int hashCode;
 
 	private ConfigurationPropertyName(Elements elements) {
@@ -2028,5 +1039,4 @@
 
 	}
 
-}
->>>>>>> 6755b480
+}