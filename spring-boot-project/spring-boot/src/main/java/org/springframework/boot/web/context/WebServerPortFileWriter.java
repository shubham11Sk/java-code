<<<<<<< HEAD
/*
 * Copyright 2012-2019 the original author or authors.
 *
 * Licensed under the Apache License, Version 2.0 (the "License");
 * you may not use this file except in compliance with the License.
 * You may obtain a copy of the License at
 *
 *      https://www.apache.org/licenses/LICENSE-2.0
 *
 * Unless required by applicable law or agreed to in writing, software
 * distributed under the License is distributed on an "AS IS" BASIS,
 * WITHOUT WARRANTIES OR CONDITIONS OF ANY KIND, either express or implied.
 * See the License for the specific language governing permissions and
 * limitations under the License.
 */

package org.springframework.boot.web.context;

import java.io.File;
import java.util.Locale;

import org.apache.commons.logging.Log;
import org.apache.commons.logging.LogFactory;

import org.springframework.boot.system.SystemProperties;
import org.springframework.context.ApplicationContext;
import org.springframework.context.ApplicationListener;
import org.springframework.util.Assert;
import org.springframework.util.FileCopyUtils;
import org.springframework.util.StringUtils;

/**
 * An {@link ApplicationListener} that saves embedded server port and management port into
 * file. This application listener will be triggered whenever the server starts, and the
 * file name can be overridden at runtime with a System property or environment variable
 * named "PORTFILE" or "portfile".
 *
 * @author David Liu
 * @author Phillip Webb
 * @author Andy Wilkinson
 * @since 2.0.0
 */
public class WebServerPortFileWriter implements ApplicationListener<WebServerInitializedEvent> {

	private static final String DEFAULT_FILE_NAME = "application.port";

	private static final String[] PROPERTY_VARIABLES = { "PORTFILE", "portfile" };

	private static final Log logger = LogFactory.getLog(WebServerPortFileWriter.class);

	private final File file;

	/**
	 * Create a new {@link WebServerPortFileWriter} instance using the filename
	 * 'application.port'.
	 */
	public WebServerPortFileWriter() {
		this(new File(DEFAULT_FILE_NAME));
	}

	/**
	 * Create a new {@link WebServerPortFileWriter} instance with a specified filename.
	 * @param filename the name of file containing port
	 */
	public WebServerPortFileWriter(String filename) {
		this(new File(filename));
	}

	/**
	 * Create a new {@link WebServerPortFileWriter} instance with a specified file.
	 * @param file the file containing port
	 */
	public WebServerPortFileWriter(File file) {
		Assert.notNull(file, "File must not be null");
		String override = SystemProperties.get(PROPERTY_VARIABLES);
		if (override != null) {
			this.file = new File(override);
		}
		else {
			this.file = file;
		}
	}

	@Override
	public void onApplicationEvent(WebServerInitializedEvent event) {
		File portFile = getPortFile(event.getApplicationContext());
		try {
			String port = String.valueOf(event.getWebServer().getPort());
			createParentFolder(portFile);
			FileCopyUtils.copy(port.getBytes(), portFile);
			portFile.deleteOnExit();
		}
		catch (Exception ex) {
			logger.warn(String.format("Cannot create port file %s", this.file));
		}
	}

	/**
	 * Return the actual port file that should be written for the given application
	 * context. The default implementation builds a file from the source file and the
	 * application context namespace if available.
	 * @param applicationContext the source application context
	 * @return the file that should be written
	 */
	protected File getPortFile(ApplicationContext applicationContext) {
		String namespace = getServerNamespace(applicationContext);
		if (StringUtils.isEmpty(namespace)) {
			return this.file;
		}
		String name = this.file.getName();
		String extension = StringUtils.getFilenameExtension(this.file.getName());
		name = name.substring(0, name.length() - extension.length() - 1);
		if (isUpperCase(name)) {
			name = name + "-" + namespace.toUpperCase(Locale.ENGLISH);
		}
		else {
			name = name + "-" + namespace.toLowerCase(Locale.ENGLISH);
		}
		if (StringUtils.hasLength(extension)) {
			name = name + "." + extension;
		}
		return new File(this.file.getParentFile(), name);
	}

	private String getServerNamespace(ApplicationContext applicationContext) {
		if (applicationContext instanceof WebServerApplicationContext) {
			return ((WebServerApplicationContext) applicationContext).getServerNamespace();
		}
		return null;
	}

	private boolean isUpperCase(String name) {
		for (int i = 0; i < name.length(); i++) {
			if (Character.isLetter(name.charAt(i)) && !Character.isUpperCase(name.charAt(i))) {
				return false;
			}
		}
		return true;
	}

	private void createParentFolder(File file) {
		File parent = file.getParentFile();
		if (parent != null) {
			parent.mkdirs();
		}
	}

}
=======
/*
 * Copyright 2012-2020 the original author or authors.
 *
 * Licensed under the Apache License, Version 2.0 (the "License");
 * you may not use this file except in compliance with the License.
 * You may obtain a copy of the License at
 *
 *      https://www.apache.org/licenses/LICENSE-2.0
 *
 * Unless required by applicable law or agreed to in writing, software
 * distributed under the License is distributed on an "AS IS" BASIS,
 * WITHOUT WARRANTIES OR CONDITIONS OF ANY KIND, either express or implied.
 * See the License for the specific language governing permissions and
 * limitations under the License.
 */

package org.springframework.boot.web.context;

import java.io.File;
import java.util.Locale;

import org.apache.commons.logging.Log;
import org.apache.commons.logging.LogFactory;

import org.springframework.boot.system.SystemProperties;
import org.springframework.context.ApplicationContext;
import org.springframework.context.ApplicationListener;
import org.springframework.core.log.LogMessage;
import org.springframework.util.Assert;
import org.springframework.util.FileCopyUtils;
import org.springframework.util.StringUtils;

/**
 * An {@link ApplicationListener} that saves embedded server port and management port into
 * file. This application listener will be triggered whenever the server starts, and the
 * file name can be overridden at runtime with a System property or environment variable
 * named "PORTFILE" or "portfile".
 *
 * @author David Liu
 * @author Phillip Webb
 * @author Andy Wilkinson
 * @since 2.0.0
 */
public class WebServerPortFileWriter implements ApplicationListener<WebServerInitializedEvent> {

	private static final String DEFAULT_FILE_NAME = "application.port";

	private static final String[] PROPERTY_VARIABLES = { "PORTFILE", "portfile" };

	private static final Log logger = LogFactory.getLog(WebServerPortFileWriter.class);

	private final File file;

	/**
	 * Create a new {@link WebServerPortFileWriter} instance using the filename
	 * 'application.port'.
	 */
	public WebServerPortFileWriter() {
		this(new File(DEFAULT_FILE_NAME));
	}

	/**
	 * Create a new {@link WebServerPortFileWriter} instance with a specified filename.
	 * @param filename the name of file containing port
	 */
	public WebServerPortFileWriter(String filename) {
		this(new File(filename));
	}

	/**
	 * Create a new {@link WebServerPortFileWriter} instance with a specified file.
	 * @param file the file containing port
	 */
	public WebServerPortFileWriter(File file) {
		Assert.notNull(file, "File must not be null");
		String override = SystemProperties.get(PROPERTY_VARIABLES);
		if (override != null) {
			this.file = new File(override);
		}
		else {
			this.file = file;
		}
	}

	@Override
	public void onApplicationEvent(WebServerInitializedEvent event) {
		File portFile = getPortFile(event.getApplicationContext());
		try {
			String port = String.valueOf(event.getWebServer().getPort());
			createParentDirectory(portFile);
			FileCopyUtils.copy(port.getBytes(), portFile);
			portFile.deleteOnExit();
		}
		catch (Exception ex) {
			logger.warn(LogMessage.format("Cannot create port file %s", this.file));
		}
	}

	/**
	 * Return the actual port file that should be written for the given application
	 * context. The default implementation builds a file from the source file and the
	 * application context namespace if available.
	 * @param applicationContext the source application context
	 * @return the file that should be written
	 */
	protected File getPortFile(ApplicationContext applicationContext) {
		String namespace = getServerNamespace(applicationContext);
		if (!StringUtils.hasLength(namespace)) {
			return this.file;
		}
		String name = this.file.getName();
		String extension = StringUtils.getFilenameExtension(this.file.getName());
		name = name.substring(0, name.length() - extension.length() - 1);
		if (isUpperCase(name)) {
			name = name + "-" + namespace.toUpperCase(Locale.ENGLISH);
		}
		else {
			name = name + "-" + namespace.toLowerCase(Locale.ENGLISH);
		}
		if (StringUtils.hasLength(extension)) {
			name = name + "." + extension;
		}
		return new File(this.file.getParentFile(), name);
	}

	private String getServerNamespace(ApplicationContext applicationContext) {
		if (applicationContext instanceof WebServerApplicationContext) {
			return ((WebServerApplicationContext) applicationContext).getServerNamespace();
		}
		return null;
	}

	private boolean isUpperCase(String name) {
		for (int i = 0; i < name.length(); i++) {
			if (Character.isLetter(name.charAt(i)) && !Character.isUpperCase(name.charAt(i))) {
				return false;
			}
		}
		return true;
	}

	private void createParentDirectory(File file) {
		File parent = file.getParentFile();
		if (parent != null) {
			parent.mkdirs();
		}
	}

}
>>>>>>> 6755b480
<|MERGE_RESOLUTION|>--- conflicted
+++ resolved
@@ -1,153 +1,3 @@
-<<<<<<< HEAD
-/*
- * Copyright 2012-2019 the original author or authors.
- *
- * Licensed under the Apache License, Version 2.0 (the "License");
- * you may not use this file except in compliance with the License.
- * You may obtain a copy of the License at
- *
- *      https://www.apache.org/licenses/LICENSE-2.0
- *
- * Unless required by applicable law or agreed to in writing, software
- * distributed under the License is distributed on an "AS IS" BASIS,
- * WITHOUT WARRANTIES OR CONDITIONS OF ANY KIND, either express or implied.
- * See the License for the specific language governing permissions and
- * limitations under the License.
- */
-
-package org.springframework.boot.web.context;
-
-import java.io.File;
-import java.util.Locale;
-
-import org.apache.commons.logging.Log;
-import org.apache.commons.logging.LogFactory;
-
-import org.springframework.boot.system.SystemProperties;
-import org.springframework.context.ApplicationContext;
-import org.springframework.context.ApplicationListener;
-import org.springframework.util.Assert;
-import org.springframework.util.FileCopyUtils;
-import org.springframework.util.StringUtils;
-
-/**
- * An {@link ApplicationListener} that saves embedded server port and management port into
- * file. This application listener will be triggered whenever the server starts, and the
- * file name can be overridden at runtime with a System property or environment variable
- * named "PORTFILE" or "portfile".
- *
- * @author David Liu
- * @author Phillip Webb
- * @author Andy Wilkinson
- * @since 2.0.0
- */
-public class WebServerPortFileWriter implements ApplicationListener<WebServerInitializedEvent> {
-
-	private static final String DEFAULT_FILE_NAME = "application.port";
-
-	private static final String[] PROPERTY_VARIABLES = { "PORTFILE", "portfile" };
-
-	private static final Log logger = LogFactory.getLog(WebServerPortFileWriter.class);
-
-	private final File file;
-
-	/**
-	 * Create a new {@link WebServerPortFileWriter} instance using the filename
-	 * 'application.port'.
-	 */
-	public WebServerPortFileWriter() {
-		this(new File(DEFAULT_FILE_NAME));
-	}
-
-	/**
-	 * Create a new {@link WebServerPortFileWriter} instance with a specified filename.
-	 * @param filename the name of file containing port
-	 */
-	public WebServerPortFileWriter(String filename) {
-		this(new File(filename));
-	}
-
-	/**
-	 * Create a new {@link WebServerPortFileWriter} instance with a specified file.
-	 * @param file the file containing port
-	 */
-	public WebServerPortFileWriter(File file) {
-		Assert.notNull(file, "File must not be null");
-		String override = SystemProperties.get(PROPERTY_VARIABLES);
-		if (override != null) {
-			this.file = new File(override);
-		}
-		else {
-			this.file = file;
-		}
-	}
-
-	@Override
-	public void onApplicationEvent(WebServerInitializedEvent event) {
-		File portFile = getPortFile(event.getApplicationContext());
-		try {
-			String port = String.valueOf(event.getWebServer().getPort());
-			createParentFolder(portFile);
-			FileCopyUtils.copy(port.getBytes(), portFile);
-			portFile.deleteOnExit();
-		}
-		catch (Exception ex) {
-			logger.warn(String.format("Cannot create port file %s", this.file));
-		}
-	}
-
-	/**
-	 * Return the actual port file that should be written for the given application
-	 * context. The default implementation builds a file from the source file and the
-	 * application context namespace if available.
-	 * @param applicationContext the source application context
-	 * @return the file that should be written
-	 */
-	protected File getPortFile(ApplicationContext applicationContext) {
-		String namespace = getServerNamespace(applicationContext);
-		if (StringUtils.isEmpty(namespace)) {
-			return this.file;
-		}
-		String name = this.file.getName();
-		String extension = StringUtils.getFilenameExtension(this.file.getName());
-		name = name.substring(0, name.length() - extension.length() - 1);
-		if (isUpperCase(name)) {
-			name = name + "-" + namespace.toUpperCase(Locale.ENGLISH);
-		}
-		else {
-			name = name + "-" + namespace.toLowerCase(Locale.ENGLISH);
-		}
-		if (StringUtils.hasLength(extension)) {
-			name = name + "." + extension;
-		}
-		return new File(this.file.getParentFile(), name);
-	}
-
-	private String getServerNamespace(ApplicationContext applicationContext) {
-		if (applicationContext instanceof WebServerApplicationContext) {
-			return ((WebServerApplicationContext) applicationContext).getServerNamespace();
-		}
-		return null;
-	}
-
-	private boolean isUpperCase(String name) {
-		for (int i = 0; i < name.length(); i++) {
-			if (Character.isLetter(name.charAt(i)) && !Character.isUpperCase(name.charAt(i))) {
-				return false;
-			}
-		}
-		return true;
-	}
-
-	private void createParentFolder(File file) {
-		File parent = file.getParentFile();
-		if (parent != null) {
-			parent.mkdirs();
-		}
-	}
-
-}
-=======
 /*
  * Copyright 2012-2020 the original author or authors.
  *
@@ -296,5 +146,4 @@
 		}
 	}
 
-}
->>>>>>> 6755b480
+}