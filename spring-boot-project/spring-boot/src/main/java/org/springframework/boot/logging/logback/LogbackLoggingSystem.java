/*
 * Copyright 2012-2023 the original author or authors.
 *
 * Licensed under the Apache License, Version 2.0 (the "License");
 * you may not use this file except in compliance with the License.
 * You may obtain a copy of the License at
 *
 *      https://www.apache.org/licenses/LICENSE-2.0
 *
 * Unless required by applicable law or agreed to in writing, software
 * distributed under the License is distributed on an "AS IS" BASIS,
 * WITHOUT WARRANTIES OR CONDITIONS OF ANY KIND, either express or implied.
 * See the License for the specific language governing permissions and
 * limitations under the License.
 */

package org.springframework.boot.logging.logback;

import java.net.URL;
import java.security.CodeSource;
import java.security.ProtectionDomain;
import java.util.ArrayList;
import java.util.List;
import java.util.Set;
import java.util.logging.ConsoleHandler;
import java.util.logging.Handler;
import java.util.logging.LogManager;

import ch.qos.logback.classic.Level;
import ch.qos.logback.classic.LoggerContext;
import ch.qos.logback.classic.joran.JoranConfigurator;
import ch.qos.logback.classic.jul.LevelChangePropagator;
import ch.qos.logback.classic.spi.TurboFilterList;
import ch.qos.logback.classic.turbo.TurboFilter;
import ch.qos.logback.core.joran.spi.JoranException;
import ch.qos.logback.core.spi.FilterReply;
import ch.qos.logback.core.status.OnConsoleStatusListener;
import ch.qos.logback.core.status.Status;
import ch.qos.logback.core.status.StatusUtil;
import ch.qos.logback.core.util.StatusListenerConfigHelper;
import ch.qos.logback.core.util.StatusPrinter;
import org.slf4j.ILoggerFactory;
import org.slf4j.Logger;
import org.slf4j.LoggerFactory;
import org.slf4j.Marker;
import org.slf4j.bridge.SLF4JBridgeHandler;
import org.slf4j.helpers.SubstituteLoggerFactory;

import org.springframework.aot.AotDetector;
import org.springframework.beans.factory.aot.BeanFactoryInitializationAotContribution;
import org.springframework.beans.factory.aot.BeanFactoryInitializationAotProcessor;
import org.springframework.beans.factory.config.ConfigurableListableBeanFactory;
import org.springframework.boot.logging.AbstractLoggingSystem;
import org.springframework.boot.logging.LogFile;
import org.springframework.boot.logging.LogLevel;
import org.springframework.boot.logging.LoggerConfiguration;
import org.springframework.boot.logging.LoggingInitializationContext;
import org.springframework.boot.logging.LoggingSystem;
import org.springframework.boot.logging.LoggingSystemFactory;
import org.springframework.boot.logging.LoggingSystemProperties;
import org.springframework.core.Ordered;
import org.springframework.core.annotation.Order;
import org.springframework.core.env.ConfigurableEnvironment;
import org.springframework.core.env.Environment;
import org.springframework.util.Assert;
import org.springframework.util.ClassUtils;
import org.springframework.util.ResourceUtils;
import org.springframework.util.StringUtils;

/**
 * {@link LoggingSystem} for <a href="https://logback.qos.ch">logback</a>.
 *
 * @author Phillip Webb
 * @author Dave Syer
 * @author Andy Wilkinson
 * @author Ben Hale
 * @since 1.0.0
 */
public class LogbackLoggingSystem extends AbstractLoggingSystem implements BeanFactoryInitializationAotProcessor {

	private static final String BRIDGE_HANDLER = "org.slf4j.bridge.SLF4JBridgeHandler";

	private static final String CONFIGURATION_FILE_PROPERTY = "logback.configurationFile";

	private static final LogLevels<Level> LEVELS = new LogLevels<>();

	static {
		LEVELS.map(LogLevel.TRACE, Level.TRACE);
		LEVELS.map(LogLevel.TRACE, Level.ALL);
		LEVELS.map(LogLevel.DEBUG, Level.DEBUG);
		LEVELS.map(LogLevel.INFO, Level.INFO);
		LEVELS.map(LogLevel.WARN, Level.WARN);
		LEVELS.map(LogLevel.ERROR, Level.ERROR);
		LEVELS.map(LogLevel.FATAL, Level.ERROR);
		LEVELS.map(LogLevel.OFF, Level.OFF);
	}

	private static final TurboFilter FILTER = new TurboFilter() {

		@Override
		public FilterReply decide(Marker marker, ch.qos.logback.classic.Logger logger, Level level, String format,
				Object[] params, Throwable t) {
			return FilterReply.DENY;
		}

	};

	public LogbackLoggingSystem(ClassLoader classLoader) {
		super(classLoader);
	}

	@Override
	public LoggingSystemProperties getSystemProperties(ConfigurableEnvironment environment) {
		return new LogbackLoggingSystemProperties(environment, getDefaultValueResolver(environment), null);
	}

	@Override
	protected String[] getStandardConfigLocations() {
		return new String[] { "logback-test.groovy", "logback-test.xml", "logback.groovy", "logback.xml" };
	}

	@Override
	public void beforeInitialize() {
		LoggerContext loggerContext = getLoggerContext();
		if (isAlreadyInitialized(loggerContext)) {
			return;
		}
		super.beforeInitialize();
		configureJdkLoggingBridgeHandler();
		loggerContext.getTurboFilterList().add(FILTER);
	}

	private void configureJdkLoggingBridgeHandler() {
		try {
			if (isBridgeJulIntoSlf4j()) {
				removeJdkLoggingBridgeHandler();
				SLF4JBridgeHandler.install();
			}
		}
		catch (Throwable ex) {
			// Ignore. No java.util.logging bridge is installed.
		}
	}

	private boolean isBridgeJulIntoSlf4j() {
		return isBridgeHandlerAvailable() && isJulUsingASingleConsoleHandlerAtMost();
	}

	private boolean isBridgeHandlerAvailable() {
		return ClassUtils.isPresent(BRIDGE_HANDLER, getClassLoader());
	}

	private boolean isJulUsingASingleConsoleHandlerAtMost() {
		java.util.logging.Logger rootLogger = LogManager.getLogManager().getLogger("");
		Handler[] handlers = rootLogger.getHandlers();
		return handlers.length == 0 || (handlers.length == 1 && handlers[0] instanceof ConsoleHandler);
	}

	private void removeJdkLoggingBridgeHandler() {
		try {
			removeDefaultRootHandler();
			SLF4JBridgeHandler.uninstall();
		}
		catch (Throwable ex) {
			// Ignore and continue
		}
	}

	private void removeDefaultRootHandler() {
		try {
			java.util.logging.Logger rootLogger = LogManager.getLogManager().getLogger("");
			Handler[] handlers = rootLogger.getHandlers();
			if (handlers.length == 1 && handlers[0] instanceof ConsoleHandler) {
				rootLogger.removeHandler(handlers[0]);
			}
		}
		catch (Throwable ex) {
			// Ignore and continue
		}
	}

	@Override
	public void initialize(LoggingInitializationContext initializationContext, String configLocation, LogFile logFile) {
		LoggerContext loggerContext = getLoggerContext();
		if (isAlreadyInitialized(loggerContext)) {
			return;
		}
		if (!initializeFromAotGeneratedArtifactsIfPossible(initializationContext, logFile)) {
			super.initialize(initializationContext, configLocation, logFile);
		}
		loggerContext.putObject(Environment.class.getName(), initializationContext.getEnvironment());
		loggerContext.getTurboFilterList().remove(FILTER);
		markAsInitialized(loggerContext);
		if (StringUtils.hasText(System.getProperty(CONFIGURATION_FILE_PROPERTY))) {
			getLogger(LogbackLoggingSystem.class.getName()).warn("Ignoring '" + CONFIGURATION_FILE_PROPERTY
					+ "' system property. Please use 'logging.config' instead.");
		}
	}

	private boolean initializeFromAotGeneratedArtifactsIfPossible(LoggingInitializationContext initializationContext,
			LogFile logFile) {
		if (!AotDetector.useGeneratedArtifacts()) {
			return false;
		}
		if (initializationContext != null) {
			applySystemProperties(initializationContext.getEnvironment(), logFile);
		}
		LoggerContext loggerContext = getLoggerContext();
		stopAndReset(loggerContext);
		SpringBootJoranConfigurator configurator = new SpringBootJoranConfigurator(initializationContext);
		configurator.setContext(loggerContext);
		boolean configuredUsingAotGeneratedArtifacts = configurator.configureUsingAotGeneratedArtifacts();
		if (configuredUsingAotGeneratedArtifacts) {
			reportConfigurationErrorsIfNecessary(loggerContext);
		}
		return configuredUsingAotGeneratedArtifacts;
	}

	@Override
	protected void loadDefaults(LoggingInitializationContext initializationContext, LogFile logFile) {
		LoggerContext context = getLoggerContext();
		stopAndReset(context);
<<<<<<< HEAD
		boolean debug = Boolean.getBoolean("logback.debug");
		if (debug) {
			StatusListenerConfigHelper.addOnConsoleListenerInstance(context, new OnConsoleStatusListener());
		}
		Environment environment = initializationContext.getEnvironment();
		// Apply system properties directly in case the same JVM runs multiple apps
		new LogbackLoggingSystemProperties(environment, getDefaultValueResolver(environment), context::putProperty)
			.apply(logFile);
		LogbackConfigurator configurator = debug ? new DebugLogbackConfigurator(context)
				: new LogbackConfigurator(context);
		new DefaultLogbackConfiguration(logFile).apply(configurator);
		context.setPackagingDataEnabled(true);
=======
		withLoggingSuppressed(() -> {
			boolean debug = Boolean.getBoolean("logback.debug");
			if (debug) {
				StatusListenerConfigHelper.addOnConsoleListenerInstance(context, new OnConsoleStatusListener());
			}
			Environment environment = initializationContext.getEnvironment();
			// Apply system properties directly in case the same JVM runs multiple apps
			new LogbackLoggingSystemProperties(environment, context::putProperty).apply(logFile);
			LogbackConfigurator configurator = debug ? new DebugLogbackConfigurator(context)
					: new LogbackConfigurator(context);
			new DefaultLogbackConfiguration(logFile).apply(configurator);
			context.setPackagingDataEnabled(true);
		});
>>>>>>> 0368fc56
	}

	@Override
	protected void loadConfiguration(LoggingInitializationContext initializationContext, String location,
			LogFile logFile) {
		LoggerContext loggerContext = getLoggerContext();
		stopAndReset(loggerContext);
		withLoggingSuppressed(() -> {
			if (initializationContext != null) {
				applySystemProperties(initializationContext.getEnvironment(), logFile);
			}
			try {
				configureByResourceUrl(initializationContext, loggerContext, ResourceUtils.getURL(location));
			}
			catch (Exception ex) {
				throw new IllegalStateException("Could not initialize Logback logging from " + location, ex);
			}
		});
		reportConfigurationErrorsIfNecessary(loggerContext);
	}

	private void reportConfigurationErrorsIfNecessary(LoggerContext loggerContext) {
		StringBuilder errors = new StringBuilder();
		List<Throwable> suppressedExceptions = new ArrayList<>();
		for (Status status : loggerContext.getStatusManager().getCopyOfStatusList()) {
			if (status.getLevel() == Status.ERROR) {
				errors.append((errors.length() > 0) ? String.format("%n") : "");
				errors.append(status.toString());
				if (status.getThrowable() != null) {
					suppressedExceptions.add(status.getThrowable());
				}
			}
		}
		if (errors.length() == 0) {
			if (!StatusUtil.contextHasStatusListener(loggerContext)) {
				StatusPrinter.printInCaseOfErrorsOrWarnings(loggerContext);
			}
			return;
		}
		IllegalStateException ex = new IllegalStateException(
				String.format("Logback configuration error detected: %n%s", errors));
		suppressedExceptions.forEach(ex::addSuppressed);
		throw ex;
	}

	private void configureByResourceUrl(LoggingInitializationContext initializationContext, LoggerContext loggerContext,
			URL url) throws JoranException {
		if (url.getPath().endsWith(".xml")) {
			JoranConfigurator configurator = new SpringBootJoranConfigurator(initializationContext);
			configurator.setContext(loggerContext);
			configurator.doConfigure(url);
		}
		else {
			throw new IllegalArgumentException("Unsupported file extension in '" + url + "'. Only .xml is supported");
		}
	}

	private void stopAndReset(LoggerContext loggerContext) {
		loggerContext.stop();
		loggerContext.reset();
		if (isBridgeHandlerInstalled()) {
			addLevelChangePropagator(loggerContext);
		}
	}

	private boolean isBridgeHandlerInstalled() {
		if (!isBridgeHandlerAvailable()) {
			return false;
		}
		java.util.logging.Logger rootLogger = LogManager.getLogManager().getLogger("");
		Handler[] handlers = rootLogger.getHandlers();
		return handlers.length == 1 && handlers[0] instanceof SLF4JBridgeHandler;
	}

	private void addLevelChangePropagator(LoggerContext loggerContext) {
		LevelChangePropagator levelChangePropagator = new LevelChangePropagator();
		levelChangePropagator.setResetJUL(true);
		levelChangePropagator.setContext(loggerContext);
		loggerContext.addListener(levelChangePropagator);
	}

	@Override
	public void cleanUp() {
		LoggerContext context = getLoggerContext();
		markAsUninitialized(context);
		super.cleanUp();
		if (isBridgeHandlerAvailable()) {
			removeJdkLoggingBridgeHandler();
		}
		context.getStatusManager().clear();
		context.getTurboFilterList().remove(FILTER);
	}

	@Override
	protected void reinitialize(LoggingInitializationContext initializationContext) {
		getLoggerContext().reset();
		getLoggerContext().getStatusManager().clear();
		loadConfiguration(initializationContext, getSelfInitializationConfig(), null);
	}

	@Override
	public List<LoggerConfiguration> getLoggerConfigurations() {
		List<LoggerConfiguration> result = new ArrayList<>();
		for (ch.qos.logback.classic.Logger logger : getLoggerContext().getLoggerList()) {
			result.add(getLoggerConfiguration(logger));
		}
		result.sort(CONFIGURATION_COMPARATOR);
		return result;
	}

	@Override
	public LoggerConfiguration getLoggerConfiguration(String loggerName) {
		String name = getLoggerName(loggerName);
		LoggerContext loggerContext = getLoggerContext();
		return getLoggerConfiguration(loggerContext.exists(name));
	}

	private String getLoggerName(String name) {
		if (!StringUtils.hasLength(name) || Logger.ROOT_LOGGER_NAME.equals(name)) {
			return ROOT_LOGGER_NAME;
		}
		return name;
	}

	private LoggerConfiguration getLoggerConfiguration(ch.qos.logback.classic.Logger logger) {
		if (logger == null) {
			return null;
		}
		LogLevel level = LEVELS.convertNativeToSystem(logger.getLevel());
		LogLevel effectiveLevel = LEVELS.convertNativeToSystem(logger.getEffectiveLevel());
		String name = getLoggerName(logger.getName());
		return new LoggerConfiguration(name, level, effectiveLevel);
	}

	@Override
	public Set<LogLevel> getSupportedLogLevels() {
		return LEVELS.getSupported();
	}

	@Override
	public void setLogLevel(String loggerName, LogLevel level) {
		ch.qos.logback.classic.Logger logger = getLogger(loggerName);
		if (logger != null) {
			logger.setLevel(LEVELS.convertSystemToNative(level));
		}
	}

	@Override
	public Runnable getShutdownHandler() {
		return () -> getLoggerContext().stop();
	}

	private ch.qos.logback.classic.Logger getLogger(String name) {
		LoggerContext factory = getLoggerContext();
		return factory.getLogger(getLoggerName(name));
	}

	private LoggerContext getLoggerContext() {
		ILoggerFactory factory = getLoggerFactory();
		Assert.isInstanceOf(LoggerContext.class, factory,
				() -> String.format(
						"LoggerFactory is not a Logback LoggerContext but Logback is on "
								+ "the classpath. Either remove Logback or the competing "
								+ "implementation (%s loaded from %s). If you are using "
								+ "WebLogic you will need to add 'org.slf4j' to "
								+ "prefer-application-packages in WEB-INF/weblogic.xml",
						factory.getClass(), getLocation(factory)));
		return (LoggerContext) factory;
	}

	private ILoggerFactory getLoggerFactory() {
		ILoggerFactory factory = LoggerFactory.getILoggerFactory();
		while (factory instanceof SubstituteLoggerFactory) {
			try {
				Thread.sleep(50);
			}
			catch (InterruptedException ex) {
				Thread.currentThread().interrupt();
				throw new IllegalStateException("Interrupted while waiting for non-subtitute logger factory", ex);
			}
			factory = LoggerFactory.getILoggerFactory();
		}
		return factory;
	}

	private Object getLocation(ILoggerFactory factory) {
		try {
			ProtectionDomain protectionDomain = factory.getClass().getProtectionDomain();
			CodeSource codeSource = protectionDomain.getCodeSource();
			if (codeSource != null) {
				return codeSource.getLocation();
			}
		}
		catch (SecurityException ex) {
			// Unable to determine location
		}
		return "unknown location";
	}

	private boolean isAlreadyInitialized(LoggerContext loggerContext) {
		return loggerContext.getObject(LoggingSystem.class.getName()) != null;
	}

	private void markAsInitialized(LoggerContext loggerContext) {
		loggerContext.putObject(LoggingSystem.class.getName(), new Object());
	}

	private void markAsUninitialized(LoggerContext loggerContext) {
		loggerContext.removeObject(LoggingSystem.class.getName());
	}

	@Override
	protected String getDefaultLogCorrelationPattern() {
		return "%correlationId";
	}

	@Override
	public BeanFactoryInitializationAotContribution processAheadOfTime(ConfigurableListableBeanFactory beanFactory) {
		String key = BeanFactoryInitializationAotContribution.class.getName();
		LoggerContext context = getLoggerContext();
		BeanFactoryInitializationAotContribution contribution = (BeanFactoryInitializationAotContribution) context
			.getObject(key);
		context.removeObject(key);
		return contribution;
	}

	private void withLoggingSuppressed(Runnable action) {
		TurboFilterList turboFilters = getLoggerContext().getTurboFilterList();
		turboFilters.add(FILTER);
		try {
			action.run();
		}
		finally {
			turboFilters.remove(FILTER);
		}
	}

	/**
	 * {@link LoggingSystemFactory} that returns {@link LogbackLoggingSystem} if possible.
	 */
	@Order(Ordered.LOWEST_PRECEDENCE)
	public static class Factory implements LoggingSystemFactory {

		private static final boolean PRESENT = ClassUtils.isPresent("ch.qos.logback.classic.LoggerContext",
				Factory.class.getClassLoader());

		@Override
		public LoggingSystem getLoggingSystem(ClassLoader classLoader) {
			if (PRESENT) {
				return new LogbackLoggingSystem(classLoader);
			}
			return null;
		}

	}

}<|MERGE_RESOLUTION|>--- conflicted
+++ resolved
@@ -220,20 +220,6 @@
 	protected void loadDefaults(LoggingInitializationContext initializationContext, LogFile logFile) {
 		LoggerContext context = getLoggerContext();
 		stopAndReset(context);
-<<<<<<< HEAD
-		boolean debug = Boolean.getBoolean("logback.debug");
-		if (debug) {
-			StatusListenerConfigHelper.addOnConsoleListenerInstance(context, new OnConsoleStatusListener());
-		}
-		Environment environment = initializationContext.getEnvironment();
-		// Apply system properties directly in case the same JVM runs multiple apps
-		new LogbackLoggingSystemProperties(environment, getDefaultValueResolver(environment), context::putProperty)
-			.apply(logFile);
-		LogbackConfigurator configurator = debug ? new DebugLogbackConfigurator(context)
-				: new LogbackConfigurator(context);
-		new DefaultLogbackConfiguration(logFile).apply(configurator);
-		context.setPackagingDataEnabled(true);
-=======
 		withLoggingSuppressed(() -> {
 			boolean debug = Boolean.getBoolean("logback.debug");
 			if (debug) {
@@ -241,13 +227,13 @@
 			}
 			Environment environment = initializationContext.getEnvironment();
 			// Apply system properties directly in case the same JVM runs multiple apps
-			new LogbackLoggingSystemProperties(environment, context::putProperty).apply(logFile);
+			new LogbackLoggingSystemProperties(environment, getDefaultValueResolver(environment), context::putProperty)
+				.apply(logFile);
 			LogbackConfigurator configurator = debug ? new DebugLogbackConfigurator(context)
 					: new LogbackConfigurator(context);
 			new DefaultLogbackConfiguration(logFile).apply(configurator);
 			context.setPackagingDataEnabled(true);
 		});
->>>>>>> 0368fc56
 	}
 
 	@Override
