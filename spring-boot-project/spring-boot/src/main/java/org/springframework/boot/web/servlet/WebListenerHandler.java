<<<<<<< HEAD
/*
 * Copyright 2012-2019 the original author or authors.
 *
 * Licensed under the Apache License, Version 2.0 (the "License");
 * you may not use this file except in compliance with the License.
 * You may obtain a copy of the License at
 *
 *      https://www.apache.org/licenses/LICENSE-2.0
 *
 * Unless required by applicable law or agreed to in writing, software
 * distributed under the License is distributed on an "AS IS" BASIS,
 * WITHOUT WARRANTIES OR CONDITIONS OF ANY KIND, either express or implied.
 * See the License for the specific language governing permissions and
 * limitations under the License.
 */

package org.springframework.boot.web.servlet;

import java.util.Map;

import javax.servlet.annotation.WebListener;

import org.springframework.beans.factory.support.BeanDefinitionBuilder;
import org.springframework.beans.factory.support.BeanDefinitionRegistry;
import org.springframework.context.annotation.ScannedGenericBeanDefinition;

/**
 * Handler for {@link WebListener @WebListener}-annotated classes.
 *
 * @author Andy Wilkinson
 */
class WebListenerHandler extends ServletComponentHandler {

	WebListenerHandler() {
		super(WebListener.class);
	}

	@Override
	protected void doHandle(Map<String, Object> attributes, ScannedGenericBeanDefinition beanDefinition,
			BeanDefinitionRegistry registry) {
		BeanDefinitionBuilder builder = BeanDefinitionBuilder.rootBeanDefinition(ServletListenerRegistrationBean.class);
		builder.addPropertyValue("listener", beanDefinition);
		registry.registerBeanDefinition(beanDefinition.getBeanClassName(), builder.getBeanDefinition());
	}

}
=======
/*
 * Copyright 2012-2020 the original author or authors.
 *
 * Licensed under the Apache License, Version 2.0 (the "License");
 * you may not use this file except in compliance with the License.
 * You may obtain a copy of the License at
 *
 *      https://www.apache.org/licenses/LICENSE-2.0
 *
 * Unless required by applicable law or agreed to in writing, software
 * distributed under the License is distributed on an "AS IS" BASIS,
 * WITHOUT WARRANTIES OR CONDITIONS OF ANY KIND, either express or implied.
 * See the License for the specific language governing permissions and
 * limitations under the License.
 */

package org.springframework.boot.web.servlet;

import java.util.Map;

import javax.servlet.annotation.WebListener;

import org.springframework.beans.factory.annotation.AnnotatedBeanDefinition;
import org.springframework.beans.factory.support.BeanDefinitionBuilder;
import org.springframework.beans.factory.support.BeanDefinitionRegistry;

/**
 * Handler for {@link WebListener @WebListener}-annotated classes.
 *
 * @author Andy Wilkinson
 */
class WebListenerHandler extends ServletComponentHandler {

	WebListenerHandler() {
		super(WebListener.class);
	}

	@Override
	protected void doHandle(Map<String, Object> attributes, AnnotatedBeanDefinition beanDefinition,
			BeanDefinitionRegistry registry) {
		BeanDefinitionBuilder builder = BeanDefinitionBuilder
				.rootBeanDefinition(ServletComponentWebListenerRegistrar.class);
		builder.addConstructorArgValue(beanDefinition.getBeanClassName());
		registry.registerBeanDefinition(beanDefinition.getBeanClassName() + "Registrar", builder.getBeanDefinition());
	}

	static class ServletComponentWebListenerRegistrar implements WebListenerRegistrar {

		private final String listenerClassName;

		ServletComponentWebListenerRegistrar(String listenerClassName) {
			this.listenerClassName = listenerClassName;
		}

		@Override
		public void register(WebListenerRegistry registry) {
			registry.addWebListeners(this.listenerClassName);
		}

	}

}
>>>>>>> 6755b480
<|MERGE_RESOLUTION|>--- conflicted
+++ resolved
@@ -1,51 +1,3 @@
-<<<<<<< HEAD
-/*
- * Copyright 2012-2019 the original author or authors.
- *
- * Licensed under the Apache License, Version 2.0 (the "License");
- * you may not use this file except in compliance with the License.
- * You may obtain a copy of the License at
- *
- *      https://www.apache.org/licenses/LICENSE-2.0
- *
- * Unless required by applicable law or agreed to in writing, software
- * distributed under the License is distributed on an "AS IS" BASIS,
- * WITHOUT WARRANTIES OR CONDITIONS OF ANY KIND, either express or implied.
- * See the License for the specific language governing permissions and
- * limitations under the License.
- */
-
-package org.springframework.boot.web.servlet;
-
-import java.util.Map;
-
-import javax.servlet.annotation.WebListener;
-
-import org.springframework.beans.factory.support.BeanDefinitionBuilder;
-import org.springframework.beans.factory.support.BeanDefinitionRegistry;
-import org.springframework.context.annotation.ScannedGenericBeanDefinition;
-
-/**
- * Handler for {@link WebListener @WebListener}-annotated classes.
- *
- * @author Andy Wilkinson
- */
-class WebListenerHandler extends ServletComponentHandler {
-
-	WebListenerHandler() {
-		super(WebListener.class);
-	}
-
-	@Override
-	protected void doHandle(Map<String, Object> attributes, ScannedGenericBeanDefinition beanDefinition,
-			BeanDefinitionRegistry registry) {
-		BeanDefinitionBuilder builder = BeanDefinitionBuilder.rootBeanDefinition(ServletListenerRegistrationBean.class);
-		builder.addPropertyValue("listener", beanDefinition);
-		registry.registerBeanDefinition(beanDefinition.getBeanClassName(), builder.getBeanDefinition());
-	}
-
-}
-=======
 /*
  * Copyright 2012-2020 the original author or authors.
  *
@@ -107,5 +59,4 @@
 
 	}
 
-}
->>>>>>> 6755b480
+}