<<<<<<< HEAD
/*
 * Copyright 2012-2018 the original author or authors.
 *
 * Licensed under the Apache License, Version 2.0 (the "License");
 * you may not use this file except in compliance with the License.
 * You may obtain a copy of the License at
 *
 *      https://www.apache.org/licenses/LICENSE-2.0
 *
 * Unless required by applicable law or agreed to in writing, software
 * distributed under the License is distributed on an "AS IS" BASIS,
 * WITHOUT WARRANTIES OR CONDITIONS OF ANY KIND, either express or implied.
 * See the License for the specific language governing permissions and
 * limitations under the License.
 */

package org.springframework.boot.convert;

import java.net.InetAddress;
import java.net.UnknownHostException;
import java.text.ParseException;
import java.util.Locale;

import org.springframework.format.Formatter;

/**
 * {@link Formatter} for {@link InetAddress}.
 *
 * @author Phillip Webb
 */
final class InetAddressFormatter implements Formatter<InetAddress> {

	@Override
	public String print(InetAddress object, Locale locale) {
		return object.getHostAddress();
	}

	@Override
	public InetAddress parse(String text, Locale locale) throws ParseException {
		try {
			return InetAddress.getByName(text);
		}
		catch (UnknownHostException ex) {
			throw new IllegalStateException("Unknown host " + text, ex);
		}
	}

}
=======
/*
 * Copyright 2012-2019 the original author or authors.
 *
 * Licensed under the Apache License, Version 2.0 (the "License");
 * you may not use this file except in compliance with the License.
 * You may obtain a copy of the License at
 *
 *      https://www.apache.org/licenses/LICENSE-2.0
 *
 * Unless required by applicable law or agreed to in writing, software
 * distributed under the License is distributed on an "AS IS" BASIS,
 * WITHOUT WARRANTIES OR CONDITIONS OF ANY KIND, either express or implied.
 * See the License for the specific language governing permissions and
 * limitations under the License.
 */

package org.springframework.boot.convert;

import java.net.InetAddress;
import java.net.UnknownHostException;
import java.text.ParseException;
import java.util.Locale;

import org.springframework.format.Formatter;

/**
 * {@link Formatter} for {@link InetAddress}.
 *
 * @author Phillip Webb
 */
final class InetAddressFormatter implements Formatter<InetAddress> {

	@Override
	public String print(InetAddress object, Locale locale) {
		return object.getHostAddress();
	}

	@Override
	public InetAddress parse(String text, Locale locale) throws ParseException {
		try {
			return InetAddress.getByName(text);
		}
		catch (UnknownHostException ex) {
			throw new IllegalStateException("Unknown host " + text, ex);
		}
	}

}
>>>>>>> 6755b480
<|MERGE_RESOLUTION|>--- conflicted
+++ resolved
@@ -1,53 +1,3 @@
-<<<<<<< HEAD
-/*
- * Copyright 2012-2018 the original author or authors.
- *
- * Licensed under the Apache License, Version 2.0 (the "License");
- * you may not use this file except in compliance with the License.
- * You may obtain a copy of the License at
- *
- *      https://www.apache.org/licenses/LICENSE-2.0
- *
- * Unless required by applicable law or agreed to in writing, software
- * distributed under the License is distributed on an "AS IS" BASIS,
- * WITHOUT WARRANTIES OR CONDITIONS OF ANY KIND, either express or implied.
- * See the License for the specific language governing permissions and
- * limitations under the License.
- */
-
-package org.springframework.boot.convert;
-
-import java.net.InetAddress;
-import java.net.UnknownHostException;
-import java.text.ParseException;
-import java.util.Locale;
-
-import org.springframework.format.Formatter;
-
-/**
- * {@link Formatter} for {@link InetAddress}.
- *
- * @author Phillip Webb
- */
-final class InetAddressFormatter implements Formatter<InetAddress> {
-
-	@Override
-	public String print(InetAddress object, Locale locale) {
-		return object.getHostAddress();
-	}
-
-	@Override
-	public InetAddress parse(String text, Locale locale) throws ParseException {
-		try {
-			return InetAddress.getByName(text);
-		}
-		catch (UnknownHostException ex) {
-			throw new IllegalStateException("Unknown host " + text, ex);
-		}
-	}
-
-}
-=======
 /*
  * Copyright 2012-2019 the original author or authors.
  *
@@ -95,5 +45,4 @@
 		}
 	}
 
-}
->>>>>>> 6755b480
+}