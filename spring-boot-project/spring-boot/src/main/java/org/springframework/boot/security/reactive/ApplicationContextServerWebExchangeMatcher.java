--- conflicted
+++ resolved
@@ -1,102 +1,3 @@
-<<<<<<< HEAD
-/*
- * Copyright 2012-2019 the original author or authors.
- *
- * Licensed under the Apache License, Version 2.0 (the "License");
- * you may not use this file except in compliance with the License.
- * You may obtain a copy of the License at
- *
- *      https://www.apache.org/licenses/LICENSE-2.0
- *
- * Unless required by applicable law or agreed to in writing, software
- * distributed under the License is distributed on an "AS IS" BASIS,
- * WITHOUT WARRANTIES OR CONDITIONS OF ANY KIND, either express or implied.
- * See the License for the specific language governing permissions and
- * limitations under the License.
- */
-
-package org.springframework.boot.security.reactive;
-
-import java.util.function.Supplier;
-
-import reactor.core.publisher.Mono;
-
-import org.springframework.beans.factory.config.AutowireCapableBeanFactory;
-import org.springframework.context.ApplicationContext;
-import org.springframework.security.web.server.util.matcher.ServerWebExchangeMatcher;
-import org.springframework.util.Assert;
-import org.springframework.web.server.ServerWebExchange;
-
-/**
- * {@link ApplicationContext} backed {@link ServerWebExchangeMatcher}. Can work directly
- * with the {@link ApplicationContext}, obtain an existing bean or
- * {@link AutowireCapableBeanFactory#createBean(Class, int, boolean) create a new bean}
- * that is autowired in the usual way.
- *
- * @param <C> the type of the context that the match method actually needs to use. Can be
- * an {@link ApplicationContext} or a class of an {@link ApplicationContext#getBean(Class)
- * existing bean}.
- * @author Madhura Bhave
- * @since 2.0.0
- */
-public abstract class ApplicationContextServerWebExchangeMatcher<C> implements ServerWebExchangeMatcher {
-
-	private final Class<? extends C> contextClass;
-
-	private volatile Supplier<C> context;
-
-	private final Object contextLock = new Object();
-
-	public ApplicationContextServerWebExchangeMatcher(Class<? extends C> contextClass) {
-		Assert.notNull(contextClass, "Context class must not be null");
-		this.contextClass = contextClass;
-	}
-
-	@Override
-	public final Mono<MatchResult> matches(ServerWebExchange exchange) {
-		return matches(exchange, getContext(exchange));
-	}
-
-	/**
-	 * Decides whether the rule implemented by the strategy matches the supplied exchange.
-	 * @param exchange the source exchange
-	 * @param context a supplier for the initialized context (may throw an exception)
-	 * @return if the exchange matches
-	 */
-	protected abstract Mono<MatchResult> matches(ServerWebExchange exchange, Supplier<C> context);
-
-	protected Supplier<C> getContext(ServerWebExchange exchange) {
-		if (this.context == null) {
-			synchronized (this.contextLock) {
-				if (this.context == null) {
-					Supplier<C> createdContext = createContext(exchange);
-					initialized(createdContext);
-					this.context = createdContext;
-				}
-			}
-		}
-		return this.context;
-	}
-
-	/**
-	 * Called once the context has been initialized.
-	 * @param context a supplier for the initialized context (may throw an exception)
-	 */
-	protected void initialized(Supplier<C> context) {
-	}
-
-	@SuppressWarnings("unchecked")
-	private Supplier<C> createContext(ServerWebExchange exchange) {
-		ApplicationContext context = exchange.getApplicationContext();
-		Assert.state(context != null, "No ApplicationContext found on ServerWebExchange.");
-		if (this.contextClass.isInstance(context)) {
-			return () -> (C) context;
-		}
-		return () -> context.getBean(this.contextClass);
-	}
-
-}
-=======
 /*
  * Copyright 2012-2020 the original author or authors.
  *
@@ -208,5 +109,4 @@
 		return () -> context.getBean(this.contextClass);
 	}
 
-}
->>>>>>> 6755b480
+}