--- conflicted
+++ resolved
@@ -1,315 +1,3 @@
-<<<<<<< HEAD
-/*
- * Copyright 2012-2019 the original author or authors.
- *
- * Licensed under the Apache License, Version 2.0 (the "License");
- * you may not use this file except in compliance with the License.
- * You may obtain a copy of the License at
- *
- *      https://www.apache.org/licenses/LICENSE-2.0
- *
- * Unless required by applicable law or agreed to in writing, software
- * distributed under the License is distributed on an "AS IS" BASIS,
- * WITHOUT WARRANTIES OR CONDITIONS OF ANY KIND, either express or implied.
- * See the License for the specific language governing permissions and
- * limitations under the License.
- */
-
-package org.springframework.boot.devtools.filewatch;
-
-import java.io.File;
-import java.io.FileFilter;
-import java.time.Duration;
-import java.util.ArrayList;
-import java.util.Collection;
-import java.util.Collections;
-import java.util.HashMap;
-import java.util.LinkedHashMap;
-import java.util.LinkedHashSet;
-import java.util.List;
-import java.util.Map;
-import java.util.Set;
-import java.util.concurrent.atomic.AtomicInteger;
-
-import org.springframework.util.Assert;
-
-/**
- * Watches specific folders for file changes.
- *
- * @author Andy Clement
- * @author Phillip Webb
- * @since 1.3.0
- * @see FileChangeListener
- */
-public class FileSystemWatcher {
-
-	private static final Duration DEFAULT_POLL_INTERVAL = Duration.ofMillis(1000);
-
-	private static final Duration DEFAULT_QUIET_PERIOD = Duration.ofMillis(400);
-
-	private final List<FileChangeListener> listeners = new ArrayList<>();
-
-	private final boolean daemon;
-
-	private final long pollInterval;
-
-	private final long quietPeriod;
-
-	private final AtomicInteger remainingScans = new AtomicInteger(-1);
-
-	private final Map<File, FolderSnapshot> folders = new HashMap<>();
-
-	private Thread watchThread;
-
-	private FileFilter triggerFilter;
-
-	private final Object monitor = new Object();
-
-	/**
-	 * Create a new {@link FileSystemWatcher} instance.
-	 */
-	public FileSystemWatcher() {
-		this(true, DEFAULT_POLL_INTERVAL, DEFAULT_QUIET_PERIOD);
-	}
-
-	/**
-	 * Create a new {@link FileSystemWatcher} instance.
-	 * @param daemon if a daemon thread used to monitor changes
-	 * @param pollInterval the amount of time to wait between checking for changes
-	 * @param quietPeriod the amount of time required after a change has been detected to
-	 * ensure that updates have completed
-	 */
-	public FileSystemWatcher(boolean daemon, Duration pollInterval, Duration quietPeriod) {
-		Assert.notNull(pollInterval, "PollInterval must not be null");
-		Assert.notNull(quietPeriod, "QuietPeriod must not be null");
-		Assert.isTrue(pollInterval.toMillis() > 0, "PollInterval must be positive");
-		Assert.isTrue(quietPeriod.toMillis() > 0, "QuietPeriod must be positive");
-		Assert.isTrue(pollInterval.toMillis() > quietPeriod.toMillis(),
-				"PollInterval must be greater than QuietPeriod");
-		this.daemon = daemon;
-		this.pollInterval = pollInterval.toMillis();
-		this.quietPeriod = quietPeriod.toMillis();
-	}
-
-	/**
-	 * Add listener for file change events. Cannot be called after the watcher has been
-	 * {@link #start() started}.
-	 * @param fileChangeListener the listener to add
-	 */
-	public void addListener(FileChangeListener fileChangeListener) {
-		Assert.notNull(fileChangeListener, "FileChangeListener must not be null");
-		synchronized (this.monitor) {
-			checkNotStarted();
-			this.listeners.add(fileChangeListener);
-		}
-	}
-
-	/**
-	 * Add source folders to monitor. Cannot be called after the watcher has been
-	 * {@link #start() started}.
-	 * @param folders the folders to monitor
-	 */
-	public void addSourceFolders(Iterable<File> folders) {
-		Assert.notNull(folders, "Folders must not be null");
-		synchronized (this.monitor) {
-			for (File folder : folders) {
-				addSourceFolder(folder);
-			}
-		}
-	}
-
-	/**
-	 * Add a source folder to monitor. Cannot be called after the watcher has been
-	 * {@link #start() started}.
-	 * @param folder the folder to monitor
-	 */
-	public void addSourceFolder(File folder) {
-		Assert.notNull(folder, "Folder must not be null");
-		Assert.isTrue(!folder.isFile(), "Folder '" + folder + "' must not be a file");
-		synchronized (this.monitor) {
-			checkNotStarted();
-			this.folders.put(folder, null);
-		}
-	}
-
-	/**
-	 * Set an optional {@link FileFilter} used to limit the files that trigger a change.
-	 * @param triggerFilter a trigger filter or null
-	 */
-	public void setTriggerFilter(FileFilter triggerFilter) {
-		synchronized (this.monitor) {
-			this.triggerFilter = triggerFilter;
-		}
-	}
-
-	private void checkNotStarted() {
-		synchronized (this.monitor) {
-			Assert.state(this.watchThread == null, "FileSystemWatcher already started");
-		}
-	}
-
-	/**
-	 * Start monitoring the source folder for changes.
-	 */
-	public void start() {
-		synchronized (this.monitor) {
-			saveInitialSnapshots();
-			if (this.watchThread == null) {
-				Map<File, FolderSnapshot> localFolders = new HashMap<>();
-				localFolders.putAll(this.folders);
-				this.watchThread = new Thread(new Watcher(this.remainingScans, new ArrayList<>(this.listeners),
-						this.triggerFilter, this.pollInterval, this.quietPeriod, localFolders));
-				this.watchThread.setName("File Watcher");
-				this.watchThread.setDaemon(this.daemon);
-				this.watchThread.start();
-			}
-		}
-	}
-
-	private void saveInitialSnapshots() {
-		for (File folder : this.folders.keySet()) {
-			this.folders.put(folder, new FolderSnapshot(folder));
-		}
-	}
-
-	/**
-	 * Stop monitoring the source folders.
-	 */
-	public void stop() {
-		stopAfter(0);
-	}
-
-	/**
-	 * Stop monitoring the source folders.
-	 * @param remainingScans the number of remaining scans
-	 */
-	void stopAfter(int remainingScans) {
-		Thread thread;
-		synchronized (this.monitor) {
-			thread = this.watchThread;
-			if (thread != null) {
-				this.remainingScans.set(remainingScans);
-				if (remainingScans <= 0) {
-					thread.interrupt();
-				}
-			}
-			this.watchThread = null;
-		}
-		if (thread != null && Thread.currentThread() != thread) {
-			try {
-				thread.join();
-			}
-			catch (InterruptedException ex) {
-				Thread.currentThread().interrupt();
-			}
-		}
-	}
-
-	private static final class Watcher implements Runnable {
-
-		private final AtomicInteger remainingScans;
-
-		private final List<FileChangeListener> listeners;
-
-		private final FileFilter triggerFilter;
-
-		private final long pollInterval;
-
-		private final long quietPeriod;
-
-		private Map<File, FolderSnapshot> folders;
-
-		private Watcher(AtomicInteger remainingScans, List<FileChangeListener> listeners, FileFilter triggerFilter,
-				long pollInterval, long quietPeriod, Map<File, FolderSnapshot> folders) {
-			this.remainingScans = remainingScans;
-			this.listeners = listeners;
-			this.triggerFilter = triggerFilter;
-			this.pollInterval = pollInterval;
-			this.quietPeriod = quietPeriod;
-			this.folders = folders;
-		}
-
-		@Override
-		public void run() {
-			int remainingScans = this.remainingScans.get();
-			while (remainingScans > 0 || remainingScans == -1) {
-				try {
-					if (remainingScans > 0) {
-						this.remainingScans.decrementAndGet();
-					}
-					scan();
-				}
-				catch (InterruptedException ex) {
-					Thread.currentThread().interrupt();
-				}
-				remainingScans = this.remainingScans.get();
-			}
-		}
-
-		private void scan() throws InterruptedException {
-			Thread.sleep(this.pollInterval - this.quietPeriod);
-			Map<File, FolderSnapshot> previous;
-			Map<File, FolderSnapshot> current = this.folders;
-			do {
-				previous = current;
-				current = getCurrentSnapshots();
-				Thread.sleep(this.quietPeriod);
-			}
-			while (isDifferent(previous, current));
-			if (isDifferent(this.folders, current)) {
-				updateSnapshots(current.values());
-			}
-		}
-
-		private boolean isDifferent(Map<File, FolderSnapshot> previous, Map<File, FolderSnapshot> current) {
-			if (!previous.keySet().equals(current.keySet())) {
-				return true;
-			}
-			for (Map.Entry<File, FolderSnapshot> entry : previous.entrySet()) {
-				FolderSnapshot previousFolder = entry.getValue();
-				FolderSnapshot currentFolder = current.get(entry.getKey());
-				if (!previousFolder.equals(currentFolder, this.triggerFilter)) {
-					return true;
-				}
-			}
-			return false;
-		}
-
-		private Map<File, FolderSnapshot> getCurrentSnapshots() {
-			Map<File, FolderSnapshot> snapshots = new LinkedHashMap<>();
-			for (File folder : this.folders.keySet()) {
-				snapshots.put(folder, new FolderSnapshot(folder));
-			}
-			return snapshots;
-		}
-
-		private void updateSnapshots(Collection<FolderSnapshot> snapshots) {
-			Map<File, FolderSnapshot> updated = new LinkedHashMap<>();
-			Set<ChangedFiles> changeSet = new LinkedHashSet<>();
-			for (FolderSnapshot snapshot : snapshots) {
-				FolderSnapshot previous = this.folders.get(snapshot.getFolder());
-				updated.put(snapshot.getFolder(), snapshot);
-				ChangedFiles changedFiles = previous.getChangedFiles(snapshot, this.triggerFilter);
-				if (!changedFiles.getFiles().isEmpty()) {
-					changeSet.add(changedFiles);
-				}
-			}
-			if (!changeSet.isEmpty()) {
-				fireListeners(Collections.unmodifiableSet(changeSet));
-			}
-			this.folders = updated;
-		}
-
-		private void fireListeners(Set<ChangedFiles> changeSet) {
-			for (FileChangeListener listener : this.listeners) {
-				listener.onChange(changeSet);
-			}
-		}
-
-	}
-
-}
-=======
 /*
  * Copyright 2012-2020 the original author or authors.
  *
@@ -644,5 +332,4 @@
 
 	}
 
-}
->>>>>>> 6755b480
+}