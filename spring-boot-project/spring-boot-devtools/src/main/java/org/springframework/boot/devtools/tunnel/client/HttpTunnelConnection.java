--- conflicted
+++ resolved
@@ -1,4 +1,3 @@
-<<<<<<< HEAD
 /*
  * Copyright 2012-2019 the original author or authors.
  *
@@ -36,224 +35,6 @@
 
 import org.springframework.boot.devtools.tunnel.payload.HttpTunnelPayload;
 import org.springframework.boot.devtools.tunnel.payload.HttpTunnelPayloadForwarder;
-import org.springframework.http.HttpMethod;
-import org.springframework.http.HttpStatus;
-import org.springframework.http.client.ClientHttpRequest;
-import org.springframework.http.client.ClientHttpRequestFactory;
-import org.springframework.http.client.ClientHttpResponse;
-import org.springframework.util.Assert;
-
-/**
- * {@link TunnelConnection} implementation that uses HTTP to transfer data.
- *
- * @author Phillip Webb
- * @author Rob Winch
- * @author Andy Wilkinson
- * @since 1.3.0
- * @see TunnelClient
- * @see org.springframework.boot.devtools.tunnel.server.HttpTunnelServer
- */
-public class HttpTunnelConnection implements TunnelConnection {
-
-	private static final Log logger = LogFactory.getLog(HttpTunnelConnection.class);
-
-	private final URI uri;
-
-	private final ClientHttpRequestFactory requestFactory;
-
-	private final Executor executor;
-
-	/**
-	 * Create a new {@link HttpTunnelConnection} instance.
-	 * @param url the URL to connect to
-	 * @param requestFactory the HTTP request factory
-	 */
-	public HttpTunnelConnection(String url, ClientHttpRequestFactory requestFactory) {
-		this(url, requestFactory, null);
-	}
-
-	/**
-	 * Create a new {@link HttpTunnelConnection} instance.
-	 * @param url the URL to connect to
-	 * @param requestFactory the HTTP request factory
-	 * @param executor the executor used to handle connections
-	 */
-	protected HttpTunnelConnection(String url, ClientHttpRequestFactory requestFactory, Executor executor) {
-		Assert.hasLength(url, "URL must not be empty");
-		Assert.notNull(requestFactory, "RequestFactory must not be null");
-		try {
-			this.uri = new URL(url).toURI();
-		}
-		catch (URISyntaxException | MalformedURLException ex) {
-			throw new IllegalArgumentException("Malformed URL '" + url + "'");
-		}
-		this.requestFactory = requestFactory;
-		this.executor = (executor != null) ? executor : Executors.newCachedThreadPool(new TunnelThreadFactory());
-	}
-
-	@Override
-	public TunnelChannel open(WritableByteChannel incomingChannel, Closeable closeable) throws Exception {
-		logger.trace("Opening HTTP tunnel to " + this.uri);
-		return new TunnelChannel(incomingChannel, closeable);
-	}
-
-	protected final ClientHttpRequest createRequest(boolean hasPayload) throws IOException {
-		HttpMethod method = hasPayload ? HttpMethod.POST : HttpMethod.GET;
-		return this.requestFactory.createRequest(this.uri, method);
-	}
-
-	/**
-	 * A {@link WritableByteChannel} used to transfer traffic.
-	 */
-	protected class TunnelChannel implements WritableByteChannel {
-
-		private final HttpTunnelPayloadForwarder forwarder;
-
-		private final Closeable closeable;
-
-		private boolean open = true;
-
-		private AtomicLong requestSeq = new AtomicLong();
-
-		public TunnelChannel(WritableByteChannel incomingChannel, Closeable closeable) {
-			this.forwarder = new HttpTunnelPayloadForwarder(incomingChannel);
-			this.closeable = closeable;
-			openNewConnection(null);
-		}
-
-		@Override
-		public boolean isOpen() {
-			return this.open;
-		}
-
-		@Override
-		public void close() throws IOException {
-			if (this.open) {
-				this.open = false;
-				this.closeable.close();
-			}
-		}
-
-		@Override
-		public int write(ByteBuffer src) throws IOException {
-			int size = src.remaining();
-			if (size > 0) {
-				openNewConnection(new HttpTunnelPayload(this.requestSeq.incrementAndGet(), src));
-			}
-			return size;
-		}
-
-		private void openNewConnection(HttpTunnelPayload payload) {
-			HttpTunnelConnection.this.executor.execute(new Runnable() {
-
-				@Override
-				public void run() {
-					try {
-						sendAndReceive(payload);
-					}
-					catch (IOException ex) {
-						if (ex instanceof ConnectException) {
-							logger.warn("Failed to connect to remote application at " + HttpTunnelConnection.this.uri);
-						}
-						else {
-							logger.trace("Unexpected connection error", ex);
-						}
-						closeQuietly();
-					}
-				}
-
-				private void closeQuietly() {
-					try {
-						close();
-					}
-					catch (IOException ex) {
-						// Ignore
-					}
-				}
-
-			});
-		}
-
-		private void sendAndReceive(HttpTunnelPayload payload) throws IOException {
-			ClientHttpRequest request = createRequest(payload != null);
-			if (payload != null) {
-				payload.logIncoming();
-				payload.assignTo(request);
-			}
-			handleResponse(request.execute());
-		}
-
-		private void handleResponse(ClientHttpResponse response) throws IOException {
-			if (response.getStatusCode() == HttpStatus.GONE) {
-				close();
-				return;
-			}
-			if (response.getStatusCode() == HttpStatus.OK) {
-				HttpTunnelPayload payload = HttpTunnelPayload.get(response);
-				if (payload != null) {
-					this.forwarder.forward(payload);
-				}
-			}
-			if (response.getStatusCode() != HttpStatus.TOO_MANY_REQUESTS) {
-				openNewConnection(null);
-			}
-		}
-
-	}
-
-	/**
-	 * {@link ThreadFactory} used to create the tunnel thread.
-	 */
-	private static class TunnelThreadFactory implements ThreadFactory {
-
-		@Override
-		public Thread newThread(Runnable runnable) {
-			Thread thread = new Thread(runnable, "HTTP Tunnel Connection");
-			thread.setDaemon(true);
-			return thread;
-		}
-
-	}
-
-}
-=======
-/*
- * Copyright 2012-2019 the original author or authors.
- *
- * Licensed under the Apache License, Version 2.0 (the "License");
- * you may not use this file except in compliance with the License.
- * You may obtain a copy of the License at
- *
- *      https://www.apache.org/licenses/LICENSE-2.0
- *
- * Unless required by applicable law or agreed to in writing, software
- * distributed under the License is distributed on an "AS IS" BASIS,
- * WITHOUT WARRANTIES OR CONDITIONS OF ANY KIND, either express or implied.
- * See the License for the specific language governing permissions and
- * limitations under the License.
- */
-
-package org.springframework.boot.devtools.tunnel.client;
-
-import java.io.Closeable;
-import java.io.IOException;
-import java.net.ConnectException;
-import java.net.MalformedURLException;
-import java.net.URI;
-import java.net.URISyntaxException;
-import java.net.URL;
-import java.nio.ByteBuffer;
-import java.nio.channels.WritableByteChannel;
-import java.util.concurrent.Executor;
-import java.util.concurrent.Executors;
-import java.util.concurrent.ThreadFactory;
-import java.util.concurrent.atomic.AtomicLong;
-
-import org.apache.commons.logging.Log;
-import org.apache.commons.logging.LogFactory;
-
-import org.springframework.boot.devtools.tunnel.payload.HttpTunnelPayload;
-import org.springframework.boot.devtools.tunnel.payload.HttpTunnelPayloadForwarder;
 import org.springframework.core.log.LogMessage;
 import org.springframework.http.HttpMethod;
 import org.springframework.http.HttpStatus;
@@ -435,5 +216,4 @@
 
 	}
 
-}
->>>>>>> 6755b480
+}