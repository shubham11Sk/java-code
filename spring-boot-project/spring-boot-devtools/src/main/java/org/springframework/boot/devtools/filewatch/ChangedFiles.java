--- conflicted
+++ resolved
@@ -1,94 +1,3 @@
-<<<<<<< HEAD
-/*
- * Copyright 2012-2019 the original author or authors.
- *
- * Licensed under the Apache License, Version 2.0 (the "License");
- * you may not use this file except in compliance with the License.
- * You may obtain a copy of the License at
- *
- *      https://www.apache.org/licenses/LICENSE-2.0
- *
- * Unless required by applicable law or agreed to in writing, software
- * distributed under the License is distributed on an "AS IS" BASIS,
- * WITHOUT WARRANTIES OR CONDITIONS OF ANY KIND, either express or implied.
- * See the License for the specific language governing permissions and
- * limitations under the License.
- */
-
-package org.springframework.boot.devtools.filewatch;
-
-import java.io.File;
-import java.util.Collections;
-import java.util.Iterator;
-import java.util.Set;
-
-/**
- * A collections of files from a specific source folder that have changed.
- *
- * @author Phillip Webb
- * @since 1.3.0
- * @see FileChangeListener
- * @see ChangedFiles
- */
-public final class ChangedFiles implements Iterable<ChangedFile> {
-
-	private final File sourceFolder;
-
-	private final Set<ChangedFile> files;
-
-	public ChangedFiles(File sourceFolder, Set<ChangedFile> files) {
-		this.sourceFolder = sourceFolder;
-		this.files = Collections.unmodifiableSet(files);
-	}
-
-	/**
-	 * The source folder being watched.
-	 * @return the source folder
-	 */
-	public File getSourceFolder() {
-		return this.sourceFolder;
-	}
-
-	@Override
-	public Iterator<ChangedFile> iterator() {
-		return getFiles().iterator();
-	}
-
-	/**
-	 * The files that have been changed.
-	 * @return the changed files
-	 */
-	public Set<ChangedFile> getFiles() {
-		return this.files;
-	}
-
-	@Override
-	public boolean equals(Object obj) {
-		if (obj == null) {
-			return false;
-		}
-		if (obj == this) {
-			return true;
-		}
-		if (obj instanceof ChangedFiles) {
-			ChangedFiles other = (ChangedFiles) obj;
-			return this.sourceFolder.equals(other.sourceFolder) && this.files.equals(other.files);
-		}
-		return super.equals(obj);
-	}
-
-	@Override
-	public int hashCode() {
-		return this.files.hashCode();
-	}
-
-	@Override
-	public String toString() {
-		return this.sourceFolder + " " + this.files;
-	}
-
-}
-=======
 /*
  * Copyright 2012-2020 the original author or authors.
  *
@@ -177,5 +86,4 @@
 		return this.sourceDirectory + " " + this.files;
 	}
 
-}
->>>>>>> 6755b480
+}