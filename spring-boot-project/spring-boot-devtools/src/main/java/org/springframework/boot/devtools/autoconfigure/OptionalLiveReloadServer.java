--- conflicted
+++ resolved
@@ -1,81 +1,3 @@
-<<<<<<< HEAD
-/*
- * Copyright 2012-2019 the original author or authors.
- *
- * Licensed under the Apache License, Version 2.0 (the "License");
- * you may not use this file except in compliance with the License.
- * You may obtain a copy of the License at
- *
- *      https://www.apache.org/licenses/LICENSE-2.0
- *
- * Unless required by applicable law or agreed to in writing, software
- * distributed under the License is distributed on an "AS IS" BASIS,
- * WITHOUT WARRANTIES OR CONDITIONS OF ANY KIND, either express or implied.
- * See the License for the specific language governing permissions and
- * limitations under the License.
- */
-
-package org.springframework.boot.devtools.autoconfigure;
-
-import org.apache.commons.logging.Log;
-import org.apache.commons.logging.LogFactory;
-
-import org.springframework.beans.factory.InitializingBean;
-import org.springframework.boot.devtools.livereload.LiveReloadServer;
-
-/**
- * Manages an optional {@link LiveReloadServer}. The {@link LiveReloadServer} may
- * gracefully fail to start (e.g. because of a port conflict) or may be omitted entirely.
- *
- * @author Phillip Webb
- * @since 1.3.0
- */
-public class OptionalLiveReloadServer implements InitializingBean {
-
-	private static final Log logger = LogFactory.getLog(OptionalLiveReloadServer.class);
-
-	private LiveReloadServer server;
-
-	/**
-	 * Create a new {@link OptionalLiveReloadServer} instance.
-	 * @param server the server to manage or {@code null}
-	 */
-	public OptionalLiveReloadServer(LiveReloadServer server) {
-		this.server = server;
-	}
-
-	@Override
-	public void afterPropertiesSet() throws Exception {
-		startServer();
-	}
-
-	void startServer() throws Exception {
-		if (this.server != null) {
-			try {
-				if (!this.server.isStarted()) {
-					this.server.start();
-				}
-				logger.info("LiveReload server is running on port " + this.server.getPort());
-			}
-			catch (Exception ex) {
-				logger.warn("Unable to start LiveReload server");
-				logger.debug("Live reload start error", ex);
-				this.server = null;
-			}
-		}
-	}
-
-	/**
-	 * Trigger LiveReload if the server is up and running.
-	 */
-	public void triggerReload() {
-		if (this.server != null) {
-			this.server.triggerReload();
-		}
-	}
-
-}
-=======
 /*
  * Copyright 2012-2019 the original author or authors.
  *
@@ -152,5 +74,4 @@
 		}
 	}
 
-}
->>>>>>> 6755b480
+}