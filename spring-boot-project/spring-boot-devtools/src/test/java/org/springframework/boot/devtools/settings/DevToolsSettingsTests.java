<<<<<<< HEAD
/*
 * Copyright 2012-2019 the original author or authors.
 *
 * Licensed under the Apache License, Version 2.0 (the "License");
 * you may not use this file except in compliance with the License.
 * You may obtain a copy of the License at
 *
 *      https://www.apache.org/licenses/LICENSE-2.0
 *
 * Unless required by applicable law or agreed to in writing, software
 * distributed under the License is distributed on an "AS IS" BASIS,
 * WITHOUT WARRANTIES OR CONDITIONS OF ANY KIND, either express or implied.
 * See the License for the specific language governing permissions and
 * limitations under the License.
 */

package org.springframework.boot.devtools.settings;

import java.io.File;
import java.io.IOException;
import java.net.URL;

import org.junit.jupiter.api.Test;
import org.junit.jupiter.api.io.TempDir;

import static org.assertj.core.api.Assertions.assertThat;

/**
 * Tests for {@link DevToolsSettings}.
 *
 * @author Phillip Webb
 */
class DevToolsSettingsTests {

	private static final String ROOT = DevToolsSettingsTests.class.getPackage().getName().replace('.', '/') + "/";

	@Test
	void includePatterns() throws Exception {
		DevToolsSettings settings = DevToolsSettings.load(ROOT + "spring-devtools-include.properties");
		assertThat(settings.isRestartInclude(new URL("file://test/a"))).isTrue();
		assertThat(settings.isRestartInclude(new URL("file://test/b"))).isTrue();
		assertThat(settings.isRestartInclude(new URL("file://test/c"))).isFalse();
	}

	@Test
	void excludePatterns() throws Exception {
		DevToolsSettings settings = DevToolsSettings.load(ROOT + "spring-devtools-exclude.properties");
		assertThat(settings.isRestartExclude(new URL("file://test/a"))).isTrue();
		assertThat(settings.isRestartExclude(new URL("file://test/b"))).isTrue();
		assertThat(settings.isRestartExclude(new URL("file://test/c"))).isFalse();
	}

	@Test
	void defaultIncludePatterns(@TempDir File tempDir) throws Exception {
		DevToolsSettings settings = DevToolsSettings.get();
		assertThat(settings.isRestartExclude(makeUrl(tempDir, "spring-boot"))).isTrue();
		assertThat(settings.isRestartExclude(makeUrl(tempDir, "spring-boot-autoconfigure"))).isTrue();
		assertThat(settings.isRestartExclude(makeUrl(tempDir, "spring-boot-actuator"))).isTrue();
		assertThat(settings.isRestartExclude(makeUrl(tempDir, "spring-boot-starter"))).isTrue();
		assertThat(settings.isRestartExclude(makeUrl(tempDir, "spring-boot-starter-some-thing"))).isTrue();
	}

	private URL makeUrl(File file, String name) throws IOException {
		file = new File(file, name);
		file = new File(file, "target");
		file = new File(file, "classes");
		file.mkdirs();
		return file.toURI().toURL();
	}

}
=======
/*
 * Copyright 2012-2020 the original author or authors.
 *
 * Licensed under the Apache License, Version 2.0 (the "License");
 * you may not use this file except in compliance with the License.
 * You may obtain a copy of the License at
 *
 *      https://www.apache.org/licenses/LICENSE-2.0
 *
 * Unless required by applicable law or agreed to in writing, software
 * distributed under the License is distributed on an "AS IS" BASIS,
 * WITHOUT WARRANTIES OR CONDITIONS OF ANY KIND, either express or implied.
 * See the License for the specific language governing permissions and
 * limitations under the License.
 */

package org.springframework.boot.devtools.settings;

import java.io.File;
import java.io.IOException;
import java.net.URL;

import org.junit.jupiter.api.Test;
import org.junit.jupiter.api.io.TempDir;

import static org.assertj.core.api.Assertions.assertThat;

/**
 * Tests for {@link DevToolsSettings}.
 *
 * @author Phillip Webb
 */
class DevToolsSettingsTests {

	private static final String ROOT = DevToolsSettingsTests.class.getPackage().getName().replace('.', '/') + "/";

	@Test
	void includePatterns() throws Exception {
		DevToolsSettings settings = DevToolsSettings.load(ROOT + "spring-devtools-include.properties");
		assertThat(settings.isRestartInclude(new URL("file://test/a"))).isTrue();
		assertThat(settings.isRestartInclude(new URL("file://test/b"))).isTrue();
		assertThat(settings.isRestartInclude(new URL("file://test/c"))).isFalse();
	}

	@Test
	void excludePatterns() throws Exception {
		DevToolsSettings settings = DevToolsSettings.load(ROOT + "spring-devtools-exclude.properties");
		assertThat(settings.isRestartExclude(new URL("file://test/a"))).isTrue();
		assertThat(settings.isRestartExclude(new URL("file://test/b"))).isTrue();
		assertThat(settings.isRestartExclude(new URL("file://test/c"))).isFalse();
	}

	@Test
	void defaultIncludePatterns(@TempDir File tempDir) throws Exception {
		DevToolsSettings settings = DevToolsSettings.get();
		assertThat(settings.isRestartExclude(makeUrl(tempDir, "spring-boot"))).isTrue();
		assertThat(settings.isRestartExclude(makeUrl(tempDir, "spring-boot-autoconfigure"))).isTrue();
		assertThat(settings.isRestartExclude(makeUrl(tempDir, "spring-boot-actuator"))).isTrue();
		assertThat(settings.isRestartExclude(makeUrl(tempDir, "spring-boot-starter"))).isTrue();
		assertThat(settings.isRestartExclude(makeUrl(tempDir, "spring-boot-starter-some-thing"))).isTrue();
	}

	private URL makeUrl(File file, String name) throws IOException {
		file = new File(file, name);
		file = new File(file, "build");
		file = new File(file, "classes");
		file.mkdirs();
		return file.toURI().toURL();
	}

}
>>>>>>> 6755b480
<|MERGE_RESOLUTION|>--- conflicted
+++ resolved
@@ -1,76 +1,3 @@
-<<<<<<< HEAD
-/*
- * Copyright 2012-2019 the original author or authors.
- *
- * Licensed under the Apache License, Version 2.0 (the "License");
- * you may not use this file except in compliance with the License.
- * You may obtain a copy of the License at
- *
- *      https://www.apache.org/licenses/LICENSE-2.0
- *
- * Unless required by applicable law or agreed to in writing, software
- * distributed under the License is distributed on an "AS IS" BASIS,
- * WITHOUT WARRANTIES OR CONDITIONS OF ANY KIND, either express or implied.
- * See the License for the specific language governing permissions and
- * limitations under the License.
- */
-
-package org.springframework.boot.devtools.settings;
-
-import java.io.File;
-import java.io.IOException;
-import java.net.URL;
-
-import org.junit.jupiter.api.Test;
-import org.junit.jupiter.api.io.TempDir;
-
-import static org.assertj.core.api.Assertions.assertThat;
-
-/**
- * Tests for {@link DevToolsSettings}.
- *
- * @author Phillip Webb
- */
-class DevToolsSettingsTests {
-
-	private static final String ROOT = DevToolsSettingsTests.class.getPackage().getName().replace('.', '/') + "/";
-
-	@Test
-	void includePatterns() throws Exception {
-		DevToolsSettings settings = DevToolsSettings.load(ROOT + "spring-devtools-include.properties");
-		assertThat(settings.isRestartInclude(new URL("file://test/a"))).isTrue();
-		assertThat(settings.isRestartInclude(new URL("file://test/b"))).isTrue();
-		assertThat(settings.isRestartInclude(new URL("file://test/c"))).isFalse();
-	}
-
-	@Test
-	void excludePatterns() throws Exception {
-		DevToolsSettings settings = DevToolsSettings.load(ROOT + "spring-devtools-exclude.properties");
-		assertThat(settings.isRestartExclude(new URL("file://test/a"))).isTrue();
-		assertThat(settings.isRestartExclude(new URL("file://test/b"))).isTrue();
-		assertThat(settings.isRestartExclude(new URL("file://test/c"))).isFalse();
-	}
-
-	@Test
-	void defaultIncludePatterns(@TempDir File tempDir) throws Exception {
-		DevToolsSettings settings = DevToolsSettings.get();
-		assertThat(settings.isRestartExclude(makeUrl(tempDir, "spring-boot"))).isTrue();
-		assertThat(settings.isRestartExclude(makeUrl(tempDir, "spring-boot-autoconfigure"))).isTrue();
-		assertThat(settings.isRestartExclude(makeUrl(tempDir, "spring-boot-actuator"))).isTrue();
-		assertThat(settings.isRestartExclude(makeUrl(tempDir, "spring-boot-starter"))).isTrue();
-		assertThat(settings.isRestartExclude(makeUrl(tempDir, "spring-boot-starter-some-thing"))).isTrue();
-	}
-
-	private URL makeUrl(File file, String name) throws IOException {
-		file = new File(file, name);
-		file = new File(file, "target");
-		file = new File(file, "classes");
-		file.mkdirs();
-		return file.toURI().toURL();
-	}
-
-}
-=======
 /*
  * Copyright 2012-2020 the original author or authors.
  *
@@ -141,5 +68,4 @@
 		return file.toURI().toURL();
 	}
 
-}
->>>>>>> 6755b480
+}