--- conflicted
+++ resolved
@@ -1,88 +1,3 @@
-<<<<<<< HEAD
-/*
- * Copyright 2012-2019 the original author or authors.
- *
- * Licensed under the Apache License, Version 2.0 (the "License");
- * you may not use this file except in compliance with the License.
- * You may obtain a copy of the License at
- *
- *      https://www.apache.org/licenses/LICENSE-2.0
- *
- * Unless required by applicable law or agreed to in writing, software
- * distributed under the License is distributed on an "AS IS" BASIS,
- * WITHOUT WARRANTIES OR CONDITIONS OF ANY KIND, either express or implied.
- * See the License for the specific language governing permissions and
- * limitations under the License.
- */
-
-package org.springframework.boot.devtools.filewatch;
-
-import java.io.File;
-
-import org.junit.jupiter.api.Test;
-import org.junit.jupiter.api.io.TempDir;
-
-import org.springframework.boot.devtools.filewatch.ChangedFile.Type;
-
-import static org.assertj.core.api.Assertions.assertThat;
-import static org.assertj.core.api.Assertions.assertThatIllegalArgumentException;
-
-/**
- * Tests for {@link ChangedFile}.
- *
- * @author Phillip Webb
- */
-class ChangedFileTests {
-
-	@TempDir
-	File tempDir;
-
-	@Test
-	void sourceFolderMustNotBeNull() throws Exception {
-		assertThatIllegalArgumentException()
-				.isThrownBy(() -> new ChangedFile(null, new File(this.tempDir, "file"), Type.ADD))
-				.withMessageContaining("SourceFolder must not be null");
-	}
-
-	@Test
-	void fileMustNotBeNull() throws Exception {
-		assertThatIllegalArgumentException()
-				.isThrownBy(() -> new ChangedFile(new File(this.tempDir, "folder"), null, Type.ADD))
-				.withMessageContaining("File must not be null");
-	}
-
-	@Test
-	void typeMustNotBeNull() throws Exception {
-		assertThatIllegalArgumentException()
-				.isThrownBy(
-						() -> new ChangedFile(new File(this.tempDir, "file"), new File(this.tempDir, "folder"), null))
-				.withMessageContaining("Type must not be null");
-	}
-
-	@Test
-	void getFile() throws Exception {
-		File file = new File(this.tempDir, "file");
-		ChangedFile changedFile = new ChangedFile(new File(this.tempDir, "folder"), file, Type.ADD);
-		assertThat(changedFile.getFile()).isEqualTo(file);
-	}
-
-	@Test
-	void getType() throws Exception {
-		ChangedFile changedFile = new ChangedFile(new File(this.tempDir, "folder"), new File(this.tempDir, "file"),
-				Type.DELETE);
-		assertThat(changedFile.getType()).isEqualTo(Type.DELETE);
-	}
-
-	@Test
-	void getRelativeName() throws Exception {
-		File subFolder = new File(this.tempDir, "A");
-		File file = new File(subFolder, "B.txt");
-		ChangedFile changedFile = new ChangedFile(this.tempDir, file, Type.ADD);
-		assertThat(changedFile.getRelativeName()).isEqualTo("A/B.txt");
-	}
-
-}
-=======
 /*
  * Copyright 2012-2020 the original author or authors.
  *
@@ -164,5 +79,4 @@
 		assertThat(changedFile.getRelativeName()).isEqualTo("A/B.txt");
 	}
 
-}
->>>>>>> 6755b480
+}