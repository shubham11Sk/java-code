<<<<<<< HEAD
/*
 * Copyright 2012-2019 the original author or authors.
 *
 * Licensed under the Apache License, Version 2.0 (the "License");
 * you may not use this file except in compliance with the License.
 * You may obtain a copy of the License at
 *
 *      https://www.apache.org/licenses/LICENSE-2.0
 *
 * Unless required by applicable law or agreed to in writing, software
 * distributed under the License is distributed on an "AS IS" BASIS,
 * WITHOUT WARRANTIES OR CONDITIONS OF ANY KIND, either express or implied.
 * See the License for the specific language governing permissions and
 * limitations under the License.
 */

package org.springframework.boot.loader.tools;

import java.io.File;
import java.io.FileInputStream;
import java.io.FileOutputStream;
import java.io.IOException;
import java.io.InputStream;
import java.io.OutputStream;
import java.util.ArrayList;
import java.util.List;
import java.util.UUID;
import java.util.jar.JarFile;
import java.util.jar.Manifest;

import org.zeroturnaround.zip.FileSource;
import org.zeroturnaround.zip.ZipEntrySource;
import org.zeroturnaround.zip.ZipUtil;

/**
 * @author Phillip Webb
 * @author Andy Wilkinson
 */
public class TestJarFile {

	private final byte[] buffer = new byte[4096];

	private final File temporaryFolder;

	private final File jarSource;

	private final List<ZipEntrySource> entries = new ArrayList<>();

	public TestJarFile(File temporaryFolder) throws IOException {
		this.temporaryFolder = temporaryFolder;
		this.jarSource = new File(temporaryFolder, "jar-source");
	}

	public void addClass(String filename, Class<?> classToCopy) throws IOException {
		addClass(filename, classToCopy, null);
	}

	public void addClass(String filename, Class<?> classToCopy, Long time) throws IOException {
		File file = getFilePath(filename);
		file.getParentFile().mkdirs();
		InputStream inputStream = getClass()
				.getResourceAsStream("/" + classToCopy.getName().replace('.', '/') + ".class");
		copyToFile(inputStream, file);
		if (time != null) {
			file.setLastModified(time);
		}
		this.entries.add(new FileSource(filename, file));
	}

	public void addFile(String filename, File fileToCopy) throws IOException {
		File file = getFilePath(filename);
		file.getParentFile().mkdirs();
		try (InputStream inputStream = new FileInputStream(fileToCopy)) {
			copyToFile(inputStream, file);
		}
		this.entries.add(new FileSource(filename, file));
	}

	public void addManifest(Manifest manifest) throws IOException {
		File manifestFile = new File(this.jarSource, "META-INF/MANIFEST.MF");
		manifestFile.getParentFile().mkdirs();
		try (OutputStream outputStream = new FileOutputStream(manifestFile)) {
			manifest.write(outputStream);
		}
		this.entries.add(new FileSource("META-INF/MANIFEST.MF", manifestFile));
	}

	private File getFilePath(String filename) {
		String[] paths = filename.split("\\/");
		File file = this.jarSource;
		for (String path : paths) {
			file = new File(file, path);
		}
		return file;
	}

	private void copyToFile(InputStream inputStream, File file) throws IOException {
		try (OutputStream outputStream = new FileOutputStream(file)) {
			copy(inputStream, outputStream);
		}
	}

	private void copy(InputStream in, OutputStream out) throws IOException {
		int bytesRead;
		while ((bytesRead = in.read(this.buffer)) != -1) {
			out.write(this.buffer, 0, bytesRead);
		}
	}

	public JarFile getJarFile() throws IOException {
		return new JarFile(getFile());
	}

	public File getJarSource() {
		return this.jarSource;
	}

	public File getFile() throws IOException {
		return getFile("jar");
	}

	public File getFile(String extension) throws IOException {
		File file = new File(this.temporaryFolder, UUID.randomUUID() + "." + extension);
		ZipUtil.pack(this.entries.toArray(new ZipEntrySource[0]), file);
		return file;
	}

}
=======
/*
 * Copyright 2012-2020 the original author or authors.
 *
 * Licensed under the Apache License, Version 2.0 (the "License");
 * you may not use this file except in compliance with the License.
 * You may obtain a copy of the License at
 *
 *      https://www.apache.org/licenses/LICENSE-2.0
 *
 * Unless required by applicable law or agreed to in writing, software
 * distributed under the License is distributed on an "AS IS" BASIS,
 * WITHOUT WARRANTIES OR CONDITIONS OF ANY KIND, either express or implied.
 * See the License for the specific language governing permissions and
 * limitations under the License.
 */

package org.springframework.boot.loader.tools;

import java.io.File;
import java.io.FileInputStream;
import java.io.FileOutputStream;
import java.io.IOException;
import java.io.InputStream;
import java.io.OutputStream;
import java.util.ArrayList;
import java.util.List;
import java.util.UUID;
import java.util.jar.JarFile;
import java.util.jar.Manifest;

import org.zeroturnaround.zip.FileSource;
import org.zeroturnaround.zip.ZipEntrySource;
import org.zeroturnaround.zip.ZipUtil;

/**
 * @author Phillip Webb
 * @author Andy Wilkinson
 */
public class TestJarFile {

	private final byte[] buffer = new byte[4096];

	private final File temporaryDirectory;

	private final File jarSource;

	private final List<ZipEntrySource> entries = new ArrayList<>();

	public TestJarFile(File temporaryDirectory) throws IOException {
		this.temporaryDirectory = temporaryDirectory;
		this.jarSource = new File(temporaryDirectory, "jar-source");
	}

	public void addClass(String filename, Class<?> classToCopy) throws IOException {
		addClass(filename, classToCopy, null);
	}

	public void addClass(String filename, Class<?> classToCopy, Long time) throws IOException {
		File file = getFilePath(filename);
		file.getParentFile().mkdirs();
		InputStream inputStream = getClass()
				.getResourceAsStream("/" + classToCopy.getName().replace('.', '/') + ".class");
		copyToFile(inputStream, file);
		if (time != null) {
			file.setLastModified(time);
		}
		this.entries.add(new FileSource(filename, file));
	}

	public void addFile(String filename, File fileToCopy) throws IOException {
		File file = getFilePath(filename);
		file.getParentFile().mkdirs();
		try (InputStream inputStream = new FileInputStream(fileToCopy)) {
			copyToFile(inputStream, file);
		}
		this.entries.add(new FileSource(filename, file));
	}

	public void addManifest(Manifest manifest) throws IOException {
		File manifestFile = new File(this.jarSource, "META-INF/MANIFEST.MF");
		manifestFile.getParentFile().mkdirs();
		try (OutputStream outputStream = new FileOutputStream(manifestFile)) {
			manifest.write(outputStream);
		}
		this.entries.add(new FileSource("META-INF/MANIFEST.MF", manifestFile));
	}

	private File getFilePath(String filename) {
		String[] paths = filename.split("\\/");
		File file = this.jarSource;
		for (String path : paths) {
			file = new File(file, path);
		}
		return file;
	}

	private void copyToFile(InputStream inputStream, File file) throws IOException {
		try (OutputStream outputStream = new FileOutputStream(file)) {
			copy(inputStream, outputStream);
		}
	}

	private void copy(InputStream in, OutputStream out) throws IOException {
		int bytesRead;
		while ((bytesRead = in.read(this.buffer)) != -1) {
			out.write(this.buffer, 0, bytesRead);
		}
	}

	public JarFile getJarFile() throws IOException {
		return new JarFile(getFile());
	}

	public File getJarSource() {
		return this.jarSource;
	}

	public File getFile() throws IOException {
		return getFile("jar");
	}

	public File getFile(String extension) throws IOException {
		File file = new File(this.temporaryDirectory, UUID.randomUUID() + "." + extension);
		ZipUtil.pack(this.entries.toArray(new ZipEntrySource[0]), file);
		return file;
	}

}
>>>>>>> 6755b480
<|MERGE_RESOLUTION|>--- conflicted
+++ resolved
@@ -1,133 +1,3 @@
-<<<<<<< HEAD
-/*
- * Copyright 2012-2019 the original author or authors.
- *
- * Licensed under the Apache License, Version 2.0 (the "License");
- * you may not use this file except in compliance with the License.
- * You may obtain a copy of the License at
- *
- *      https://www.apache.org/licenses/LICENSE-2.0
- *
- * Unless required by applicable law or agreed to in writing, software
- * distributed under the License is distributed on an "AS IS" BASIS,
- * WITHOUT WARRANTIES OR CONDITIONS OF ANY KIND, either express or implied.
- * See the License for the specific language governing permissions and
- * limitations under the License.
- */
-
-package org.springframework.boot.loader.tools;
-
-import java.io.File;
-import java.io.FileInputStream;
-import java.io.FileOutputStream;
-import java.io.IOException;
-import java.io.InputStream;
-import java.io.OutputStream;
-import java.util.ArrayList;
-import java.util.List;
-import java.util.UUID;
-import java.util.jar.JarFile;
-import java.util.jar.Manifest;
-
-import org.zeroturnaround.zip.FileSource;
-import org.zeroturnaround.zip.ZipEntrySource;
-import org.zeroturnaround.zip.ZipUtil;
-
-/**
- * @author Phillip Webb
- * @author Andy Wilkinson
- */
-public class TestJarFile {
-
-	private final byte[] buffer = new byte[4096];
-
-	private final File temporaryFolder;
-
-	private final File jarSource;
-
-	private final List<ZipEntrySource> entries = new ArrayList<>();
-
-	public TestJarFile(File temporaryFolder) throws IOException {
-		this.temporaryFolder = temporaryFolder;
-		this.jarSource = new File(temporaryFolder, "jar-source");
-	}
-
-	public void addClass(String filename, Class<?> classToCopy) throws IOException {
-		addClass(filename, classToCopy, null);
-	}
-
-	public void addClass(String filename, Class<?> classToCopy, Long time) throws IOException {
-		File file = getFilePath(filename);
-		file.getParentFile().mkdirs();
-		InputStream inputStream = getClass()
-				.getResourceAsStream("/" + classToCopy.getName().replace('.', '/') + ".class");
-		copyToFile(inputStream, file);
-		if (time != null) {
-			file.setLastModified(time);
-		}
-		this.entries.add(new FileSource(filename, file));
-	}
-
-	public void addFile(String filename, File fileToCopy) throws IOException {
-		File file = getFilePath(filename);
-		file.getParentFile().mkdirs();
-		try (InputStream inputStream = new FileInputStream(fileToCopy)) {
-			copyToFile(inputStream, file);
-		}
-		this.entries.add(new FileSource(filename, file));
-	}
-
-	public void addManifest(Manifest manifest) throws IOException {
-		File manifestFile = new File(this.jarSource, "META-INF/MANIFEST.MF");
-		manifestFile.getParentFile().mkdirs();
-		try (OutputStream outputStream = new FileOutputStream(manifestFile)) {
-			manifest.write(outputStream);
-		}
-		this.entries.add(new FileSource("META-INF/MANIFEST.MF", manifestFile));
-	}
-
-	private File getFilePath(String filename) {
-		String[] paths = filename.split("\\/");
-		File file = this.jarSource;
-		for (String path : paths) {
-			file = new File(file, path);
-		}
-		return file;
-	}
-
-	private void copyToFile(InputStream inputStream, File file) throws IOException {
-		try (OutputStream outputStream = new FileOutputStream(file)) {
-			copy(inputStream, outputStream);
-		}
-	}
-
-	private void copy(InputStream in, OutputStream out) throws IOException {
-		int bytesRead;
-		while ((bytesRead = in.read(this.buffer)) != -1) {
-			out.write(this.buffer, 0, bytesRead);
-		}
-	}
-
-	public JarFile getJarFile() throws IOException {
-		return new JarFile(getFile());
-	}
-
-	public File getJarSource() {
-		return this.jarSource;
-	}
-
-	public File getFile() throws IOException {
-		return getFile("jar");
-	}
-
-	public File getFile(String extension) throws IOException {
-		File file = new File(this.temporaryFolder, UUID.randomUUID() + "." + extension);
-		ZipUtil.pack(this.entries.toArray(new ZipEntrySource[0]), file);
-		return file;
-	}
-
-}
-=======
 /*
  * Copyright 2012-2020 the original author or authors.
  *
@@ -255,5 +125,4 @@
 		return file;
 	}
 
-}
->>>>>>> 6755b480
+}