--- conflicted
+++ resolved
@@ -1,93 +1,3 @@
-<<<<<<< HEAD
-/*
- * Copyright 2012-2019 the original author or authors.
- *
- * Licensed under the Apache License, Version 2.0 (the "License");
- * you may not use this file except in compliance with the License.
- * You may obtain a copy of the License at
- *
- *      https://www.apache.org/licenses/LICENSE-2.0
- *
- * Unless required by applicable law or agreed to in writing, software
- * distributed under the License is distributed on an "AS IS" BASIS,
- * WITHOUT WARRANTIES OR CONDITIONS OF ANY KIND, either express or implied.
- * See the License for the specific language governing permissions and
- * limitations under the License.
- */
-
-package org.springframework.boot.loader.tools;
-
-import java.io.File;
-import java.io.FileInputStream;
-import java.io.IOException;
-import java.security.DigestInputStream;
-import java.security.MessageDigest;
-import java.security.NoSuchAlgorithmException;
-
-/**
- * Utilities for manipulating files and directories in Spring Boot tooling.
- *
- * @author Dave Syer
- * @author Phillip Webb
- * @since 1.0.0
- */
-public abstract class FileUtils {
-
-	/**
-	 * Utility to remove duplicate files from an "output" directory if they already exist
-	 * in an "origin". Recursively scans the origin directory looking for files (not
-	 * directories) that exist in both places and deleting the copy.
-	 * @param outputDirectory the output directory
-	 * @param originDirectory the origin directory
-	 */
-	public static void removeDuplicatesFromOutputDirectory(File outputDirectory, File originDirectory) {
-		if (originDirectory.isDirectory()) {
-			for (String name : originDirectory.list()) {
-				File targetFile = new File(outputDirectory, name);
-				if (targetFile.exists() && targetFile.canWrite()) {
-					if (!targetFile.isDirectory()) {
-						targetFile.delete();
-					}
-					else {
-						FileUtils.removeDuplicatesFromOutputDirectory(targetFile, new File(originDirectory, name));
-					}
-				}
-			}
-		}
-	}
-
-	/**
-	 * Generate a SHA.1 Hash for a given file.
-	 * @param file the file to hash
-	 * @return the hash value as a String
-	 * @throws IOException if the file cannot be read
-	 */
-	public static String sha1Hash(File file) throws IOException {
-		try {
-			try (DigestInputStream inputStream = new DigestInputStream(new FileInputStream(file),
-					MessageDigest.getInstance("SHA-1"))) {
-				byte[] buffer = new byte[4098];
-				while (inputStream.read(buffer) != -1) {
-					// Read the entire stream
-				}
-				return bytesToHex(inputStream.getMessageDigest().digest());
-			}
-		}
-		catch (NoSuchAlgorithmException ex) {
-			throw new IllegalStateException(ex);
-		}
-	}
-
-	private static String bytesToHex(byte[] bytes) {
-		StringBuilder hex = new StringBuilder();
-		for (byte b : bytes) {
-			hex.append(String.format("%02x", b));
-		}
-		return hex.toString();
-	}
-
-}
-=======
 /*
  * Copyright 2012-2020 the original author or authors.
  *
@@ -151,5 +61,4 @@
 		return Digest.sha1(InputStreamSupplier.forFile(file));
 	}
 
-}
->>>>>>> 6755b480
+}