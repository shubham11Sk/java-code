--- conflicted
+++ resolved
@@ -1,181 +1,3 @@
-<<<<<<< HEAD
-/*
- * Copyright 2012-2019 the original author or authors.
- *
- * Licensed under the Apache License, Version 2.0 (the "License");
- * you may not use this file except in compliance with the License.
- * You may obtain a copy of the License at
- *
- *      https://www.apache.org/licenses/LICENSE-2.0
- *
- * Unless required by applicable law or agreed to in writing, software
- * distributed under the License is distributed on an "AS IS" BASIS,
- * WITHOUT WARRANTIES OR CONDITIONS OF ANY KIND, either express or implied.
- * See the License for the specific language governing permissions and
- * limitations under the License.
- */
-
-package org.springframework.boot.maven;
-
-import java.io.File;
-import java.net.URL;
-import java.net.URLClassLoader;
-import java.util.List;
-import java.util.Map;
-
-import org.apache.maven.plugin.MojoExecutionException;
-import org.apache.maven.plugins.annotations.Execute;
-import org.apache.maven.plugins.annotations.LifecyclePhase;
-import org.apache.maven.plugins.annotations.Mojo;
-import org.apache.maven.plugins.annotations.Parameter;
-import org.apache.maven.plugins.annotations.ResolutionScope;
-
-import org.springframework.boot.loader.tools.JavaExecutable;
-import org.springframework.boot.loader.tools.RunProcess;
-
-/**
- * Run an executable archive application.
- *
- * @author Phillip Webb
- * @author Dmytro Nosan
- * @author Stephane Nicoll
- * @author Andy Wilkinson
- * @since 1.0.0
- */
-@Mojo(name = "run", requiresProject = true, defaultPhase = LifecyclePhase.VALIDATE,
-		requiresDependencyResolution = ResolutionScope.TEST)
-@Execute(phase = LifecyclePhase.TEST_COMPILE)
-public class RunMojo extends AbstractRunMojo {
-
-	private static final int EXIT_CODE_SIGINT = 130;
-
-	private static final String RESTARTER_CLASS_LOCATION = "org/springframework/boot/devtools/restart/Restarter.class";
-
-	/**
-	 * Devtools presence flag to avoid checking for it several times per execution.
-	 */
-	private Boolean hasDevtools;
-
-	/**
-	 * Whether the JVM's launch should be optimized.
-	 * @since 2.2.0
-	 */
-	@Parameter(property = "optimizedLaunch", defaultValue = "true")
-	private boolean optimizedLaunch;
-
-	@Override
-	@Deprecated
-	protected boolean enableForkByDefault() {
-		return super.enableForkByDefault() || hasDevtools();
-	}
-
-	@Override
-	protected void logDisabledFork() {
-		super.logDisabledFork();
-		if (hasDevtools()) {
-			getLog().warn("Fork mode disabled, devtools will be disabled");
-		}
-	}
-
-	@Override
-	protected RunArguments resolveJvmArguments() {
-		RunArguments jvmArguments = super.resolveJvmArguments();
-		if (isFork() && this.optimizedLaunch) {
-			jvmArguments.getArgs().addFirst("-XX:TieredStopAtLevel=1");
-			jvmArguments.getArgs().addFirst("-Xverify:none");
-		}
-		return jvmArguments;
-	}
-
-	@Override
-	protected void runWithForkedJvm(File workingDirectory, List<String> args, Map<String, String> environmentVariables)
-			throws MojoExecutionException {
-		int exitCode = forkJvm(workingDirectory, args, environmentVariables);
-		if (exitCode == 0 || exitCode == EXIT_CODE_SIGINT) {
-			return;
-		}
-		throw new MojoExecutionException("Application finished with exit code: " + exitCode);
-	}
-
-	private int forkJvm(File workingDirectory, List<String> args, Map<String, String> environmentVariables)
-			throws MojoExecutionException {
-		try {
-			RunProcess runProcess = new RunProcess(workingDirectory, new JavaExecutable().toString());
-			Runtime.getRuntime().addShutdownHook(new Thread(new RunProcessKiller(runProcess)));
-			return runProcess.run(true, args, environmentVariables);
-		}
-		catch (Exception ex) {
-			throw new MojoExecutionException("Could not exec java", ex);
-		}
-	}
-
-	@Override
-	protected void runWithMavenJvm(String startClassName, String... arguments) throws MojoExecutionException {
-		IsolatedThreadGroup threadGroup = new IsolatedThreadGroup(startClassName);
-		Thread launchThread = new Thread(threadGroup, new LaunchRunner(startClassName, arguments), "main");
-		launchThread.setContextClassLoader(new URLClassLoader(getClassPathUrls()));
-		launchThread.start();
-		join(threadGroup);
-		threadGroup.rethrowUncaughtException();
-	}
-
-	private void join(ThreadGroup threadGroup) {
-		boolean hasNonDaemonThreads;
-		do {
-			hasNonDaemonThreads = false;
-			Thread[] threads = new Thread[threadGroup.activeCount()];
-			threadGroup.enumerate(threads);
-			for (Thread thread : threads) {
-				if (thread != null && !thread.isDaemon()) {
-					try {
-						hasNonDaemonThreads = true;
-						thread.join();
-					}
-					catch (InterruptedException ex) {
-						Thread.currentThread().interrupt();
-					}
-				}
-			}
-		}
-		while (hasNonDaemonThreads);
-	}
-
-	private boolean hasDevtools() {
-		if (this.hasDevtools == null) {
-			this.hasDevtools = checkForDevtools();
-		}
-		return this.hasDevtools;
-	}
-
-	private boolean checkForDevtools() {
-		try {
-			URL[] urls = getClassPathUrls();
-			try (URLClassLoader classLoader = new URLClassLoader(urls)) {
-				return (classLoader.findResource(RESTARTER_CLASS_LOCATION) != null);
-			}
-		}
-		catch (Exception ex) {
-			return false;
-		}
-	}
-
-	private static final class RunProcessKiller implements Runnable {
-
-		private final RunProcess runProcess;
-
-		private RunProcessKiller(RunProcess runProcess) {
-			this.runProcess = runProcess;
-		}
-
-		@Override
-		public void run() {
-			this.runProcess.kill();
-		}
-
-	}
-
-}
-=======
 /*
  * Copyright 2012-2020 the original author or authors.
  *
@@ -356,5 +178,4 @@
 
 	}
 
-}
->>>>>>> 6755b480
+}