--- conflicted
+++ resolved
@@ -1,105 +1,3 @@
-<<<<<<< HEAD
-/*
- * Copyright 2012-2019 the original author or authors.
- *
- * Licensed under the Apache License, Version 2.0 (the "License");
- * you may not use this file except in compliance with the License.
- * You may obtain a copy of the License at
- *
- *      https://www.apache.org/licenses/LICENSE-2.0
- *
- * Unless required by applicable law or agreed to in writing, software
- * distributed under the License is distributed on an "AS IS" BASIS,
- * WITHOUT WARRANTIES OR CONDITIONS OF ANY KIND, either express or implied.
- * See the License for the specific language governing permissions and
- * limitations under the License.
- */
-
-package org.springframework.boot.maven;
-
-import org.junit.jupiter.api.Test;
-
-import static org.assertj.core.api.Assertions.assertThat;
-
-/**
- * Tests for {@link RunArguments}.
- *
- * @author Stephane Nicoll
- */
-class RunArgumentsTests {
-
-	@Test
-	void parseNull() {
-		String[] args = parseArgs(null);
-		assertThat(args).isNotNull();
-		assertThat(args.length).isEqualTo(0);
-	}
-
-	@Test
-	void parseNullArray() {
-		String[] args = new RunArguments((String[]) null).asArray();
-		assertThat(args).isNotNull();
-		assertThat(args.length).isEqualTo(0);
-	}
-
-	@Test
-	void parseArrayContainingNullValue() {
-		String[] args = new RunArguments(new String[] { "foo", null, "bar" }).asArray();
-		assertThat(args).isNotNull();
-		assertThat(args).containsOnly("foo", "bar");
-	}
-
-	@Test
-	void parseArrayContainingEmptyValue() {
-		String[] args = new RunArguments(new String[] { "foo", "", "bar" }).asArray();
-		assertThat(args).isNotNull();
-		assertThat(args).containsOnly("foo", "", "bar");
-	}
-
-	@Test
-	void parseEmpty() {
-		String[] args = parseArgs("   ");
-		assertThat(args).isNotNull();
-		assertThat(args.length).isEqualTo(0);
-	}
-
-	@Test
-	void parseDebugFlags() {
-		String[] args = parseArgs("-Xdebug -Xrunjdwp:transport=dt_socket,server=y,suspend=y,address=5005");
-		assertThat(args.length).isEqualTo(2);
-		assertThat(args[0]).isEqualTo("-Xdebug");
-		assertThat(args[1]).isEqualTo("-Xrunjdwp:transport=dt_socket,server=y,suspend=y,address=5005");
-	}
-
-	@Test
-	void parseWithExtraSpaces() {
-		String[] args = parseArgs("     -Dfoo=bar        -Dfoo2=bar2  ");
-		assertThat(args.length).isEqualTo(2);
-		assertThat(args[0]).isEqualTo("-Dfoo=bar");
-		assertThat(args[1]).isEqualTo("-Dfoo2=bar2");
-	}
-
-	@Test
-	void parseWithNewLinesAndTabs() {
-		String[] args = parseArgs("     -Dfoo=bar \n" + "\t\t -Dfoo2=bar2  ");
-		assertThat(args.length).isEqualTo(2);
-		assertThat(args[0]).isEqualTo("-Dfoo=bar");
-		assertThat(args[1]).isEqualTo("-Dfoo2=bar2");
-	}
-
-	@Test
-	void quoteHandledProperly() {
-		String[] args = parseArgs("-Dvalue=\"My Value\"    ");
-		assertThat(args.length).isEqualTo(1);
-		assertThat(args[0]).isEqualTo("-Dvalue=My Value");
-	}
-
-	private String[] parseArgs(String args) {
-		return new RunArguments(args).asArray();
-	}
-
-}
-=======
 /*
  * Copyright 2012-2019 the original author or authors.
  *
@@ -199,5 +97,4 @@
 		return new RunArguments(args).asArray();
 	}
 
-}
->>>>>>> 6755b480
+}