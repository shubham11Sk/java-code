<<<<<<< HEAD
/*
 * Copyright 2012-2018 the original author or authors.
 *
 * Licensed under the Apache License, Version 2.0 (the "License");
 * you may not use this file except in compliance with the License.
 * You may obtain a copy of the License at
 *
 *      https://www.apache.org/licenses/LICENSE-2.0
 *
 * Unless required by applicable law or agreed to in writing, software
 * distributed under the License is distributed on an "AS IS" BASIS,
 * WITHOUT WARRANTIES OR CONDITIONS OF ANY KIND, either express or implied.
 * See the License for the specific language governing permissions and
 * limitations under the License.
 */

package org.springframework.boot.loader.data;

import java.io.EOFException;
import java.io.IOException;
import java.io.InputStream;

/**
 * Interface that provides read-only random access to some underlying data.
 * Implementations must allow concurrent reads in a thread-safe manner.
 *
 * @author Phillip Webb
 * @since 1.0.0
 */
public interface RandomAccessData {

	/**
	 * Returns an {@link InputStream} that can be used to read the underlying data. The
	 * caller is responsible close the underlying stream.
	 * @return a new input stream that can be used to read the underlying data.
	 * @throws IOException if the stream cannot be opened
	 */
	InputStream getInputStream() throws IOException;

	/**
	 * Returns a new {@link RandomAccessData} for a specific subsection of this data.
	 * @param offset the offset of the subsection
	 * @param length the length of the subsection
	 * @return the subsection data
	 */
	RandomAccessData getSubsection(long offset, long length);

	/**
	 * Reads all the data and returns it as a byte array.
	 * @return the data
	 * @throws IOException if the data cannot be read
	 */
	byte[] read() throws IOException;

	/**
	 * Reads the {@code length} bytes of data starting at the given {@code offset}.
	 * @param offset the offset from which data should be read
	 * @param length the number of bytes to be read
	 * @return the data
	 * @throws IOException if the data cannot be read
	 * @throws IndexOutOfBoundsException if offset is beyond the end of the file or
	 * subsection
	 * @throws EOFException if offset plus length is greater than the length of the file
	 * or subsection
	 */
	byte[] read(long offset, long length) throws IOException;

	/**
	 * Returns the size of the data.
	 * @return the size
	 */
	long getSize();

}
=======
/*
 * Copyright 2012-2019 the original author or authors.
 *
 * Licensed under the Apache License, Version 2.0 (the "License");
 * you may not use this file except in compliance with the License.
 * You may obtain a copy of the License at
 *
 *      https://www.apache.org/licenses/LICENSE-2.0
 *
 * Unless required by applicable law or agreed to in writing, software
 * distributed under the License is distributed on an "AS IS" BASIS,
 * WITHOUT WARRANTIES OR CONDITIONS OF ANY KIND, either express or implied.
 * See the License for the specific language governing permissions and
 * limitations under the License.
 */

package org.springframework.boot.loader.data;

import java.io.EOFException;
import java.io.IOException;
import java.io.InputStream;

/**
 * Interface that provides read-only random access to some underlying data.
 * Implementations must allow concurrent reads in a thread-safe manner.
 *
 * @author Phillip Webb
 * @since 1.0.0
 */
public interface RandomAccessData {

	/**
	 * Returns an {@link InputStream} that can be used to read the underlying data. The
	 * caller is responsible close the underlying stream.
	 * @return a new input stream that can be used to read the underlying data.
	 * @throws IOException if the stream cannot be opened
	 */
	InputStream getInputStream() throws IOException;

	/**
	 * Returns a new {@link RandomAccessData} for a specific subsection of this data.
	 * @param offset the offset of the subsection
	 * @param length the length of the subsection
	 * @return the subsection data
	 */
	RandomAccessData getSubsection(long offset, long length);

	/**
	 * Reads all the data and returns it as a byte array.
	 * @return the data
	 * @throws IOException if the data cannot be read
	 */
	byte[] read() throws IOException;

	/**
	 * Reads the {@code length} bytes of data starting at the given {@code offset}.
	 * @param offset the offset from which data should be read
	 * @param length the number of bytes to be read
	 * @return the data
	 * @throws IOException if the data cannot be read
	 * @throws IndexOutOfBoundsException if offset is beyond the end of the file or
	 * subsection
	 * @throws EOFException if offset plus length is greater than the length of the file
	 * or subsection
	 */
	byte[] read(long offset, long length) throws IOException;

	/**
	 * Returns the size of the data.
	 * @return the size
	 */
	long getSize();

}
>>>>>>> 6755b480
<|MERGE_RESOLUTION|>--- conflicted
+++ resolved
@@ -1,79 +1,3 @@
-<<<<<<< HEAD
-/*
- * Copyright 2012-2018 the original author or authors.
- *
- * Licensed under the Apache License, Version 2.0 (the "License");
- * you may not use this file except in compliance with the License.
- * You may obtain a copy of the License at
- *
- *      https://www.apache.org/licenses/LICENSE-2.0
- *
- * Unless required by applicable law or agreed to in writing, software
- * distributed under the License is distributed on an "AS IS" BASIS,
- * WITHOUT WARRANTIES OR CONDITIONS OF ANY KIND, either express or implied.
- * See the License for the specific language governing permissions and
- * limitations under the License.
- */
-
-package org.springframework.boot.loader.data;
-
-import java.io.EOFException;
-import java.io.IOException;
-import java.io.InputStream;
-
-/**
- * Interface that provides read-only random access to some underlying data.
- * Implementations must allow concurrent reads in a thread-safe manner.
- *
- * @author Phillip Webb
- * @since 1.0.0
- */
-public interface RandomAccessData {
-
-	/**
-	 * Returns an {@link InputStream} that can be used to read the underlying data. The
-	 * caller is responsible close the underlying stream.
-	 * @return a new input stream that can be used to read the underlying data.
-	 * @throws IOException if the stream cannot be opened
-	 */
-	InputStream getInputStream() throws IOException;
-
-	/**
-	 * Returns a new {@link RandomAccessData} for a specific subsection of this data.
-	 * @param offset the offset of the subsection
-	 * @param length the length of the subsection
-	 * @return the subsection data
-	 */
-	RandomAccessData getSubsection(long offset, long length);
-
-	/**
-	 * Reads all the data and returns it as a byte array.
-	 * @return the data
-	 * @throws IOException if the data cannot be read
-	 */
-	byte[] read() throws IOException;
-
-	/**
-	 * Reads the {@code length} bytes of data starting at the given {@code offset}.
-	 * @param offset the offset from which data should be read
-	 * @param length the number of bytes to be read
-	 * @return the data
-	 * @throws IOException if the data cannot be read
-	 * @throws IndexOutOfBoundsException if offset is beyond the end of the file or
-	 * subsection
-	 * @throws EOFException if offset plus length is greater than the length of the file
-	 * or subsection
-	 */
-	byte[] read(long offset, long length) throws IOException;
-
-	/**
-	 * Returns the size of the data.
-	 * @return the size
-	 */
-	long getSize();
-
-}
-=======
 /*
  * Copyright 2012-2019 the original author or authors.
  *
@@ -147,5 +71,4 @@
 	 */
 	long getSize();
 
-}
->>>>>>> 6755b480
+}