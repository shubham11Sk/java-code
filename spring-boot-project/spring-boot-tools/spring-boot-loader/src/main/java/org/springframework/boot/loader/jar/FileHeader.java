<<<<<<< HEAD
/*
 * Copyright 2012-2017 the original author or authors.
 *
 * Licensed under the Apache License, Version 2.0 (the "License");
 * you may not use this file except in compliance with the License.
 * You may obtain a copy of the License at
 *
 *      https://www.apache.org/licenses/LICENSE-2.0
 *
 * Unless required by applicable law or agreed to in writing, software
 * distributed under the License is distributed on an "AS IS" BASIS,
 * WITHOUT WARRANTIES OR CONDITIONS OF ANY KIND, either express or implied.
 * See the License for the specific language governing permissions and
 * limitations under the License.
 */

package org.springframework.boot.loader.jar;

import java.util.zip.ZipEntry;

/**
 * A file header record that has been loaded from a Jar file.
 *
 * @author Phillip Webb
 * @see JarEntry
 * @see CentralDirectoryFileHeader
 */
interface FileHeader {

	/**
	 * Returns {@code true} if the header has the given name.
	 * @param name the name to test
	 * @param suffix an additional suffix (or {@code 0})
	 * @return {@code true} if the header has the given name
	 */
	boolean hasName(CharSequence name, char suffix);

	/**
	 * Return the offset of the load file header within the archive data.
	 * @return the local header offset
	 */
	long getLocalHeaderOffset();

	/**
	 * Return the compressed size of the entry.
	 * @return the compressed size.
	 */
	long getCompressedSize();

	/**
	 * Return the uncompressed size of the entry.
	 * @return the uncompressed size.
	 */
	long getSize();

	/**
	 * Return the method used to compress the data.
	 * @return the zip compression method
	 * @see ZipEntry#STORED
	 * @see ZipEntry#DEFLATED
	 */
	int getMethod();

}
=======
/*
 * Copyright 2012-2019 the original author or authors.
 *
 * Licensed under the Apache License, Version 2.0 (the "License");
 * you may not use this file except in compliance with the License.
 * You may obtain a copy of the License at
 *
 *      https://www.apache.org/licenses/LICENSE-2.0
 *
 * Unless required by applicable law or agreed to in writing, software
 * distributed under the License is distributed on an "AS IS" BASIS,
 * WITHOUT WARRANTIES OR CONDITIONS OF ANY KIND, either express or implied.
 * See the License for the specific language governing permissions and
 * limitations under the License.
 */

package org.springframework.boot.loader.jar;

import java.util.zip.ZipEntry;

/**
 * A file header record that has been loaded from a Jar file.
 *
 * @author Phillip Webb
 * @see JarEntry
 * @see CentralDirectoryFileHeader
 */
interface FileHeader {

	/**
	 * Returns {@code true} if the header has the given name.
	 * @param name the name to test
	 * @param suffix an additional suffix (or {@code 0})
	 * @return {@code true} if the header has the given name
	 */
	boolean hasName(CharSequence name, char suffix);

	/**
	 * Return the offset of the load file header within the archive data.
	 * @return the local header offset
	 */
	long getLocalHeaderOffset();

	/**
	 * Return the compressed size of the entry.
	 * @return the compressed size.
	 */
	long getCompressedSize();

	/**
	 * Return the uncompressed size of the entry.
	 * @return the uncompressed size.
	 */
	long getSize();

	/**
	 * Return the method used to compress the data.
	 * @return the zip compression method
	 * @see ZipEntry#STORED
	 * @see ZipEntry#DEFLATED
	 */
	int getMethod();

}
>>>>>>> 6755b480
<|MERGE_RESOLUTION|>--- conflicted
+++ resolved
@@ -1,69 +1,3 @@
-<<<<<<< HEAD
-/*
- * Copyright 2012-2017 the original author or authors.
- *
- * Licensed under the Apache License, Version 2.0 (the "License");
- * you may not use this file except in compliance with the License.
- * You may obtain a copy of the License at
- *
- *      https://www.apache.org/licenses/LICENSE-2.0
- *
- * Unless required by applicable law or agreed to in writing, software
- * distributed under the License is distributed on an "AS IS" BASIS,
- * WITHOUT WARRANTIES OR CONDITIONS OF ANY KIND, either express or implied.
- * See the License for the specific language governing permissions and
- * limitations under the License.
- */
-
-package org.springframework.boot.loader.jar;
-
-import java.util.zip.ZipEntry;
-
-/**
- * A file header record that has been loaded from a Jar file.
- *
- * @author Phillip Webb
- * @see JarEntry
- * @see CentralDirectoryFileHeader
- */
-interface FileHeader {
-
-	/**
-	 * Returns {@code true} if the header has the given name.
-	 * @param name the name to test
-	 * @param suffix an additional suffix (or {@code 0})
-	 * @return {@code true} if the header has the given name
-	 */
-	boolean hasName(CharSequence name, char suffix);
-
-	/**
-	 * Return the offset of the load file header within the archive data.
-	 * @return the local header offset
-	 */
-	long getLocalHeaderOffset();
-
-	/**
-	 * Return the compressed size of the entry.
-	 * @return the compressed size.
-	 */
-	long getCompressedSize();
-
-	/**
-	 * Return the uncompressed size of the entry.
-	 * @return the uncompressed size.
-	 */
-	long getSize();
-
-	/**
-	 * Return the method used to compress the data.
-	 * @return the zip compression method
-	 * @see ZipEntry#STORED
-	 * @see ZipEntry#DEFLATED
-	 */
-	int getMethod();
-
-}
-=======
 /*
  * Copyright 2012-2019 the original author or authors.
  *
@@ -127,5 +61,4 @@
 	 */
 	int getMethod();
 
-}
->>>>>>> 6755b480
+}