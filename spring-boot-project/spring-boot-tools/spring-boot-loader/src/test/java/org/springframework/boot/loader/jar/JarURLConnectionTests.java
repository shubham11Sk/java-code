<<<<<<< HEAD
/*
 * Copyright 2012-2019 the original author or authors.
 *
 * Licensed under the Apache License, Version 2.0 (the "License");
 * you may not use this file except in compliance with the License.
 * You may obtain a copy of the License at
 *
 *      https://www.apache.org/licenses/LICENSE-2.0
 *
 * Unless required by applicable law or agreed to in writing, software
 * distributed under the License is distributed on an "AS IS" BASIS,
 * WITHOUT WARRANTIES OR CONDITIONS OF ANY KIND, either express or implied.
 * See the License for the specific language governing permissions and
 * limitations under the License.
 */

package org.springframework.boot.loader.jar;

import java.io.ByteArrayInputStream;
import java.io.File;
import java.io.FileNotFoundException;
import java.io.InputStream;
import java.net.URL;

import org.junit.jupiter.api.AfterEach;
import org.junit.jupiter.api.BeforeEach;
import org.junit.jupiter.api.Test;
import org.junit.jupiter.api.io.TempDir;

import org.springframework.boot.loader.TestJarCreator;
import org.springframework.boot.loader.jar.JarURLConnection.JarEntryName;

import static org.assertj.core.api.Assertions.assertThat;
import static org.assertj.core.api.Assertions.assertThatExceptionOfType;

/**
 * Tests for {@link JarURLConnection}.
 *
 * @author Andy Wilkinson
 * @author Phillip Webb
 * @author Rostyslav Dudka
 */
class JarURLConnectionTests {

	private File rootJarFile;

	private JarFile jarFile;

	@BeforeEach
	void setup(@TempDir File tempDir) throws Exception {
		this.rootJarFile = new File(tempDir, "root.jar");
		TestJarCreator.createTestJar(this.rootJarFile);
		this.jarFile = new JarFile(this.rootJarFile);
	}

	@AfterEach
	void tearDown() throws Exception {
		this.jarFile.close();
	}

	@Test
	void connectionToRootUsingAbsoluteUrl() throws Exception {
		URL url = new URL("jar:" + this.rootJarFile.toURI().toURL() + "!/");
		assertThat(JarURLConnection.get(url, this.jarFile).getContent()).isSameAs(this.jarFile);
	}

	@Test
	void connectionToRootUsingRelativeUrl() throws Exception {
		URL url = new URL("jar:file:" + getRelativePath() + "!/");
		assertThat(JarURLConnection.get(url, this.jarFile).getContent()).isSameAs(this.jarFile);
	}

	@Test
	void connectionToEntryUsingAbsoluteUrl() throws Exception {
		URL url = new URL("jar:" + this.rootJarFile.toURI().toURL() + "!/1.dat");
		try (InputStream input = JarURLConnection.get(url, this.jarFile).getInputStream()) {
			assertThat(input).hasSameContentAs(new ByteArrayInputStream(new byte[] { 1 }));
		}
	}

	@Test
	void connectionToEntryUsingRelativeUrl() throws Exception {
		URL url = new URL("jar:file:" + getRelativePath() + "!/1.dat");
		try (InputStream input = JarURLConnection.get(url, this.jarFile).getInputStream()) {
			assertThat(input).hasSameContentAs(new ByteArrayInputStream(new byte[] { 1 }));
		}
	}

	@Test
	void connectionToEntryUsingAbsoluteUrlWithFileColonSlashSlashPrefix() throws Exception {
		URL url = new URL("jar:" + this.rootJarFile.toURI().toURL() + "!/1.dat");
		try (InputStream input = JarURLConnection.get(url, this.jarFile).getInputStream()) {
			assertThat(input).hasSameContentAs(new ByteArrayInputStream(new byte[] { 1 }));
		}
	}

	@Test
	void connectionToEntryUsingAbsoluteUrlForNestedEntry() throws Exception {
		URL url = new URL("jar:" + this.rootJarFile.toURI().toURL() + "!/nested.jar!/3.dat");
		JarURLConnection connection = JarURLConnection.get(url, this.jarFile);
		try (InputStream input = connection.getInputStream()) {
			assertThat(input).hasSameContentAs(new ByteArrayInputStream(new byte[] { 3 }));
		}
		connection.getJarFile().close();
	}

	@Test
	void connectionToEntryUsingRelativeUrlForNestedEntry() throws Exception {
		URL url = new URL("jar:file:" + getRelativePath() + "!/nested.jar!/3.dat");
		JarURLConnection connection = JarURLConnection.get(url, this.jarFile);
		try (InputStream input = connection.getInputStream()) {
			assertThat(input).hasSameContentAs(new ByteArrayInputStream(new byte[] { 3 }));
		}
		connection.getJarFile().close();
	}

	@Test
	void connectionToEntryUsingAbsoluteUrlForEntryFromNestedJarFile() throws Exception {
		URL url = new URL("jar:" + this.rootJarFile.toURI().toURL() + "!/nested.jar!/3.dat");
		try (JarFile nested = this.jarFile.getNestedJarFile(this.jarFile.getEntry("nested.jar"))) {
			try (InputStream input = JarURLConnection.get(url, nested).getInputStream()) {
				assertThat(input).hasSameContentAs(new ByteArrayInputStream(new byte[] { 3 }));
			}
		}
	}

	@Test
	void connectionToEntryUsingRelativeUrlForEntryFromNestedJarFile() throws Exception {
		URL url = new URL("jar:file:" + getRelativePath() + "!/nested.jar!/3.dat");
		try (JarFile nested = this.jarFile.getNestedJarFile(this.jarFile.getEntry("nested.jar"))) {
			try (InputStream input = JarURLConnection.get(url, nested).getInputStream()) {
				assertThat(input).hasSameContentAs(new ByteArrayInputStream(new byte[] { 3 }));
			}
		}
	}

	@Test
	void connectionToEntryInNestedJarFromUrlThatUsesExistingUrlAsContext() throws Exception {
		URL url = new URL(new URL("jar", null, -1, this.rootJarFile.toURI().toURL() + "!/nested.jar!/", new Handler()),
				"/3.dat");
		try (JarFile nested = this.jarFile.getNestedJarFile(this.jarFile.getEntry("nested.jar"))) {
			try (InputStream input = JarURLConnection.get(url, nested).getInputStream()) {
				assertThat(input).hasSameContentAs(new ByteArrayInputStream(new byte[] { 3 }));
			}
		}
	}

	@Test
	void connectionToEntryWithSpaceNestedEntry() throws Exception {
		URL url = new URL("jar:file:" + getRelativePath() + "!/space nested.jar!/3.dat");
		JarURLConnection connection = JarURLConnection.get(url, this.jarFile);
		try (InputStream input = connection.getInputStream()) {
			assertThat(input).hasSameContentAs(new ByteArrayInputStream(new byte[] { 3 }));
		}
		connection.getJarFile().close();
	}

	@Test
	void connectionToEntryWithEncodedSpaceNestedEntry() throws Exception {
		URL url = new URL("jar:file:" + getRelativePath() + "!/space%20nested.jar!/3.dat");
		JarURLConnection connection = JarURLConnection.get(url, this.jarFile);
		try (InputStream input = connection.getInputStream()) {
			assertThat(input).hasSameContentAs(new ByteArrayInputStream(new byte[] { 3 }));
		}
		connection.getJarFile().close();
	}

	@Test
	void connectionToEntryUsingWrongAbsoluteUrlForEntryFromNestedJarFile() throws Exception {
		URL url = new URL("jar:" + this.rootJarFile.toURI().toURL() + "!/w.jar!/3.dat");
		try (JarFile nested = this.jarFile.getNestedJarFile(this.jarFile.getEntry("nested.jar"))) {
			assertThatExceptionOfType(FileNotFoundException.class)
					.isThrownBy(JarURLConnection.get(url, nested)::getInputStream);
		}
	}

	@Test
	void getContentLengthReturnsLengthOfUnderlyingEntry() throws Exception {
		URL url = new URL("jar:" + this.rootJarFile.toURI().toURL() + "!/nested.jar!/3.dat");
		try (JarFile nested = this.jarFile.getNestedJarFile(this.jarFile.getEntry("nested.jar"))) {
			JarURLConnection connection = JarURLConnection.get(url, nested);
			assertThat(connection.getContentLength()).isEqualTo(1);
		}
	}

	@Test
	void getContentLengthLongReturnsLengthOfUnderlyingEntry() throws Exception {
		URL url = new URL("jar:" + this.rootJarFile.toURI().toURL() + "!/nested.jar!/3.dat");
		try (JarFile nested = this.jarFile.getNestedJarFile(this.jarFile.getEntry("nested.jar"))) {
			JarURLConnection connection = JarURLConnection.get(url, nested);
			assertThat(connection.getContentLengthLong()).isEqualTo(1);
		}
	}

	@Test
	void getLastModifiedReturnsLastModifiedTimeOfJarEntry() throws Exception {
		URL url = new URL("jar:" + this.rootJarFile.toURI().toURL() + "!/1.dat");
		JarURLConnection connection = JarURLConnection.get(url, this.jarFile);
		assertThat(connection.getLastModified()).isEqualTo(connection.getJarEntry().getTime());
	}

	@Test
	void jarEntryBasicName() {
		assertThat(new JarEntryName(new StringSequence("a/b/C.class")).toString()).isEqualTo("a/b/C.class");
	}

	@Test
	void jarEntryNameWithSingleByteEncodedCharacters() {
		assertThat(new JarEntryName(new StringSequence("%61/%62/%43.class")).toString()).isEqualTo("a/b/C.class");
	}

	@Test
	void jarEntryNameWithDoubleByteEncodedCharacters() {
		assertThat(new JarEntryName(new StringSequence("%c3%a1/b/C.class")).toString()).isEqualTo("\u00e1/b/C.class");
	}

	@Test
	void jarEntryNameWithMixtureOfEncodedAndUnencodedDoubleByteCharacters() {
		assertThat(new JarEntryName(new StringSequence("%c3%a1/b/\u00c7.class")).toString())
				.isEqualTo("\u00e1/b/\u00c7.class");
	}

	private String getRelativePath() {
		return this.rootJarFile.getPath().replace('\\', '/');
	}

}
=======
/*
 * Copyright 2012-2020 the original author or authors.
 *
 * Licensed under the Apache License, Version 2.0 (the "License");
 * you may not use this file except in compliance with the License.
 * You may obtain a copy of the License at
 *
 *      https://www.apache.org/licenses/LICENSE-2.0
 *
 * Unless required by applicable law or agreed to in writing, software
 * distributed under the License is distributed on an "AS IS" BASIS,
 * WITHOUT WARRANTIES OR CONDITIONS OF ANY KIND, either express or implied.
 * See the License for the specific language governing permissions and
 * limitations under the License.
 */

package org.springframework.boot.loader.jar;

import java.io.File;
import java.io.FileNotFoundException;
import java.io.InputStream;
import java.net.URL;
import java.util.List;
import java.util.jar.JarEntry;
import java.util.stream.Collectors;

import org.junit.jupiter.api.AfterEach;
import org.junit.jupiter.api.BeforeEach;
import org.junit.jupiter.api.Test;
import org.junit.jupiter.api.io.TempDir;

import org.springframework.boot.loader.TestJarCreator;
import org.springframework.boot.loader.jar.JarURLConnection.JarEntryName;

import static org.assertj.core.api.Assertions.assertThat;
import static org.assertj.core.api.Assertions.assertThatExceptionOfType;

/**
 * Tests for {@link JarURLConnection}.
 *
 * @author Andy Wilkinson
 * @author Phillip Webb
 * @author Rostyslav Dudka
 */
class JarURLConnectionTests {

	private File rootJarFile;

	private JarFile jarFile;

	@BeforeEach
	void setup(@TempDir File tempDir) throws Exception {
		this.rootJarFile = new File(tempDir, "root.jar");
		TestJarCreator.createTestJar(this.rootJarFile);
		this.jarFile = new JarFile(this.rootJarFile);
	}

	@AfterEach
	void tearDown() throws Exception {
		this.jarFile.close();
	}

	@Test
	void connectionToRootUsingAbsoluteUrl() throws Exception {
		URL url = new URL("jar:" + this.rootJarFile.toURI().toURL() + "!/");
		Object content = JarURLConnection.get(url, this.jarFile).getContent();
		assertThat(JarFileWrapper.unwrap((java.util.jar.JarFile) content)).isSameAs(this.jarFile);
	}

	@Test
	void connectionToRootUsingRelativeUrl() throws Exception {
		URL url = new URL("jar:file:" + getRelativePath() + "!/");
		Object content = JarURLConnection.get(url, this.jarFile).getContent();
		assertThat(JarFileWrapper.unwrap((java.util.jar.JarFile) content)).isSameAs(this.jarFile);
	}

	@Test
	void connectionToEntryUsingAbsoluteUrl() throws Exception {
		URL url = new URL("jar:" + this.rootJarFile.toURI().toURL() + "!/1.dat");
		try (InputStream input = JarURLConnection.get(url, this.jarFile).getInputStream()) {
			assertThat(input).hasBinaryContent(new byte[] { 1 });
		}
	}

	@Test
	void connectionToEntryUsingRelativeUrl() throws Exception {
		URL url = new URL("jar:file:" + getRelativePath() + "!/1.dat");
		try (InputStream input = JarURLConnection.get(url, this.jarFile).getInputStream()) {
			assertThat(input).hasBinaryContent(new byte[] { 1 });
		}
	}

	@Test
	void connectionToEntryUsingAbsoluteUrlWithFileColonSlashSlashPrefix() throws Exception {
		URL url = new URL("jar:" + this.rootJarFile.toURI().toURL() + "!/1.dat");
		try (InputStream input = JarURLConnection.get(url, this.jarFile).getInputStream()) {
			assertThat(input).hasBinaryContent(new byte[] { 1 });
		}
	}

	@Test
	void connectionToEntryUsingAbsoluteUrlForNestedEntry() throws Exception {
		URL url = new URL("jar:" + this.rootJarFile.toURI().toURL() + "!/nested.jar!/3.dat");
		JarURLConnection connection = JarURLConnection.get(url, this.jarFile);
		try (InputStream input = connection.getInputStream()) {
			assertThat(input).hasBinaryContent(new byte[] { 3 });
		}
		connection.getJarFile().close();
	}

	@Test
	void connectionToEntryUsingRelativeUrlForNestedEntry() throws Exception {
		URL url = new URL("jar:file:" + getRelativePath() + "!/nested.jar!/3.dat");
		JarURLConnection connection = JarURLConnection.get(url, this.jarFile);
		try (InputStream input = connection.getInputStream()) {
			assertThat(input).hasBinaryContent(new byte[] { 3 });
		}
		connection.getJarFile().close();
	}

	@Test
	void connectionToEntryUsingAbsoluteUrlForEntryFromNestedJarFile() throws Exception {
		URL url = new URL("jar:" + this.rootJarFile.toURI().toURL() + "!/nested.jar!/3.dat");
		try (JarFile nested = this.jarFile.getNestedJarFile(this.jarFile.getEntry("nested.jar"))) {
			try (InputStream input = JarURLConnection.get(url, nested).getInputStream()) {
				assertThat(input).hasBinaryContent(new byte[] { 3 });
			}
		}
	}

	@Test
	void connectionToEntryUsingRelativeUrlForEntryFromNestedJarFile() throws Exception {
		URL url = new URL("jar:file:" + getRelativePath() + "!/nested.jar!/3.dat");
		try (JarFile nested = this.jarFile.getNestedJarFile(this.jarFile.getEntry("nested.jar"))) {
			try (InputStream input = JarURLConnection.get(url, nested).getInputStream()) {
				assertThat(input).hasBinaryContent(new byte[] { 3 });
			}
		}
	}

	@Test
	void connectionToEntryInNestedJarFromUrlThatUsesExistingUrlAsContext() throws Exception {
		URL url = new URL(new URL("jar", null, -1, this.rootJarFile.toURI().toURL() + "!/nested.jar!/", new Handler()),
				"/3.dat");
		try (JarFile nested = this.jarFile.getNestedJarFile(this.jarFile.getEntry("nested.jar"))) {
			try (InputStream input = JarURLConnection.get(url, nested).getInputStream()) {
				assertThat(input).hasBinaryContent(new byte[] { 3 });
			}
		}
	}

	@Test
	void connectionToEntryWithSpaceNestedEntry() throws Exception {
		URL url = new URL("jar:file:" + getRelativePath() + "!/space nested.jar!/3.dat");
		JarURLConnection connection = JarURLConnection.get(url, this.jarFile);
		try (InputStream input = connection.getInputStream()) {
			assertThat(input).hasBinaryContent(new byte[] { 3 });
		}
		connection.getJarFile().close();
	}

	@Test
	void connectionToEntryWithEncodedSpaceNestedEntry() throws Exception {
		URL url = new URL("jar:file:" + getRelativePath() + "!/space%20nested.jar!/3.dat");
		JarURLConnection connection = JarURLConnection.get(url, this.jarFile);
		try (InputStream input = connection.getInputStream()) {
			assertThat(input).hasBinaryContent(new byte[] { 3 });
		}
		connection.getJarFile().close();
	}

	@Test
	void connectionToEntryUsingWrongAbsoluteUrlForEntryFromNestedJarFile() throws Exception {
		URL url = new URL("jar:" + this.rootJarFile.toURI().toURL() + "!/w.jar!/3.dat");
		try (JarFile nested = this.jarFile.getNestedJarFile(this.jarFile.getEntry("nested.jar"))) {
			assertThatExceptionOfType(FileNotFoundException.class)
					.isThrownBy(JarURLConnection.get(url, nested)::getInputStream);
		}
	}

	@Test
	void getContentLengthReturnsLengthOfUnderlyingEntry() throws Exception {
		URL url = new URL("jar:" + this.rootJarFile.toURI().toURL() + "!/nested.jar!/3.dat");
		try (JarFile nested = this.jarFile.getNestedJarFile(this.jarFile.getEntry("nested.jar"))) {
			JarURLConnection connection = JarURLConnection.get(url, nested);
			assertThat(connection.getContentLength()).isEqualTo(1);
		}
	}

	@Test
	void getContentLengthLongReturnsLengthOfUnderlyingEntry() throws Exception {
		URL url = new URL("jar:" + this.rootJarFile.toURI().toURL() + "!/nested.jar!/3.dat");
		try (JarFile nested = this.jarFile.getNestedJarFile(this.jarFile.getEntry("nested.jar"))) {
			JarURLConnection connection = JarURLConnection.get(url, nested);
			assertThat(connection.getContentLengthLong()).isEqualTo(1);
		}
	}

	@Test
	void getLastModifiedReturnsLastModifiedTimeOfJarEntry() throws Exception {
		URL url = new URL("jar:" + this.rootJarFile.toURI().toURL() + "!/1.dat");
		JarURLConnection connection = JarURLConnection.get(url, this.jarFile);
		assertThat(connection.getLastModified()).isEqualTo(connection.getJarEntry().getTime());
	}

	@Test
	void entriesCanBeStreamedFromJarFileOfConnection() throws Exception {
		URL url = new URL("jar:" + this.rootJarFile.toURI().toURL() + "!/");
		JarURLConnection connection = JarURLConnection.get(url, this.jarFile);
		List<String> entryNames = connection.getJarFile().stream().map(JarEntry::getName).collect(Collectors.toList());
		assertThat(entryNames).hasSize(12);
	}

	@Test
	void jarEntryBasicName() {
		assertThat(new JarEntryName(new StringSequence("a/b/C.class")).toString()).isEqualTo("a/b/C.class");
	}

	@Test
	void jarEntryNameWithSingleByteEncodedCharacters() {
		assertThat(new JarEntryName(new StringSequence("%61/%62/%43.class")).toString()).isEqualTo("a/b/C.class");
	}

	@Test
	void jarEntryNameWithDoubleByteEncodedCharacters() {
		assertThat(new JarEntryName(new StringSequence("%c3%a1/b/C.class")).toString()).isEqualTo("\u00e1/b/C.class");
	}

	@Test
	void jarEntryNameWithMixtureOfEncodedAndUnencodedDoubleByteCharacters() {
		assertThat(new JarEntryName(new StringSequence("%c3%a1/b/\u00c7.class")).toString())
				.isEqualTo("\u00e1/b/\u00c7.class");
	}

	@Test
	void openConnectionCanBeClosedWithoutClosingSourceJar() throws Exception {
		URL url = new URL("jar:" + this.rootJarFile.toURI().toURL() + "!/");
		JarURLConnection connection = JarURLConnection.get(url, this.jarFile);
		java.util.jar.JarFile connectionJarFile = connection.getJarFile();
		connectionJarFile.close();
		assertThat(this.jarFile.isClosed()).isFalse();
	}

	private String getRelativePath() {
		return this.rootJarFile.getPath().replace('\\', '/');
	}

}
>>>>>>> 6755b480
<|MERGE_RESOLUTION|>--- conflicted
+++ resolved
@@ -1,232 +1,3 @@
-<<<<<<< HEAD
-/*
- * Copyright 2012-2019 the original author or authors.
- *
- * Licensed under the Apache License, Version 2.0 (the "License");
- * you may not use this file except in compliance with the License.
- * You may obtain a copy of the License at
- *
- *      https://www.apache.org/licenses/LICENSE-2.0
- *
- * Unless required by applicable law or agreed to in writing, software
- * distributed under the License is distributed on an "AS IS" BASIS,
- * WITHOUT WARRANTIES OR CONDITIONS OF ANY KIND, either express or implied.
- * See the License for the specific language governing permissions and
- * limitations under the License.
- */
-
-package org.springframework.boot.loader.jar;
-
-import java.io.ByteArrayInputStream;
-import java.io.File;
-import java.io.FileNotFoundException;
-import java.io.InputStream;
-import java.net.URL;
-
-import org.junit.jupiter.api.AfterEach;
-import org.junit.jupiter.api.BeforeEach;
-import org.junit.jupiter.api.Test;
-import org.junit.jupiter.api.io.TempDir;
-
-import org.springframework.boot.loader.TestJarCreator;
-import org.springframework.boot.loader.jar.JarURLConnection.JarEntryName;
-
-import static org.assertj.core.api.Assertions.assertThat;
-import static org.assertj.core.api.Assertions.assertThatExceptionOfType;
-
-/**
- * Tests for {@link JarURLConnection}.
- *
- * @author Andy Wilkinson
- * @author Phillip Webb
- * @author Rostyslav Dudka
- */
-class JarURLConnectionTests {
-
-	private File rootJarFile;
-
-	private JarFile jarFile;
-
-	@BeforeEach
-	void setup(@TempDir File tempDir) throws Exception {
-		this.rootJarFile = new File(tempDir, "root.jar");
-		TestJarCreator.createTestJar(this.rootJarFile);
-		this.jarFile = new JarFile(this.rootJarFile);
-	}
-
-	@AfterEach
-	void tearDown() throws Exception {
-		this.jarFile.close();
-	}
-
-	@Test
-	void connectionToRootUsingAbsoluteUrl() throws Exception {
-		URL url = new URL("jar:" + this.rootJarFile.toURI().toURL() + "!/");
-		assertThat(JarURLConnection.get(url, this.jarFile).getContent()).isSameAs(this.jarFile);
-	}
-
-	@Test
-	void connectionToRootUsingRelativeUrl() throws Exception {
-		URL url = new URL("jar:file:" + getRelativePath() + "!/");
-		assertThat(JarURLConnection.get(url, this.jarFile).getContent()).isSameAs(this.jarFile);
-	}
-
-	@Test
-	void connectionToEntryUsingAbsoluteUrl() throws Exception {
-		URL url = new URL("jar:" + this.rootJarFile.toURI().toURL() + "!/1.dat");
-		try (InputStream input = JarURLConnection.get(url, this.jarFile).getInputStream()) {
-			assertThat(input).hasSameContentAs(new ByteArrayInputStream(new byte[] { 1 }));
-		}
-	}
-
-	@Test
-	void connectionToEntryUsingRelativeUrl() throws Exception {
-		URL url = new URL("jar:file:" + getRelativePath() + "!/1.dat");
-		try (InputStream input = JarURLConnection.get(url, this.jarFile).getInputStream()) {
-			assertThat(input).hasSameContentAs(new ByteArrayInputStream(new byte[] { 1 }));
-		}
-	}
-
-	@Test
-	void connectionToEntryUsingAbsoluteUrlWithFileColonSlashSlashPrefix() throws Exception {
-		URL url = new URL("jar:" + this.rootJarFile.toURI().toURL() + "!/1.dat");
-		try (InputStream input = JarURLConnection.get(url, this.jarFile).getInputStream()) {
-			assertThat(input).hasSameContentAs(new ByteArrayInputStream(new byte[] { 1 }));
-		}
-	}
-
-	@Test
-	void connectionToEntryUsingAbsoluteUrlForNestedEntry() throws Exception {
-		URL url = new URL("jar:" + this.rootJarFile.toURI().toURL() + "!/nested.jar!/3.dat");
-		JarURLConnection connection = JarURLConnection.get(url, this.jarFile);
-		try (InputStream input = connection.getInputStream()) {
-			assertThat(input).hasSameContentAs(new ByteArrayInputStream(new byte[] { 3 }));
-		}
-		connection.getJarFile().close();
-	}
-
-	@Test
-	void connectionToEntryUsingRelativeUrlForNestedEntry() throws Exception {
-		URL url = new URL("jar:file:" + getRelativePath() + "!/nested.jar!/3.dat");
-		JarURLConnection connection = JarURLConnection.get(url, this.jarFile);
-		try (InputStream input = connection.getInputStream()) {
-			assertThat(input).hasSameContentAs(new ByteArrayInputStream(new byte[] { 3 }));
-		}
-		connection.getJarFile().close();
-	}
-
-	@Test
-	void connectionToEntryUsingAbsoluteUrlForEntryFromNestedJarFile() throws Exception {
-		URL url = new URL("jar:" + this.rootJarFile.toURI().toURL() + "!/nested.jar!/3.dat");
-		try (JarFile nested = this.jarFile.getNestedJarFile(this.jarFile.getEntry("nested.jar"))) {
-			try (InputStream input = JarURLConnection.get(url, nested).getInputStream()) {
-				assertThat(input).hasSameContentAs(new ByteArrayInputStream(new byte[] { 3 }));
-			}
-		}
-	}
-
-	@Test
-	void connectionToEntryUsingRelativeUrlForEntryFromNestedJarFile() throws Exception {
-		URL url = new URL("jar:file:" + getRelativePath() + "!/nested.jar!/3.dat");
-		try (JarFile nested = this.jarFile.getNestedJarFile(this.jarFile.getEntry("nested.jar"))) {
-			try (InputStream input = JarURLConnection.get(url, nested).getInputStream()) {
-				assertThat(input).hasSameContentAs(new ByteArrayInputStream(new byte[] { 3 }));
-			}
-		}
-	}
-
-	@Test
-	void connectionToEntryInNestedJarFromUrlThatUsesExistingUrlAsContext() throws Exception {
-		URL url = new URL(new URL("jar", null, -1, this.rootJarFile.toURI().toURL() + "!/nested.jar!/", new Handler()),
-				"/3.dat");
-		try (JarFile nested = this.jarFile.getNestedJarFile(this.jarFile.getEntry("nested.jar"))) {
-			try (InputStream input = JarURLConnection.get(url, nested).getInputStream()) {
-				assertThat(input).hasSameContentAs(new ByteArrayInputStream(new byte[] { 3 }));
-			}
-		}
-	}
-
-	@Test
-	void connectionToEntryWithSpaceNestedEntry() throws Exception {
-		URL url = new URL("jar:file:" + getRelativePath() + "!/space nested.jar!/3.dat");
-		JarURLConnection connection = JarURLConnection.get(url, this.jarFile);
-		try (InputStream input = connection.getInputStream()) {
-			assertThat(input).hasSameContentAs(new ByteArrayInputStream(new byte[] { 3 }));
-		}
-		connection.getJarFile().close();
-	}
-
-	@Test
-	void connectionToEntryWithEncodedSpaceNestedEntry() throws Exception {
-		URL url = new URL("jar:file:" + getRelativePath() + "!/space%20nested.jar!/3.dat");
-		JarURLConnection connection = JarURLConnection.get(url, this.jarFile);
-		try (InputStream input = connection.getInputStream()) {
-			assertThat(input).hasSameContentAs(new ByteArrayInputStream(new byte[] { 3 }));
-		}
-		connection.getJarFile().close();
-	}
-
-	@Test
-	void connectionToEntryUsingWrongAbsoluteUrlForEntryFromNestedJarFile() throws Exception {
-		URL url = new URL("jar:" + this.rootJarFile.toURI().toURL() + "!/w.jar!/3.dat");
-		try (JarFile nested = this.jarFile.getNestedJarFile(this.jarFile.getEntry("nested.jar"))) {
-			assertThatExceptionOfType(FileNotFoundException.class)
-					.isThrownBy(JarURLConnection.get(url, nested)::getInputStream);
-		}
-	}
-
-	@Test
-	void getContentLengthReturnsLengthOfUnderlyingEntry() throws Exception {
-		URL url = new URL("jar:" + this.rootJarFile.toURI().toURL() + "!/nested.jar!/3.dat");
-		try (JarFile nested = this.jarFile.getNestedJarFile(this.jarFile.getEntry("nested.jar"))) {
-			JarURLConnection connection = JarURLConnection.get(url, nested);
-			assertThat(connection.getContentLength()).isEqualTo(1);
-		}
-	}
-
-	@Test
-	void getContentLengthLongReturnsLengthOfUnderlyingEntry() throws Exception {
-		URL url = new URL("jar:" + this.rootJarFile.toURI().toURL() + "!/nested.jar!/3.dat");
-		try (JarFile nested = this.jarFile.getNestedJarFile(this.jarFile.getEntry("nested.jar"))) {
-			JarURLConnection connection = JarURLConnection.get(url, nested);
-			assertThat(connection.getContentLengthLong()).isEqualTo(1);
-		}
-	}
-
-	@Test
-	void getLastModifiedReturnsLastModifiedTimeOfJarEntry() throws Exception {
-		URL url = new URL("jar:" + this.rootJarFile.toURI().toURL() + "!/1.dat");
-		JarURLConnection connection = JarURLConnection.get(url, this.jarFile);
-		assertThat(connection.getLastModified()).isEqualTo(connection.getJarEntry().getTime());
-	}
-
-	@Test
-	void jarEntryBasicName() {
-		assertThat(new JarEntryName(new StringSequence("a/b/C.class")).toString()).isEqualTo("a/b/C.class");
-	}
-
-	@Test
-	void jarEntryNameWithSingleByteEncodedCharacters() {
-		assertThat(new JarEntryName(new StringSequence("%61/%62/%43.class")).toString()).isEqualTo("a/b/C.class");
-	}
-
-	@Test
-	void jarEntryNameWithDoubleByteEncodedCharacters() {
-		assertThat(new JarEntryName(new StringSequence("%c3%a1/b/C.class")).toString()).isEqualTo("\u00e1/b/C.class");
-	}
-
-	@Test
-	void jarEntryNameWithMixtureOfEncodedAndUnencodedDoubleByteCharacters() {
-		assertThat(new JarEntryName(new StringSequence("%c3%a1/b/\u00c7.class")).toString())
-				.isEqualTo("\u00e1/b/\u00c7.class");
-	}
-
-	private String getRelativePath() {
-		return this.rootJarFile.getPath().replace('\\', '/');
-	}
-
-}
-=======
 /*
  * Copyright 2012-2020 the original author or authors.
  *
@@ -474,5 +245,4 @@
 		return this.rootJarFile.getPath().replace('\\', '/');
 	}
 
-}
->>>>>>> 6755b480
+}