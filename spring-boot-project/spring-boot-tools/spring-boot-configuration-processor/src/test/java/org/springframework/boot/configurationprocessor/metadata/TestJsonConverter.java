<<<<<<< HEAD
/*
 * Copyright 2012-2019 the original author or authors.
 *
 * Licensed under the Apache License, Version 2.0 (the "License");
 * you may not use this file except in compliance with the License.
 * You may obtain a copy of the License at
 *
 *      https://www.apache.org/licenses/LICENSE-2.0
 *
 * Unless required by applicable law or agreed to in writing, software
 * distributed under the License is distributed on an "AS IS" BASIS,
 * WITHOUT WARRANTIES OR CONDITIONS OF ANY KIND, either express or implied.
 * See the License for the specific language governing permissions and
 * limitations under the License.
 */

package org.springframework.boot.configurationprocessor.metadata;

import java.util.Collection;

import org.springframework.boot.configurationprocessor.json.JSONArray;
import org.springframework.boot.configurationprocessor.json.JSONObject;
import org.springframework.boot.configurationprocessor.metadata.ItemMetadata.ItemType;

/**
 * {@link JsonConverter} for use in tests.
 *
 * @author Phillip Webb
 */
public class TestJsonConverter extends JsonConverter {

	@Override
	public JSONArray toJsonArray(ConfigurationMetadata metadata, ItemType itemType) throws Exception {
		return toJsonArray(metadata, itemType);
	}

	@Override
	public JSONArray toJsonArray(Collection<ItemHint> hints) throws Exception {
		return super.toJsonArray(hints);
	}

	@Override
	public JSONObject toJsonObject(ItemMetadata item) throws Exception {
		return super.toJsonObject(item);
	}

}
=======
/*
 * Copyright 2012-2019 the original author or authors.
 *
 * Licensed under the Apache License, Version 2.0 (the "License");
 * you may not use this file except in compliance with the License.
 * You may obtain a copy of the License at
 *
 *      https://www.apache.org/licenses/LICENSE-2.0
 *
 * Unless required by applicable law or agreed to in writing, software
 * distributed under the License is distributed on an "AS IS" BASIS,
 * WITHOUT WARRANTIES OR CONDITIONS OF ANY KIND, either express or implied.
 * See the License for the specific language governing permissions and
 * limitations under the License.
 */

package org.springframework.boot.configurationprocessor.metadata;

import java.util.Collection;

import org.springframework.boot.configurationprocessor.json.JSONArray;
import org.springframework.boot.configurationprocessor.json.JSONObject;
import org.springframework.boot.configurationprocessor.metadata.ItemMetadata.ItemType;

/**
 * {@link JsonConverter} for use in tests.
 *
 * @author Phillip Webb
 */
public class TestJsonConverter extends JsonConverter {

	@Override
	public JSONArray toJsonArray(ConfigurationMetadata metadata, ItemType itemType) throws Exception {
		return super.toJsonArray(metadata, itemType);
	}

	@Override
	public JSONArray toJsonArray(Collection<ItemHint> hints) throws Exception {
		return super.toJsonArray(hints);
	}

	@Override
	public JSONObject toJsonObject(ItemMetadata item) throws Exception {
		return super.toJsonObject(item);
	}

}
>>>>>>> 6755b480
<|MERGE_RESOLUTION|>--- conflicted
+++ resolved
@@ -1,52 +1,3 @@
-<<<<<<< HEAD
-/*
- * Copyright 2012-2019 the original author or authors.
- *
- * Licensed under the Apache License, Version 2.0 (the "License");
- * you may not use this file except in compliance with the License.
- * You may obtain a copy of the License at
- *
- *      https://www.apache.org/licenses/LICENSE-2.0
- *
- * Unless required by applicable law or agreed to in writing, software
- * distributed under the License is distributed on an "AS IS" BASIS,
- * WITHOUT WARRANTIES OR CONDITIONS OF ANY KIND, either express or implied.
- * See the License for the specific language governing permissions and
- * limitations under the License.
- */
-
-package org.springframework.boot.configurationprocessor.metadata;
-
-import java.util.Collection;
-
-import org.springframework.boot.configurationprocessor.json.JSONArray;
-import org.springframework.boot.configurationprocessor.json.JSONObject;
-import org.springframework.boot.configurationprocessor.metadata.ItemMetadata.ItemType;
-
-/**
- * {@link JsonConverter} for use in tests.
- *
- * @author Phillip Webb
- */
-public class TestJsonConverter extends JsonConverter {
-
-	@Override
-	public JSONArray toJsonArray(ConfigurationMetadata metadata, ItemType itemType) throws Exception {
-		return toJsonArray(metadata, itemType);
-	}
-
-	@Override
-	public JSONArray toJsonArray(Collection<ItemHint> hints) throws Exception {
-		return super.toJsonArray(hints);
-	}
-
-	@Override
-	public JSONObject toJsonObject(ItemMetadata item) throws Exception {
-		return super.toJsonObject(item);
-	}
-
-}
-=======
 /*
  * Copyright 2012-2019 the original author or authors.
  *
@@ -93,5 +44,4 @@
 		return super.toJsonObject(item);
 	}
 
-}
->>>>>>> 6755b480
+}