<<<<<<< HEAD
/*
 * Copyright 2012-2018 the original author or authors.
 *
 * Licensed under the Apache License, Version 2.0 (the "License");
 * you may not use this file except in compliance with the License.
 * You may obtain a copy of the License at
 *
 *      https://www.apache.org/licenses/LICENSE-2.0
 *
 * Unless required by applicable law or agreed to in writing, software
 * distributed under the License is distributed on an "AS IS" BASIS,
 * WITHOUT WARRANTIES OR CONDITIONS OF ANY KIND, either express or implied.
 * See the License for the specific language governing permissions and
 * limitations under the License.
 */

package org.springframework.boot.configurationsample.simple;

import java.util.ArrayList;
import java.util.Collection;
import java.util.HashMap;
import java.util.LinkedHashSet;
import java.util.List;
import java.util.Map;

import org.springframework.boot.configurationsample.ConfigurationProperties;

/**
 * Properties with collections.
 *
 * @author Stephane Nicoll
 */
@ConfigurationProperties(prefix = "collection")
public class SimpleCollectionProperties {

	private Map<Integer, String> integersToNames;

	private Collection<Long> longs;

	private List<Float> floats;

	private final Map<String, Integer> namesToIntegers = new HashMap<>();

	private final Collection<Byte> bytes = new LinkedHashSet<>();

	private final List<Double> doubles = new ArrayList<>();

	private final Map<String, Holder<String>> namesToHolders = new HashMap<>();

	public Map<Integer, String> getIntegersToNames() {
		return this.integersToNames;
	}

	public void setIntegersToNames(Map<Integer, String> integersToNames) {
		this.integersToNames = integersToNames;
	}

	public Collection<Long> getLongs() {
		return this.longs;
	}

	public void setLongs(Collection<Long> longs) {
		this.longs = longs;
	}

	public List<Float> getFloats() {
		return this.floats;
	}

	public void setFloats(List<Float> floats) {
		this.floats = floats;
	}

	public Map<String, Integer> getNamesToIntegers() {
		return this.namesToIntegers;
	}

	public Collection<Byte> getBytes() {
		return this.bytes;
	}

	public List<Double> getDoubles() {
		return this.doubles;
	}

	public Map<String, Holder<String>> getNamesToHolders() {
		return this.namesToHolders;
	}

	public static class Holder<T> {

		@SuppressWarnings("unused")
		private T target;

		public void setTarget(T target) {
			this.target = target;
		}

	}

}
=======
/*
 * Copyright 2012-2019 the original author or authors.
 *
 * Licensed under the Apache License, Version 2.0 (the "License");
 * you may not use this file except in compliance with the License.
 * You may obtain a copy of the License at
 *
 *      https://www.apache.org/licenses/LICENSE-2.0
 *
 * Unless required by applicable law or agreed to in writing, software
 * distributed under the License is distributed on an "AS IS" BASIS,
 * WITHOUT WARRANTIES OR CONDITIONS OF ANY KIND, either express or implied.
 * See the License for the specific language governing permissions and
 * limitations under the License.
 */

package org.springframework.boot.configurationsample.simple;

import java.util.ArrayList;
import java.util.Collection;
import java.util.HashMap;
import java.util.LinkedHashSet;
import java.util.List;
import java.util.Map;

import org.springframework.boot.configurationsample.ConfigurationProperties;

/**
 * Properties with collections.
 *
 * @author Stephane Nicoll
 */
@ConfigurationProperties(prefix = "collection")
public class SimpleCollectionProperties {

	private Map<Integer, String> integersToNames;

	private Collection<Long> longs;

	private List<Float> floats;

	private final Map<String, Integer> namesToIntegers = new HashMap<>();

	private final Collection<Byte> bytes = new LinkedHashSet<>();

	private final List<Double> doubles = new ArrayList<>();

	private final Map<String, Holder<String>> namesToHolders = new HashMap<>();

	public Map<Integer, String> getIntegersToNames() {
		return this.integersToNames;
	}

	public void setIntegersToNames(Map<Integer, String> integersToNames) {
		this.integersToNames = integersToNames;
	}

	public Collection<Long> getLongs() {
		return this.longs;
	}

	public void setLongs(Collection<Long> longs) {
		this.longs = longs;
	}

	public List<Float> getFloats() {
		return this.floats;
	}

	public void setFloats(List<Float> floats) {
		this.floats = floats;
	}

	public Map<String, Integer> getNamesToIntegers() {
		return this.namesToIntegers;
	}

	public Collection<Byte> getBytes() {
		return this.bytes;
	}

	public List<Double> getDoubles() {
		return this.doubles;
	}

	public Map<String, Holder<String>> getNamesToHolders() {
		return this.namesToHolders;
	}

	public static class Holder<T> {

		@SuppressWarnings("unused")
		private T target;

		public void setTarget(T target) {
			this.target = target;
		}

	}

}
>>>>>>> 6755b480
<|MERGE_RESOLUTION|>--- conflicted
+++ resolved
@@ -1,106 +1,3 @@
-<<<<<<< HEAD
-/*
- * Copyright 2012-2018 the original author or authors.
- *
- * Licensed under the Apache License, Version 2.0 (the "License");
- * you may not use this file except in compliance with the License.
- * You may obtain a copy of the License at
- *
- *      https://www.apache.org/licenses/LICENSE-2.0
- *
- * Unless required by applicable law or agreed to in writing, software
- * distributed under the License is distributed on an "AS IS" BASIS,
- * WITHOUT WARRANTIES OR CONDITIONS OF ANY KIND, either express or implied.
- * See the License for the specific language governing permissions and
- * limitations under the License.
- */
-
-package org.springframework.boot.configurationsample.simple;
-
-import java.util.ArrayList;
-import java.util.Collection;
-import java.util.HashMap;
-import java.util.LinkedHashSet;
-import java.util.List;
-import java.util.Map;
-
-import org.springframework.boot.configurationsample.ConfigurationProperties;
-
-/**
- * Properties with collections.
- *
- * @author Stephane Nicoll
- */
-@ConfigurationProperties(prefix = "collection")
-public class SimpleCollectionProperties {
-
-	private Map<Integer, String> integersToNames;
-
-	private Collection<Long> longs;
-
-	private List<Float> floats;
-
-	private final Map<String, Integer> namesToIntegers = new HashMap<>();
-
-	private final Collection<Byte> bytes = new LinkedHashSet<>();
-
-	private final List<Double> doubles = new ArrayList<>();
-
-	private final Map<String, Holder<String>> namesToHolders = new HashMap<>();
-
-	public Map<Integer, String> getIntegersToNames() {
-		return this.integersToNames;
-	}
-
-	public void setIntegersToNames(Map<Integer, String> integersToNames) {
-		this.integersToNames = integersToNames;
-	}
-
-	public Collection<Long> getLongs() {
-		return this.longs;
-	}
-
-	public void setLongs(Collection<Long> longs) {
-		this.longs = longs;
-	}
-
-	public List<Float> getFloats() {
-		return this.floats;
-	}
-
-	public void setFloats(List<Float> floats) {
-		this.floats = floats;
-	}
-
-	public Map<String, Integer> getNamesToIntegers() {
-		return this.namesToIntegers;
-	}
-
-	public Collection<Byte> getBytes() {
-		return this.bytes;
-	}
-
-	public List<Double> getDoubles() {
-		return this.doubles;
-	}
-
-	public Map<String, Holder<String>> getNamesToHolders() {
-		return this.namesToHolders;
-	}
-
-	public static class Holder<T> {
-
-		@SuppressWarnings("unused")
-		private T target;
-
-		public void setTarget(T target) {
-			this.target = target;
-		}
-
-	}
-
-}
-=======
 /*
  * Copyright 2012-2019 the original author or authors.
  *
@@ -201,5 +98,4 @@
 
 	}
 
-}
->>>>>>> 6755b480
+}