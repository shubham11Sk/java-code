--- conflicted
+++ resolved
@@ -1,54 +1,3 @@
-<<<<<<< HEAD
-/*
- * Copyright 2012-2017 the original author or authors.
- *
- * Licensed under the Apache License, Version 2.0 (the "License");
- * you may not use this file except in compliance with the License.
- * You may obtain a copy of the License at
- *
- *      https://www.apache.org/licenses/LICENSE-2.0
- *
- * Unless required by applicable law or agreed to in writing, software
- * distributed under the License is distributed on an "AS IS" BASIS,
- * WITHOUT WARRANTIES OR CONDITIONS OF ANY KIND, either express or implied.
- * See the License for the specific language governing permissions and
- * limitations under the License.
- */
-
-package org.springframework.boot.configurationsample.specific;
-
-import org.springframework.boot.configurationsample.ConfigurationProperties;
-
-/**
- * Demonstrates that invalid accessors are ignored.
- *
- * @author Stephane Nicoll
- */
-@ConfigurationProperties(prefix = "config")
-public class InvalidAccessorProperties {
-
-	private String name;
-
-	private boolean flag;
-
-	public void set(String name) {
-		this.name = name;
-	}
-
-	public String get() {
-		return this.name;
-	}
-
-	public void setFlag(boolean flag) {
-		this.flag = flag;
-	}
-
-	public boolean is() {
-		return this.flag;
-	}
-
-}
-=======
 /*
  * Copyright 2012-2019 the original author or authors.
  *
@@ -97,5 +46,4 @@
 		return this.flag;
 	}
 
-}
->>>>>>> 6755b480
+}