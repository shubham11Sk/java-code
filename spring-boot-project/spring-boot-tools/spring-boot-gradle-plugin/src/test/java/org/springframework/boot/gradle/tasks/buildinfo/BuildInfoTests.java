<<<<<<< HEAD
/*
 * Copyright 2012-2019 the original author or authors.
 *
 * Licensed under the Apache License, Version 2.0 (the "License");
 * you may not use this file except in compliance with the License.
 * You may obtain a copy of the License at
 *
 *      https://www.apache.org/licenses/LICENSE-2.0
 *
 * Unless required by applicable law or agreed to in writing, software
 * distributed under the License is distributed on an "AS IS" BASIS,
 * WITHOUT WARRANTIES OR CONDITIONS OF ANY KIND, either express or implied.
 * See the License for the specific language governing permissions and
 * limitations under the License.
 */

package org.springframework.boot.gradle.tasks.buildinfo;

import java.io.File;
import java.io.FileReader;
import java.io.IOException;
import java.time.Instant;
import java.time.format.DateTimeFormatter;
import java.util.Properties;

import org.gradle.api.Project;
import org.gradle.testfixtures.ProjectBuilder;
import org.junit.jupiter.api.Test;
import org.junit.jupiter.api.io.TempDir;

import static org.assertj.core.api.Assertions.assertThat;

/**
 * Tests for {@link BuildInfo}.
 *
 * @author Andy Wilkinson
 */
class BuildInfoTests {

	@TempDir
	File temp;

	@Test
	void basicExecution() {
		Properties properties = buildInfoProperties(createTask(createProject("test")));
		assertThat(properties).containsKey("build.time");
		assertThat(properties).containsEntry("build.artifact", "unspecified");
		assertThat(properties).containsEntry("build.group", "");
		assertThat(properties).containsEntry("build.name", "test");
		assertThat(properties).containsEntry("build.version", "unspecified");
	}

	@Test
	void customArtifactIsReflectedInProperties() {
		BuildInfo task = createTask(createProject("test"));
		task.getProperties().setArtifact("custom");
		assertThat(buildInfoProperties(task)).containsEntry("build.artifact", "custom");
	}

	@Test
	void projectGroupIsReflectedInProperties() {
		BuildInfo task = createTask(createProject("test"));
		task.getProject().setGroup("com.example");
		assertThat(buildInfoProperties(task)).containsEntry("build.group", "com.example");
	}

	@Test
	void customGroupIsReflectedInProperties() {
		BuildInfo task = createTask(createProject("test"));
		task.getProperties().setGroup("com.example");
		assertThat(buildInfoProperties(task)).containsEntry("build.group", "com.example");
	}

	@Test
	void customNameIsReflectedInProperties() {
		BuildInfo task = createTask(createProject("test"));
		task.getProperties().setName("Example");
		assertThat(buildInfoProperties(task)).containsEntry("build.name", "Example");
	}

	@Test
	void projectVersionIsReflectedInProperties() {
		BuildInfo task = createTask(createProject("test"));
		task.getProject().setVersion("1.2.3");
		assertThat(buildInfoProperties(task)).containsEntry("build.version", "1.2.3");
	}

	@Test
	void customVersionIsReflectedInProperties() {
		BuildInfo task = createTask(createProject("test"));
		task.getProperties().setVersion("2.3.4");
		assertThat(buildInfoProperties(task)).containsEntry("build.version", "2.3.4");
	}

	@Test
	void timeIsSetInProperties() {
		BuildInfo task = createTask(createProject("test"));
		assertThat(buildInfoProperties(task)).containsEntry("build.time",
				DateTimeFormatter.ISO_INSTANT.format(task.getProperties().getTime()));
	}

	@Test
	void timeCanBeRemovedFromProperties() {
		BuildInfo task = createTask(createProject("test"));
		task.getProperties().setTime(null);
		assertThat(buildInfoProperties(task)).doesNotContainKey("build.time");
	}

	@Test
	void timeCanBeCustomizedInProperties() {
		Instant now = Instant.now();
		BuildInfo task = createTask(createProject("test"));
		task.getProperties().setTime(now);
		assertThat(buildInfoProperties(task)).containsEntry("build.time", DateTimeFormatter.ISO_INSTANT.format(now));
	}

	@Test
	void additionalPropertiesAreReflectedInProperties() {
		BuildInfo task = createTask(createProject("test"));
		task.getProperties().getAdditional().put("a", "alpha");
		task.getProperties().getAdditional().put("b", "bravo");
		assertThat(buildInfoProperties(task)).containsEntry("build.a", "alpha");
		assertThat(buildInfoProperties(task)).containsEntry("build.b", "bravo");
	}

	private Project createProject(String projectName) {
		File projectDir = new File(this.temp, projectName);
		return ProjectBuilder.builder().withProjectDir(projectDir).withName(projectName).build();
	}

	private BuildInfo createTask(Project project) {
		return project.getTasks().create("testBuildInfo", BuildInfo.class);
	}

	private Properties buildInfoProperties(BuildInfo task) {
		task.generateBuildProperties();
		return buildInfoProperties(new File(task.getDestinationDir(), "build-info.properties"));
	}

	private Properties buildInfoProperties(File file) {
		assertThat(file).isFile();
		Properties properties = new Properties();
		try (FileReader reader = new FileReader(file)) {
			properties.load(reader);
			return properties;
		}
		catch (IOException ex) {
			throw new RuntimeException(ex);
		}
	}

}
=======
/*
 * Copyright 2012-2020 the original author or authors.
 *
 * Licensed under the Apache License, Version 2.0 (the "License");
 * you may not use this file except in compliance with the License.
 * You may obtain a copy of the License at
 *
 *      https://www.apache.org/licenses/LICENSE-2.0
 *
 * Unless required by applicable law or agreed to in writing, software
 * distributed under the License is distributed on an "AS IS" BASIS,
 * WITHOUT WARRANTIES OR CONDITIONS OF ANY KIND, either express or implied.
 * See the License for the specific language governing permissions and
 * limitations under the License.
 */

package org.springframework.boot.gradle.tasks.buildinfo;

import java.io.File;
import java.io.FileReader;
import java.io.IOException;
import java.time.Instant;
import java.time.format.DateTimeFormatter;
import java.util.Properties;

import org.gradle.api.Project;
import org.gradle.api.internal.project.ProjectInternal;
import org.gradle.initialization.GradlePropertiesController;
import org.gradle.testfixtures.ProjectBuilder;
import org.junit.jupiter.api.Test;
import org.junit.jupiter.api.io.TempDir;

import org.springframework.boot.testsupport.classpath.ClassPathExclusions;

import static org.assertj.core.api.Assertions.assertThat;

/**
 * Tests for {@link BuildInfo}.
 *
 * @author Andy Wilkinson
 */
@ClassPathExclusions("kotlin-daemon-client-*")
class BuildInfoTests {

	@TempDir
	File temp;

	@Test
	void basicExecution() {
		Properties properties = buildInfoProperties(createTask(createProject("test")));
		assertThat(properties).containsKey("build.time");
		assertThat(properties).containsEntry("build.artifact", "unspecified");
		assertThat(properties).containsEntry("build.group", "");
		assertThat(properties).containsEntry("build.name", "test");
		assertThat(properties).containsEntry("build.version", "unspecified");
	}

	@Test
	void customArtifactIsReflectedInProperties() {
		BuildInfo task = createTask(createProject("test"));
		task.getProperties().setArtifact("custom");
		assertThat(buildInfoProperties(task)).containsEntry("build.artifact", "custom");
	}

	@Test
	void projectGroupIsReflectedInProperties() {
		BuildInfo task = createTask(createProject("test"));
		task.getProject().setGroup("com.example");
		assertThat(buildInfoProperties(task)).containsEntry("build.group", "com.example");
	}

	@Test
	void customGroupIsReflectedInProperties() {
		BuildInfo task = createTask(createProject("test"));
		task.getProperties().setGroup("com.example");
		assertThat(buildInfoProperties(task)).containsEntry("build.group", "com.example");
	}

	@Test
	void customNameIsReflectedInProperties() {
		BuildInfo task = createTask(createProject("test"));
		task.getProperties().setName("Example");
		assertThat(buildInfoProperties(task)).containsEntry("build.name", "Example");
	}

	@Test
	void projectVersionIsReflectedInProperties() {
		BuildInfo task = createTask(createProject("test"));
		task.getProject().setVersion("1.2.3");
		assertThat(buildInfoProperties(task)).containsEntry("build.version", "1.2.3");
	}

	@Test
	void customVersionIsReflectedInProperties() {
		BuildInfo task = createTask(createProject("test"));
		task.getProperties().setVersion("2.3.4");
		assertThat(buildInfoProperties(task)).containsEntry("build.version", "2.3.4");
	}

	@Test
	void timeIsSetInProperties() {
		BuildInfo task = createTask(createProject("test"));
		assertThat(buildInfoProperties(task)).containsEntry("build.time",
				DateTimeFormatter.ISO_INSTANT.format(task.getProperties().getTime()));
	}

	@Test
	void timeCanBeRemovedFromProperties() {
		BuildInfo task = createTask(createProject("test"));
		task.getProperties().setTime(null);
		assertThat(buildInfoProperties(task)).doesNotContainKey("build.time");
	}

	@Test
	void timeCanBeCustomizedInProperties() {
		Instant now = Instant.now();
		BuildInfo task = createTask(createProject("test"));
		task.getProperties().setTime(now);
		assertThat(buildInfoProperties(task)).containsEntry("build.time",
				DateTimeFormatter.ISO_INSTANT.format(Instant.ofEpochMilli(now.toEpochMilli())));
	}

	@Test
	void additionalPropertiesAreReflectedInProperties() {
		BuildInfo task = createTask(createProject("test"));
		task.getProperties().getAdditional().put("a", "alpha");
		task.getProperties().getAdditional().put("b", "bravo");
		assertThat(buildInfoProperties(task)).containsEntry("build.a", "alpha");
		assertThat(buildInfoProperties(task)).containsEntry("build.b", "bravo");
	}

	private Project createProject(String projectName) {
		File projectDir = new File(this.temp, projectName);
		Project project = ProjectBuilder.builder().withProjectDir(projectDir).withName(projectName).build();
		((ProjectInternal) project).getServices().get(GradlePropertiesController.class)
				.loadGradlePropertiesFrom(projectDir);
		return project;
	}

	private BuildInfo createTask(Project project) {
		return project.getTasks().create("testBuildInfo", BuildInfo.class);
	}

	private Properties buildInfoProperties(BuildInfo task) {
		task.generateBuildProperties();
		return buildInfoProperties(new File(task.getDestinationDir(), "build-info.properties"));
	}

	private Properties buildInfoProperties(File file) {
		assertThat(file).isFile();
		Properties properties = new Properties();
		try (FileReader reader = new FileReader(file)) {
			properties.load(reader);
			return properties;
		}
		catch (IOException ex) {
			throw new RuntimeException(ex);
		}
	}

}
>>>>>>> 6755b480
<|MERGE_RESOLUTION|>--- conflicted
+++ resolved
@@ -1,157 +1,3 @@
-<<<<<<< HEAD
-/*
- * Copyright 2012-2019 the original author or authors.
- *
- * Licensed under the Apache License, Version 2.0 (the "License");
- * you may not use this file except in compliance with the License.
- * You may obtain a copy of the License at
- *
- *      https://www.apache.org/licenses/LICENSE-2.0
- *
- * Unless required by applicable law or agreed to in writing, software
- * distributed under the License is distributed on an "AS IS" BASIS,
- * WITHOUT WARRANTIES OR CONDITIONS OF ANY KIND, either express or implied.
- * See the License for the specific language governing permissions and
- * limitations under the License.
- */
-
-package org.springframework.boot.gradle.tasks.buildinfo;
-
-import java.io.File;
-import java.io.FileReader;
-import java.io.IOException;
-import java.time.Instant;
-import java.time.format.DateTimeFormatter;
-import java.util.Properties;
-
-import org.gradle.api.Project;
-import org.gradle.testfixtures.ProjectBuilder;
-import org.junit.jupiter.api.Test;
-import org.junit.jupiter.api.io.TempDir;
-
-import static org.assertj.core.api.Assertions.assertThat;
-
-/**
- * Tests for {@link BuildInfo}.
- *
- * @author Andy Wilkinson
- */
-class BuildInfoTests {
-
-	@TempDir
-	File temp;
-
-	@Test
-	void basicExecution() {
-		Properties properties = buildInfoProperties(createTask(createProject("test")));
-		assertThat(properties).containsKey("build.time");
-		assertThat(properties).containsEntry("build.artifact", "unspecified");
-		assertThat(properties).containsEntry("build.group", "");
-		assertThat(properties).containsEntry("build.name", "test");
-		assertThat(properties).containsEntry("build.version", "unspecified");
-	}
-
-	@Test
-	void customArtifactIsReflectedInProperties() {
-		BuildInfo task = createTask(createProject("test"));
-		task.getProperties().setArtifact("custom");
-		assertThat(buildInfoProperties(task)).containsEntry("build.artifact", "custom");
-	}
-
-	@Test
-	void projectGroupIsReflectedInProperties() {
-		BuildInfo task = createTask(createProject("test"));
-		task.getProject().setGroup("com.example");
-		assertThat(buildInfoProperties(task)).containsEntry("build.group", "com.example");
-	}
-
-	@Test
-	void customGroupIsReflectedInProperties() {
-		BuildInfo task = createTask(createProject("test"));
-		task.getProperties().setGroup("com.example");
-		assertThat(buildInfoProperties(task)).containsEntry("build.group", "com.example");
-	}
-
-	@Test
-	void customNameIsReflectedInProperties() {
-		BuildInfo task = createTask(createProject("test"));
-		task.getProperties().setName("Example");
-		assertThat(buildInfoProperties(task)).containsEntry("build.name", "Example");
-	}
-
-	@Test
-	void projectVersionIsReflectedInProperties() {
-		BuildInfo task = createTask(createProject("test"));
-		task.getProject().setVersion("1.2.3");
-		assertThat(buildInfoProperties(task)).containsEntry("build.version", "1.2.3");
-	}
-
-	@Test
-	void customVersionIsReflectedInProperties() {
-		BuildInfo task = createTask(createProject("test"));
-		task.getProperties().setVersion("2.3.4");
-		assertThat(buildInfoProperties(task)).containsEntry("build.version", "2.3.4");
-	}
-
-	@Test
-	void timeIsSetInProperties() {
-		BuildInfo task = createTask(createProject("test"));
-		assertThat(buildInfoProperties(task)).containsEntry("build.time",
-				DateTimeFormatter.ISO_INSTANT.format(task.getProperties().getTime()));
-	}
-
-	@Test
-	void timeCanBeRemovedFromProperties() {
-		BuildInfo task = createTask(createProject("test"));
-		task.getProperties().setTime(null);
-		assertThat(buildInfoProperties(task)).doesNotContainKey("build.time");
-	}
-
-	@Test
-	void timeCanBeCustomizedInProperties() {
-		Instant now = Instant.now();
-		BuildInfo task = createTask(createProject("test"));
-		task.getProperties().setTime(now);
-		assertThat(buildInfoProperties(task)).containsEntry("build.time", DateTimeFormatter.ISO_INSTANT.format(now));
-	}
-
-	@Test
-	void additionalPropertiesAreReflectedInProperties() {
-		BuildInfo task = createTask(createProject("test"));
-		task.getProperties().getAdditional().put("a", "alpha");
-		task.getProperties().getAdditional().put("b", "bravo");
-		assertThat(buildInfoProperties(task)).containsEntry("build.a", "alpha");
-		assertThat(buildInfoProperties(task)).containsEntry("build.b", "bravo");
-	}
-
-	private Project createProject(String projectName) {
-		File projectDir = new File(this.temp, projectName);
-		return ProjectBuilder.builder().withProjectDir(projectDir).withName(projectName).build();
-	}
-
-	private BuildInfo createTask(Project project) {
-		return project.getTasks().create("testBuildInfo", BuildInfo.class);
-	}
-
-	private Properties buildInfoProperties(BuildInfo task) {
-		task.generateBuildProperties();
-		return buildInfoProperties(new File(task.getDestinationDir(), "build-info.properties"));
-	}
-
-	private Properties buildInfoProperties(File file) {
-		assertThat(file).isFile();
-		Properties properties = new Properties();
-		try (FileReader reader = new FileReader(file)) {
-			properties.load(reader);
-			return properties;
-		}
-		catch (IOException ex) {
-			throw new RuntimeException(ex);
-		}
-	}
-
-}
-=======
 /*
  * Copyright 2012-2020 the original author or authors.
  *
@@ -312,5 +158,4 @@
 		}
 	}
 
-}
->>>>>>> 6755b480
+}