--- conflicted
+++ resolved
@@ -1,144 +1,3 @@
-<<<<<<< HEAD
-/*
- * Copyright 2012-2019 the original author or authors.
- *
- * Licensed under the Apache License, Version 2.0 (the "License");
- * you may not use this file except in compliance with the License.
- * You may obtain a copy of the License at
- *
- *      https://www.apache.org/licenses/LICENSE-2.0
- *
- * Unless required by applicable law or agreed to in writing, software
- * distributed under the License is distributed on an "AS IS" BASIS,
- * WITHOUT WARRANTIES OR CONDITIONS OF ANY KIND, either express or implied.
- * See the License for the specific language governing permissions and
- * limitations under the License.
- */
-
-package org.springframework.boot.gradle.tasks.bundling;
-
-import java.io.File;
-import java.io.IOException;
-import java.util.jar.JarFile;
-
-import org.gradle.testkit.runner.InvalidRunnerConfigurationException;
-import org.gradle.testkit.runner.TaskOutcome;
-import org.gradle.testkit.runner.UnexpectedBuildFailure;
-import org.junit.jupiter.api.TestTemplate;
-import org.junit.jupiter.api.extension.ExtendWith;
-
-import org.springframework.boot.gradle.junit.GradleCompatibilityExtension;
-import org.springframework.boot.gradle.testkit.GradleBuild;
-import org.springframework.boot.loader.tools.FileUtils;
-
-import static org.assertj.core.api.Assertions.assertThat;
-
-/**
- * Integration tests for {@link BootJar}.
- *
- * @author Andy Wilkinson
- */
-@ExtendWith(GradleCompatibilityExtension.class)
-public abstract class AbstractBootArchiveIntegrationTests {
-
-	GradleBuild gradleBuild;
-
-	private final String taskName;
-
-	protected AbstractBootArchiveIntegrationTests(String taskName) {
-		this.taskName = taskName;
-	}
-
-	@TestTemplate
-	public void basicBuild() throws InvalidRunnerConfigurationException, UnexpectedBuildFailure, IOException {
-		assertThat(this.gradleBuild.build(this.taskName).task(":" + this.taskName).getOutcome())
-				.isEqualTo(TaskOutcome.SUCCESS);
-	}
-
-	@TestTemplate
-	public void reproducibleArchive()
-			throws InvalidRunnerConfigurationException, UnexpectedBuildFailure, IOException, InterruptedException {
-		assertThat(this.gradleBuild.build(this.taskName).task(":" + this.taskName).getOutcome())
-				.isEqualTo(TaskOutcome.SUCCESS);
-		File jar = new File(this.gradleBuild.getProjectDir(), "build/libs").listFiles()[0];
-		String firstHash = FileUtils.sha1Hash(jar);
-		Thread.sleep(1500);
-		assertThat(this.gradleBuild.build("clean", this.taskName).task(":" + this.taskName).getOutcome())
-				.isEqualTo(TaskOutcome.SUCCESS);
-		String secondHash = FileUtils.sha1Hash(jar);
-		assertThat(firstHash).isEqualTo(secondHash);
-	}
-
-	@TestTemplate
-	public void upToDateWhenBuiltTwice()
-			throws InvalidRunnerConfigurationException, UnexpectedBuildFailure, IOException {
-		assertThat(this.gradleBuild.build(this.taskName).task(":" + this.taskName).getOutcome())
-				.isEqualTo(TaskOutcome.SUCCESS);
-		assertThat(this.gradleBuild.build(this.taskName).task(":" + this.taskName).getOutcome())
-				.isEqualTo(TaskOutcome.UP_TO_DATE);
-	}
-
-	@TestTemplate
-	public void upToDateWhenBuiltTwiceWithLaunchScriptIncluded()
-			throws InvalidRunnerConfigurationException, UnexpectedBuildFailure, IOException {
-		assertThat(this.gradleBuild.build("-PincludeLaunchScript=true", this.taskName).task(":" + this.taskName)
-				.getOutcome()).isEqualTo(TaskOutcome.SUCCESS);
-		assertThat(this.gradleBuild.build("-PincludeLaunchScript=true", this.taskName).task(":" + this.taskName)
-				.getOutcome()).isEqualTo(TaskOutcome.UP_TO_DATE);
-	}
-
-	@TestTemplate
-	public void notUpToDateWhenLaunchScriptWasNotIncludedAndThenIsIncluded() {
-		assertThat(this.gradleBuild.build(this.taskName).task(":" + this.taskName).getOutcome())
-				.isEqualTo(TaskOutcome.SUCCESS);
-		assertThat(this.gradleBuild.build("-PincludeLaunchScript=true", this.taskName).task(":" + this.taskName)
-				.getOutcome()).isEqualTo(TaskOutcome.SUCCESS);
-	}
-
-	@TestTemplate
-	public void notUpToDateWhenLaunchScriptWasIncludedAndThenIsNotIncluded() {
-		assertThat(this.gradleBuild.build(this.taskName).task(":" + this.taskName).getOutcome())
-				.isEqualTo(TaskOutcome.SUCCESS);
-		assertThat(this.gradleBuild.build("-PincludeLaunchScript=true", this.taskName).task(":" + this.taskName)
-				.getOutcome()).isEqualTo(TaskOutcome.SUCCESS);
-	}
-
-	@TestTemplate
-	public void notUpToDateWhenLaunchScriptPropertyChanges() {
-		assertThat(this.gradleBuild.build("-PincludeLaunchScript=true", "-PlaunchScriptProperty=foo", this.taskName)
-				.task(":" + this.taskName).getOutcome()).isEqualTo(TaskOutcome.SUCCESS);
-		assertThat(this.gradleBuild.build("-PincludeLaunchScript=true", "-PlaunchScriptProperty=bar", this.taskName)
-				.task(":" + this.taskName).getOutcome()).isEqualTo(TaskOutcome.SUCCESS);
-	}
-
-	@TestTemplate
-	public void applicationPluginMainClassNameIsUsed() throws IOException {
-		assertThat(this.gradleBuild.build(this.taskName).task(":" + this.taskName).getOutcome())
-				.isEqualTo(TaskOutcome.SUCCESS);
-		try (JarFile jarFile = new JarFile(new File(this.gradleBuild.getProjectDir(), "build/libs").listFiles()[0])) {
-			assertThat(jarFile.getManifest().getMainAttributes().getValue("Start-Class"))
-					.isEqualTo("com.example.CustomMain");
-		}
-	}
-
-	@TestTemplate
-	public void springBootExtensionMainClassNameIsUsed() throws IOException {
-		assertThat(this.gradleBuild.build(this.taskName).task(":" + this.taskName).getOutcome())
-				.isEqualTo(TaskOutcome.SUCCESS);
-		try (JarFile jarFile = new JarFile(new File(this.gradleBuild.getProjectDir(), "build/libs").listFiles()[0])) {
-			assertThat(jarFile.getManifest().getMainAttributes().getValue("Start-Class"))
-					.isEqualTo("com.example.CustomMain");
-		}
-	}
-
-	@TestTemplate
-	public void duplicatesAreHandledGracefully() throws IOException {
-		assertThat(this.gradleBuild.build(this.taskName).task(":" + this.taskName).getOutcome())
-				.isEqualTo(TaskOutcome.SUCCESS);
-	}
-
-}
-=======
 /*
  * Copyright 2012-2021 the original author or authors.
  *
@@ -729,5 +588,4 @@
 		return false;
 	}
 
-}
->>>>>>> 6755b480
+}