--- conflicted
+++ resolved
@@ -1,14 +1,3 @@
-<<<<<<< HEAD
-plugins {
-	id 'war'
-	id 'application'
-	id 'org.springframework.boot' version '{version}'
-}
-
-bootWar {
-	mainClassName = 'com.example.ExampleApplication'
-}
-=======
 plugins {
 	id 'war'
 	id 'application'
@@ -17,5 +6,4 @@
 
 bootWar {
 	mainClass = 'com.example.ExampleApplication'
-}
->>>>>>> 6755b480
+}