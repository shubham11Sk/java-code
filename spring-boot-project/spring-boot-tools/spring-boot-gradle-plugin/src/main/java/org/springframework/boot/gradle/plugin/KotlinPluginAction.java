<<<<<<< HEAD
/*
 * Copyright 2012-2019 the original author or authors.
 *
 * Licensed under the Apache License, Version 2.0 (the "License");
 * you may not use this file except in compliance with the License.
 * You may obtain a copy of the License at
 *
 *      https://www.apache.org/licenses/LICENSE-2.0
 *
 * Unless required by applicable law or agreed to in writing, software
 * distributed under the License is distributed on an "AS IS" BASIS,
 * WITHOUT WARRANTIES OR CONDITIONS OF ANY KIND, either express or implied.
 * See the License for the specific language governing permissions and
 * limitations under the License.
 */

package org.springframework.boot.gradle.plugin;

import org.gradle.api.Plugin;
import org.gradle.api.Project;
import org.gradle.api.plugins.ExtraPropertiesExtension;
import org.jetbrains.kotlin.gradle.plugin.KotlinPluginWrapper;
import org.jetbrains.kotlin.gradle.tasks.KotlinCompile;

/**
 * {@link PluginApplicationAction} that reacts to Kotlin's Gradle plugin being applied by
 * configuring a {@code kotlin.version} property to align the version used for dependency
 * management for Kotlin with the version of its plugin.
 *
 * @author Andy Wilkinson
 */
class KotlinPluginAction implements PluginApplicationAction {

	@Override
	public void execute(Project project) {
		String kotlinVersion = project.getPlugins().getPlugin(KotlinPluginWrapper.class).getKotlinPluginVersion();
		ExtraPropertiesExtension extraProperties = project.getExtensions().getExtraProperties();
		if (!extraProperties.has("kotlin.version")) {
			extraProperties.set("kotlin.version", kotlinVersion);
		}
		enableJavaParametersOption(project);
	}

	private void enableJavaParametersOption(Project project) {
		project.getTasks().withType(KotlinCompile.class,
				(compile) -> compile.getKotlinOptions().setJavaParameters(true));
	}

	@Override
	@SuppressWarnings("unchecked")
	public Class<? extends Plugin<? extends Project>> getPluginClass() {
		try {
			return (Class<? extends Plugin<? extends Project>>) Class
					.forName("org.jetbrains.kotlin.gradle.plugin.KotlinPluginWrapper");
		}
		catch (Throwable ex) {
			return null;
		}
	}

}
=======
/*
 * Copyright 2012-2020 the original author or authors.
 *
 * Licensed under the Apache License, Version 2.0 (the "License");
 * you may not use this file except in compliance with the License.
 * You may obtain a copy of the License at
 *
 *      https://www.apache.org/licenses/LICENSE-2.0
 *
 * Unless required by applicable law or agreed to in writing, software
 * distributed under the License is distributed on an "AS IS" BASIS,
 * WITHOUT WARRANTIES OR CONDITIONS OF ANY KIND, either express or implied.
 * See the License for the specific language governing permissions and
 * limitations under the License.
 */

package org.springframework.boot.gradle.plugin;

import org.gradle.api.Plugin;
import org.gradle.api.Project;
import org.gradle.api.plugins.ExtraPropertiesExtension;
import org.jetbrains.kotlin.gradle.plugin.KotlinPluginWrapper;
import org.jetbrains.kotlin.gradle.tasks.KotlinCompile;

/**
 * {@link PluginApplicationAction} that reacts to Kotlin's Gradle plugin being applied by
 * configuring a {@code kotlin.version} property to align the version used for dependency
 * management for Kotlin with the version of its plugin.
 *
 * @author Andy Wilkinson
 */
class KotlinPluginAction implements PluginApplicationAction {

	@Override
	public void execute(Project project) {
		String kotlinVersion = project.getPlugins().getPlugin(KotlinPluginWrapper.class).getKotlinPluginVersion();
		ExtraPropertiesExtension extraProperties = project.getExtensions().getExtraProperties();
		if (!extraProperties.has("kotlin.version")) {
			extraProperties.set("kotlin.version", kotlinVersion);
		}
		enableJavaParametersOption(project);
	}

	private void enableJavaParametersOption(Project project) {
		project.getTasks().withType(KotlinCompile.class,
				(compile) -> compile.getKotlinOptions().setJavaParameters(true));
	}

	@Override
	public Class<? extends Plugin<? extends Project>> getPluginClass() {
		return KotlinPluginWrapper.class;
	}

}
>>>>>>> 6755b480
<|MERGE_RESOLUTION|>--- conflicted
+++ resolved
@@ -1,66 +1,3 @@
-<<<<<<< HEAD
-/*
- * Copyright 2012-2019 the original author or authors.
- *
- * Licensed under the Apache License, Version 2.0 (the "License");
- * you may not use this file except in compliance with the License.
- * You may obtain a copy of the License at
- *
- *      https://www.apache.org/licenses/LICENSE-2.0
- *
- * Unless required by applicable law or agreed to in writing, software
- * distributed under the License is distributed on an "AS IS" BASIS,
- * WITHOUT WARRANTIES OR CONDITIONS OF ANY KIND, either express or implied.
- * See the License for the specific language governing permissions and
- * limitations under the License.
- */
-
-package org.springframework.boot.gradle.plugin;
-
-import org.gradle.api.Plugin;
-import org.gradle.api.Project;
-import org.gradle.api.plugins.ExtraPropertiesExtension;
-import org.jetbrains.kotlin.gradle.plugin.KotlinPluginWrapper;
-import org.jetbrains.kotlin.gradle.tasks.KotlinCompile;
-
-/**
- * {@link PluginApplicationAction} that reacts to Kotlin's Gradle plugin being applied by
- * configuring a {@code kotlin.version} property to align the version used for dependency
- * management for Kotlin with the version of its plugin.
- *
- * @author Andy Wilkinson
- */
-class KotlinPluginAction implements PluginApplicationAction {
-
-	@Override
-	public void execute(Project project) {
-		String kotlinVersion = project.getPlugins().getPlugin(KotlinPluginWrapper.class).getKotlinPluginVersion();
-		ExtraPropertiesExtension extraProperties = project.getExtensions().getExtraProperties();
-		if (!extraProperties.has("kotlin.version")) {
-			extraProperties.set("kotlin.version", kotlinVersion);
-		}
-		enableJavaParametersOption(project);
-	}
-
-	private void enableJavaParametersOption(Project project) {
-		project.getTasks().withType(KotlinCompile.class,
-				(compile) -> compile.getKotlinOptions().setJavaParameters(true));
-	}
-
-	@Override
-	@SuppressWarnings("unchecked")
-	public Class<? extends Plugin<? extends Project>> getPluginClass() {
-		try {
-			return (Class<? extends Plugin<? extends Project>>) Class
-					.forName("org.jetbrains.kotlin.gradle.plugin.KotlinPluginWrapper");
-		}
-		catch (Throwable ex) {
-			return null;
-		}
-	}
-
-}
-=======
 /*
  * Copyright 2012-2020 the original author or authors.
  *
@@ -114,5 +51,4 @@
 		return KotlinPluginWrapper.class;
 	}
 
-}
->>>>>>> 6755b480
+}