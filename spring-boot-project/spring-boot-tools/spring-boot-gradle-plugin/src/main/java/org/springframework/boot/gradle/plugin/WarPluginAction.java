--- conflicted
+++ resolved
@@ -1,69 +1,3 @@
-<<<<<<< HEAD
-/*
- * Copyright 2012-2019 the original author or authors.
- *
- * Licensed under the Apache License, Version 2.0 (the "License");
- * you may not use this file except in compliance with the License.
- * You may obtain a copy of the License at
- *
- *      https://www.apache.org/licenses/LICENSE-2.0
- *
- * Unless required by applicable law or agreed to in writing, software
- * distributed under the License is distributed on an "AS IS" BASIS,
- * WITHOUT WARRANTIES OR CONDITIONS OF ANY KIND, either express or implied.
- * See the License for the specific language governing permissions and
- * limitations under the License.
- */
-
-package org.springframework.boot.gradle.plugin;
-
-import org.gradle.api.Action;
-import org.gradle.api.Plugin;
-import org.gradle.api.Project;
-import org.gradle.api.artifacts.Configuration;
-import org.gradle.api.internal.artifacts.publish.ArchivePublishArtifact;
-import org.gradle.api.plugins.BasePlugin;
-import org.gradle.api.plugins.WarPlugin;
-
-import org.springframework.boot.gradle.tasks.bundling.BootWar;
-
-/**
- * {@link Action} that is executed in response to the {@link WarPlugin} being applied.
- *
- * @author Andy Wilkinson
- */
-class WarPluginAction implements PluginApplicationAction {
-
-	private final SinglePublishedArtifact singlePublishedArtifact;
-
-	WarPluginAction(SinglePublishedArtifact singlePublishedArtifact) {
-		this.singlePublishedArtifact = singlePublishedArtifact;
-	}
-
-	@Override
-	public Class<? extends Plugin<? extends Project>> getPluginClass() {
-		return WarPlugin.class;
-	}
-
-	@Override
-	public void execute(Project project) {
-		project.getTasks().getByName(WarPlugin.WAR_TASK_NAME).setEnabled(false);
-		BootWar bootWar = project.getTasks().create(SpringBootPlugin.BOOT_WAR_TASK_NAME, BootWar.class);
-		bootWar.setGroup(BasePlugin.BUILD_GROUP);
-		bootWar.setDescription("Assembles an executable war archive containing webapp"
-				+ " content, and the main classes and their dependencies.");
-		bootWar.providedClasspath(providedRuntimeConfiguration(project));
-		ArchivePublishArtifact artifact = new ArchivePublishArtifact(bootWar);
-		this.singlePublishedArtifact.addCandidate(artifact);
-		bootWar.conventionMapping("mainClassName", new MainClassConvention(project, bootWar::getClasspath));
-	}
-
-	private Configuration providedRuntimeConfiguration(Project project) {
-		return project.getConfigurations().getByName(WarPlugin.PROVIDED_RUNTIME_CONFIGURATION_NAME);
-	}
-
-}
-=======
 /*
  * Copyright 2012-2020 the original author or authors.
  *
@@ -174,5 +108,4 @@
 		this.singlePublishedArtifact.addCandidate(artifact);
 	}
 
-}
->>>>>>> 6755b480
+}