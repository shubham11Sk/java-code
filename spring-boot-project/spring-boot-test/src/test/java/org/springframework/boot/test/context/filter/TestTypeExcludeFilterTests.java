--- conflicted
+++ resolved
@@ -1,112 +1,3 @@
-<<<<<<< HEAD
-/*
- * Copyright 2012-2019 the original author or authors.
- *
- * Licensed under the Apache License, Version 2.0 (the "License");
- * you may not use this file except in compliance with the License.
- * You may obtain a copy of the License at
- *
- *      https://www.apache.org/licenses/LICENSE-2.0
- *
- * Unless required by applicable law or agreed to in writing, software
- * distributed under the License is distributed on an "AS IS" BASIS,
- * WITHOUT WARRANTIES OR CONDITIONS OF ANY KIND, either express or implied.
- * See the License for the specific language governing permissions and
- * limitations under the License.
- */
-
-package org.springframework.boot.test.context.filter;
-
-import java.io.IOException;
-
-import org.junit.jupiter.api.Test;
-
-import org.springframework.context.annotation.Configuration;
-import org.springframework.core.type.classreading.MetadataReader;
-import org.springframework.core.type.classreading.MetadataReaderFactory;
-import org.springframework.core.type.classreading.SimpleMetadataReaderFactory;
-
-import static org.assertj.core.api.Assertions.assertThat;
-
-/**
- * Tests for {@link TestTypeExcludeFilter}.
- *
- * @author Phillip Webb
- * @author Andy Wilkinson
- */
-class TestTypeExcludeFilterTests {
-
-	private TestTypeExcludeFilter filter = new TestTypeExcludeFilter();
-
-	private MetadataReaderFactory metadataReaderFactory = new SimpleMetadataReaderFactory();
-
-	@Test
-	void matchesJUnit4TestClass() throws Exception {
-		assertThat(this.filter.match(getMetadataReader(TestTypeExcludeFilterTests.class), this.metadataReaderFactory))
-				.isTrue();
-	}
-
-	@Test
-	void matchesJUnitJupiterTestClass() throws Exception {
-		assertThat(this.filter.match(getMetadataReader(JupiterTestExample.class), this.metadataReaderFactory)).isTrue();
-	}
-
-	@Test
-	void matchesJUnitJupiterRepeatedTestClass() throws Exception {
-		assertThat(this.filter.match(getMetadataReader(JupiterRepeatedTestExample.class), this.metadataReaderFactory))
-				.isTrue();
-	}
-
-	@Test
-	void matchesJUnitJupiterTestFactoryClass() throws Exception {
-		assertThat(this.filter.match(getMetadataReader(JupiterTestFactoryExample.class), this.metadataReaderFactory))
-				.isTrue();
-	}
-
-	@Test
-	void matchesNestedConfiguration() throws Exception {
-		assertThat(this.filter.match(getMetadataReader(NestedConfig.class), this.metadataReaderFactory)).isTrue();
-	}
-
-	@Test
-	void matchesNestedConfigurationClassWithoutTestMethodsIfItHasRunWith() throws Exception {
-		assertThat(this.filter.match(getMetadataReader(AbstractTestWithConfigAndRunWith.Config.class),
-				this.metadataReaderFactory)).isTrue();
-	}
-
-	@Test
-	void matchesNestedConfigurationClassWithoutTestMethodsIfItHasExtendWith() throws Exception {
-		assertThat(this.filter.match(getMetadataReader(AbstractJupiterTestWithConfigAndExtendWith.Config.class),
-				this.metadataReaderFactory)).isTrue();
-	}
-
-	@Test
-	void matchesTestConfiguration() throws Exception {
-		assertThat(this.filter.match(getMetadataReader(SampleTestConfig.class), this.metadataReaderFactory)).isTrue();
-	}
-
-	@Test
-	void doesNotMatchRegularConfiguration() throws Exception {
-		assertThat(this.filter.match(getMetadataReader(SampleConfig.class), this.metadataReaderFactory)).isFalse();
-	}
-
-	@Test
-	void matchesNestedConfigurationClassWithoutTestNgAnnotation() throws Exception {
-		assertThat(this.filter.match(getMetadataReader(AbstractTestNgTestWithConfig.Config.class),
-				this.metadataReaderFactory)).isTrue();
-	}
-
-	private MetadataReader getMetadataReader(Class<?> source) throws IOException {
-		return this.metadataReaderFactory.getMetadataReader(source.getName());
-	}
-
-	@Configuration(proxyBeanMethods = false)
-	static class NestedConfig {
-
-	}
-
-}
-=======
 /*
  * Copyright 2012-2019 the original author or authors.
  *
@@ -219,5 +110,4 @@
 
 	}
 
-}
->>>>>>> 6755b480
+}