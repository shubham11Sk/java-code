--- conflicted
+++ resolved
@@ -1,130 +1,3 @@
-<<<<<<< HEAD
-/*
- * Copyright 2012-2019 the original author or authors.
- *
- * Licensed under the Apache License, Version 2.0 (the "License");
- * you may not use this file except in compliance with the License.
- * You may obtain a copy of the License at
- *
- *      https://www.apache.org/licenses/LICENSE-2.0
- *
- * Unless required by applicable law or agreed to in writing, software
- * distributed under the License is distributed on an "AS IS" BASIS,
- * WITHOUT WARRANTIES OR CONDITIONS OF ANY KIND, either express or implied.
- * See the License for the specific language governing permissions and
- * limitations under the License.
- */
-
-package org.springframework.boot.test.mock.mockito;
-
-import java.io.InputStream;
-import java.lang.reflect.Field;
-
-import org.junit.jupiter.api.BeforeEach;
-import org.junit.jupiter.api.Test;
-import org.mockito.ArgumentCaptor;
-import org.mockito.Captor;
-import org.mockito.Mock;
-import org.mockito.MockitoAnnotations;
-
-import org.springframework.context.ApplicationContext;
-import org.springframework.test.context.TestContext;
-import org.springframework.test.context.support.DependencyInjectionTestExecutionListener;
-
-import static org.assertj.core.api.Assertions.assertThat;
-import static org.mockito.ArgumentMatchers.any;
-import static org.mockito.ArgumentMatchers.eq;
-import static org.mockito.BDDMockito.given;
-import static org.mockito.Mockito.mock;
-import static org.mockito.Mockito.verify;
-import static org.mockito.Mockito.verifyNoMoreInteractions;
-
-/**
- * Tests for {@link MockitoTestExecutionListener}.
- *
- * @author Phillip Webb
- */
-class MockitoTestExecutionListenerTests {
-
-	private MockitoTestExecutionListener listener = new MockitoTestExecutionListener();
-
-	@Mock
-	private ApplicationContext applicationContext;
-
-	@Mock
-	private MockitoPostProcessor postProcessor;
-
-	@Captor
-	private ArgumentCaptor<Field> fieldCaptor;
-
-	@BeforeEach
-	void setup() {
-		MockitoAnnotations.initMocks(this);
-		given(this.applicationContext.getBean(MockitoPostProcessor.class)).willReturn(this.postProcessor);
-	}
-
-	@Test
-	void prepareTestInstanceShouldInitMockitoAnnotations() throws Exception {
-		WithMockitoAnnotations instance = new WithMockitoAnnotations();
-		this.listener.prepareTestInstance(mockTestContext(instance));
-		assertThat(instance.mock).isNotNull();
-		assertThat(instance.captor).isNotNull();
-	}
-
-	@Test
-	void prepareTestInstanceShouldInjectMockBean() throws Exception {
-		WithMockBean instance = new WithMockBean();
-		this.listener.prepareTestInstance(mockTestContext(instance));
-		verify(this.postProcessor).inject(this.fieldCaptor.capture(), eq(instance), any(MockDefinition.class));
-		assertThat(this.fieldCaptor.getValue().getName()).isEqualTo("mockBean");
-	}
-
-	@Test
-	void beforeTestMethodShouldDoNothingWhenDirtiesContextAttributeIsNotSet() throws Exception {
-		WithMockBean instance = new WithMockBean();
-		this.listener.beforeTestMethod(mockTestContext(instance));
-		verifyNoMoreInteractions(this.postProcessor);
-	}
-
-	@Test
-	void beforeTestMethodShouldInjectMockBeanWhenDirtiesContextAttributeIsSet() throws Exception {
-		WithMockBean instance = new WithMockBean();
-		TestContext mockTestContext = mockTestContext(instance);
-		given(mockTestContext.getAttribute(DependencyInjectionTestExecutionListener.REINJECT_DEPENDENCIES_ATTRIBUTE))
-				.willReturn(Boolean.TRUE);
-		this.listener.beforeTestMethod(mockTestContext);
-		verify(this.postProcessor).inject(this.fieldCaptor.capture(), eq(instance), (MockDefinition) any());
-		assertThat(this.fieldCaptor.getValue().getName()).isEqualTo("mockBean");
-	}
-
-	@SuppressWarnings({ "unchecked", "rawtypes" })
-	private TestContext mockTestContext(Object instance) {
-		TestContext testContext = mock(TestContext.class);
-		given(testContext.getTestInstance()).willReturn(instance);
-		given(testContext.getTestClass()).willReturn((Class) instance.getClass());
-		given(testContext.getApplicationContext()).willReturn(this.applicationContext);
-		return testContext;
-	}
-
-	static class WithMockitoAnnotations {
-
-		@Mock
-		InputStream mock;
-
-		@Captor
-		ArgumentCaptor<InputStream> captor;
-
-	}
-
-	static class WithMockBean {
-
-		@MockBean
-		InputStream mockBean;
-
-	}
-
-}
-=======
 /*
  * Copyright 2012-2020 the original author or authors.
  *
@@ -247,5 +120,4 @@
 
 	}
 
-}
->>>>>>> 6755b480
+}