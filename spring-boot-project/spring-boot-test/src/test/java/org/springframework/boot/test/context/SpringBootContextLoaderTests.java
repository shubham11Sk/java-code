<<<<<<< HEAD
/*
 * Copyright 2012-2019 the original author or authors.
 *
 * Licensed under the Apache License, Version 2.0 (the "License");
 * you may not use this file except in compliance with the License.
 * You may obtain a copy of the License at
 *
 *      https://www.apache.org/licenses/LICENSE-2.0
 *
 * Unless required by applicable law or agreed to in writing, software
 * distributed under the License is distributed on an "AS IS" BASIS,
 * WITHOUT WARRANTIES OR CONDITIONS OF ANY KIND, either express or implied.
 * See the License for the specific language governing permissions and
 * limitations under the License.
 */

package org.springframework.boot.test.context;

import java.util.Map;

import org.junit.jupiter.api.Disabled;
import org.junit.jupiter.api.Test;

import org.springframework.context.annotation.Configuration;
import org.springframework.test.context.ContextConfiguration;
import org.springframework.test.context.MergedContextConfiguration;
import org.springframework.test.context.TestContext;
import org.springframework.test.context.TestContextManager;
import org.springframework.test.context.support.TestPropertySourceUtils;
import org.springframework.test.util.ReflectionTestUtils;

import static org.assertj.core.api.Assertions.assertThat;

/**
 * Tests for {@link SpringBootContextLoader}
 *
 * @author Stephane Nicoll
 */
class SpringBootContextLoaderTests {

	@Test
	void environmentPropertiesSimple() {
		Map<String, Object> config = getEnvironmentProperties(SimpleConfig.class);
		assertKey(config, "key", "myValue");
		assertKey(config, "anotherKey", "anotherValue");
	}

	@Test
	void environmentPropertiesSimpleNonAlias() {
		Map<String, Object> config = getEnvironmentProperties(SimpleConfigNonAlias.class);
		assertKey(config, "key", "myValue");
		assertKey(config, "anotherKey", "anotherValue");
	}

	@Test
	void environmentPropertiesOverrideDefaults() {
		Map<String, Object> config = getEnvironmentProperties(OverrideConfig.class);
		assertKey(config, "server.port", "2345");
	}

	@Test
	void environmentPropertiesAppend() {
		Map<String, Object> config = getEnvironmentProperties(AppendConfig.class);
		assertKey(config, "key", "myValue");
		assertKey(config, "otherKey", "otherValue");
	}

	@Test
	void environmentPropertiesSeparatorInValue() {
		Map<String, Object> config = getEnvironmentProperties(SameSeparatorInValue.class);
		assertKey(config, "key", "my=Value");
		assertKey(config, "anotherKey", "another:Value");
	}

	@Test
	void environmentPropertiesAnotherSeparatorInValue() {
		Map<String, Object> config = getEnvironmentProperties(AnotherSeparatorInValue.class);
		assertKey(config, "key", "my:Value");
		assertKey(config, "anotherKey", "another=Value");
	}

	@Test
	@Disabled
	void environmentPropertiesNewLineInValue() {
		// gh-4384
		Map<String, Object> config = getEnvironmentProperties(NewLineInValue.class);
		assertKey(config, "key", "myValue");
		assertKey(config, "variables", "foo=FOO\n bar=BAR");
	}

	private Map<String, Object> getEnvironmentProperties(Class<?> testClass) {
		TestContext context = new ExposedTestContextManager(testClass).getExposedTestContext();
		MergedContextConfiguration config = (MergedContextConfiguration) ReflectionTestUtils.getField(context,
				"mergedContextConfiguration");
		return TestPropertySourceUtils.convertInlinedPropertiesToMap(config.getPropertySourceProperties());
	}

	private void assertKey(Map<String, Object> actual, String key, Object value) {
		assertThat(actual.containsKey(key)).as("Key '" + key + "' not found").isTrue();
		assertThat(actual.get(key)).isEqualTo(value);
	}

	@SpringBootTest({ "key=myValue", "anotherKey:anotherValue" })
	@ContextConfiguration(classes = Config.class)
	static class SimpleConfig {

	}

	@SpringBootTest(properties = { "key=myValue", "anotherKey:anotherValue" })
	@ContextConfiguration(classes = Config.class)
	static class SimpleConfigNonAlias {

	}

	@SpringBootTest("server.port=2345")
	@ContextConfiguration(classes = Config.class)
	static class OverrideConfig {

	}

	@SpringBootTest({ "key=myValue", "otherKey=otherValue" })
	@ContextConfiguration(classes = Config.class)
	static class AppendConfig {

	}

	@SpringBootTest({ "key=my=Value", "anotherKey:another:Value" })
	@ContextConfiguration(classes = Config.class)
	static class SameSeparatorInValue {

	}

	@SpringBootTest({ "key=my:Value", "anotherKey:another=Value" })
	@ContextConfiguration(classes = Config.class)
	static class AnotherSeparatorInValue {

	}

	@SpringBootTest({ "key=myValue", "variables=foo=FOO\n bar=BAR" })
	@ContextConfiguration(classes = Config.class)
	static class NewLineInValue {

	}

	@Configuration(proxyBeanMethods = false)
	static class Config {

	}

	/**
	 * {@link TestContextManager} which exposes the {@link TestContext}.
	 */
	static class ExposedTestContextManager extends TestContextManager {

		ExposedTestContextManager(Class<?> testClass) {
			super(testClass);
		}

		final TestContext getExposedTestContext() {
			return super.getTestContext();
		}

	}

}
=======
/*
 * Copyright 2012-2020 the original author or authors.
 *
 * Licensed under the Apache License, Version 2.0 (the "License");
 * you may not use this file except in compliance with the License.
 * You may obtain a copy of the License at
 *
 *      https://www.apache.org/licenses/LICENSE-2.0
 *
 * Unless required by applicable law or agreed to in writing, software
 * distributed under the License is distributed on an "AS IS" BASIS,
 * WITHOUT WARRANTIES OR CONDITIONS OF ANY KIND, either express or implied.
 * See the License for the specific language governing permissions and
 * limitations under the License.
 */

package org.springframework.boot.test.context;

import java.util.Map;

import org.junit.jupiter.api.Disabled;
import org.junit.jupiter.api.Test;

import org.springframework.context.ApplicationContext;
import org.springframework.context.annotation.Configuration;
import org.springframework.test.context.ActiveProfiles;
import org.springframework.test.context.ContextConfiguration;
import org.springframework.test.context.MergedContextConfiguration;
import org.springframework.test.context.TestContext;
import org.springframework.test.context.TestContextManager;
import org.springframework.test.context.support.TestPropertySourceUtils;
import org.springframework.test.util.ReflectionTestUtils;

import static org.assertj.core.api.Assertions.assertThat;

/**
 * Tests for {@link SpringBootContextLoader}
 *
 * @author Stephane Nicoll
 * @author Scott Frederick
 */
class SpringBootContextLoaderTests {

	@Test
	void environmentPropertiesSimple() {
		Map<String, Object> config = getMergedContextConfigurationProperties(SimpleConfig.class);
		assertKey(config, "key", "myValue");
		assertKey(config, "anotherKey", "anotherValue");
	}

	@Test
	void environmentPropertiesSimpleNonAlias() {
		Map<String, Object> config = getMergedContextConfigurationProperties(SimpleConfigNonAlias.class);
		assertKey(config, "key", "myValue");
		assertKey(config, "anotherKey", "anotherValue");
	}

	@Test
	void environmentPropertiesOverrideDefaults() {
		Map<String, Object> config = getMergedContextConfigurationProperties(OverrideConfig.class);
		assertKey(config, "server.port", "2345");
	}

	@Test
	void environmentPropertiesAppend() {
		Map<String, Object> config = getMergedContextConfigurationProperties(AppendConfig.class);
		assertKey(config, "key", "myValue");
		assertKey(config, "otherKey", "otherValue");
	}

	@Test
	void environmentPropertiesSeparatorInValue() {
		Map<String, Object> config = getMergedContextConfigurationProperties(SameSeparatorInValue.class);
		assertKey(config, "key", "my=Value");
		assertKey(config, "anotherKey", "another:Value");
	}

	@Test
	void environmentPropertiesAnotherSeparatorInValue() {
		Map<String, Object> config = getMergedContextConfigurationProperties(AnotherSeparatorInValue.class);
		assertKey(config, "key", "my:Value");
		assertKey(config, "anotherKey", "another=Value");
	}

	@Test
	@Disabled
	void environmentPropertiesNewLineInValue() {
		// gh-4384
		Map<String, Object> config = getMergedContextConfigurationProperties(NewLineInValue.class);
		assertKey(config, "key", "myValue");
		assertKey(config, "variables", "foo=FOO\n bar=BAR");
	}

	@Test
	void noActiveProfiles() {
		assertThat(getActiveProfiles(SimpleConfig.class)).isEmpty();
	}

	@Test
	void multipleActiveProfiles() {
		assertThat(getActiveProfiles(MultipleActiveProfiles.class)).containsExactly("profile1", "profile2");
	}

	@Test
	void activeProfileWithComma() {
		assertThat(getActiveProfiles(ActiveProfileWithComma.class)).containsExactly("profile1,2");
	}

	private String[] getActiveProfiles(Class<?> testClass) {
		TestContext testContext = new ExposedTestContextManager(testClass).getExposedTestContext();
		ApplicationContext applicationContext = testContext.getApplicationContext();
		return applicationContext.getEnvironment().getActiveProfiles();
	}

	private Map<String, Object> getMergedContextConfigurationProperties(Class<?> testClass) {
		TestContext context = new ExposedTestContextManager(testClass).getExposedTestContext();
		MergedContextConfiguration config = (MergedContextConfiguration) ReflectionTestUtils.getField(context,
				"mergedContextConfiguration");
		return TestPropertySourceUtils.convertInlinedPropertiesToMap(config.getPropertySourceProperties());
	}

	private void assertKey(Map<String, Object> actual, String key, Object value) {
		assertThat(actual.containsKey(key)).as("Key '" + key + "' not found").isTrue();
		assertThat(actual.get(key)).isEqualTo(value);
	}

	@SpringBootTest({ "key=myValue", "anotherKey:anotherValue" })
	@ContextConfiguration(classes = Config.class)
	static class SimpleConfig {

	}

	@SpringBootTest(properties = { "key=myValue", "anotherKey:anotherValue" })
	@ContextConfiguration(classes = Config.class)
	static class SimpleConfigNonAlias {

	}

	@SpringBootTest("server.port=2345")
	@ContextConfiguration(classes = Config.class)
	static class OverrideConfig {

	}

	@SpringBootTest({ "key=myValue", "otherKey=otherValue" })
	@ContextConfiguration(classes = Config.class)
	static class AppendConfig {

	}

	@SpringBootTest({ "key=my=Value", "anotherKey:another:Value" })
	@ContextConfiguration(classes = Config.class)
	static class SameSeparatorInValue {

	}

	@SpringBootTest({ "key=my:Value", "anotherKey:another=Value" })
	@ContextConfiguration(classes = Config.class)
	static class AnotherSeparatorInValue {

	}

	@SpringBootTest({ "key=myValue", "variables=foo=FOO\n bar=BAR" })
	@ContextConfiguration(classes = Config.class)
	static class NewLineInValue {

	}

	@SpringBootTest
	@ActiveProfiles({ "profile1", "profile2" })
	@ContextConfiguration(classes = Config.class)
	static class MultipleActiveProfiles {

	}

	@SpringBootTest
	@ActiveProfiles({ "profile1,2" })
	@ContextConfiguration(classes = Config.class)
	static class ActiveProfileWithComma {

	}

	@Configuration(proxyBeanMethods = false)
	static class Config {

	}

	/**
	 * {@link TestContextManager} which exposes the {@link TestContext}.
	 */
	static class ExposedTestContextManager extends TestContextManager {

		ExposedTestContextManager(Class<?> testClass) {
			super(testClass);
		}

		final TestContext getExposedTestContext() {
			return super.getTestContext();
		}

	}

}
>>>>>>> 6755b480
<|MERGE_RESOLUTION|>--- conflicted
+++ resolved
@@ -1,170 +1,3 @@
-<<<<<<< HEAD
-/*
- * Copyright 2012-2019 the original author or authors.
- *
- * Licensed under the Apache License, Version 2.0 (the "License");
- * you may not use this file except in compliance with the License.
- * You may obtain a copy of the License at
- *
- *      https://www.apache.org/licenses/LICENSE-2.0
- *
- * Unless required by applicable law or agreed to in writing, software
- * distributed under the License is distributed on an "AS IS" BASIS,
- * WITHOUT WARRANTIES OR CONDITIONS OF ANY KIND, either express or implied.
- * See the License for the specific language governing permissions and
- * limitations under the License.
- */
-
-package org.springframework.boot.test.context;
-
-import java.util.Map;
-
-import org.junit.jupiter.api.Disabled;
-import org.junit.jupiter.api.Test;
-
-import org.springframework.context.annotation.Configuration;
-import org.springframework.test.context.ContextConfiguration;
-import org.springframework.test.context.MergedContextConfiguration;
-import org.springframework.test.context.TestContext;
-import org.springframework.test.context.TestContextManager;
-import org.springframework.test.context.support.TestPropertySourceUtils;
-import org.springframework.test.util.ReflectionTestUtils;
-
-import static org.assertj.core.api.Assertions.assertThat;
-
-/**
- * Tests for {@link SpringBootContextLoader}
- *
- * @author Stephane Nicoll
- */
-class SpringBootContextLoaderTests {
-
-	@Test
-	void environmentPropertiesSimple() {
-		Map<String, Object> config = getEnvironmentProperties(SimpleConfig.class);
-		assertKey(config, "key", "myValue");
-		assertKey(config, "anotherKey", "anotherValue");
-	}
-
-	@Test
-	void environmentPropertiesSimpleNonAlias() {
-		Map<String, Object> config = getEnvironmentProperties(SimpleConfigNonAlias.class);
-		assertKey(config, "key", "myValue");
-		assertKey(config, "anotherKey", "anotherValue");
-	}
-
-	@Test
-	void environmentPropertiesOverrideDefaults() {
-		Map<String, Object> config = getEnvironmentProperties(OverrideConfig.class);
-		assertKey(config, "server.port", "2345");
-	}
-
-	@Test
-	void environmentPropertiesAppend() {
-		Map<String, Object> config = getEnvironmentProperties(AppendConfig.class);
-		assertKey(config, "key", "myValue");
-		assertKey(config, "otherKey", "otherValue");
-	}
-
-	@Test
-	void environmentPropertiesSeparatorInValue() {
-		Map<String, Object> config = getEnvironmentProperties(SameSeparatorInValue.class);
-		assertKey(config, "key", "my=Value");
-		assertKey(config, "anotherKey", "another:Value");
-	}
-
-	@Test
-	void environmentPropertiesAnotherSeparatorInValue() {
-		Map<String, Object> config = getEnvironmentProperties(AnotherSeparatorInValue.class);
-		assertKey(config, "key", "my:Value");
-		assertKey(config, "anotherKey", "another=Value");
-	}
-
-	@Test
-	@Disabled
-	void environmentPropertiesNewLineInValue() {
-		// gh-4384
-		Map<String, Object> config = getEnvironmentProperties(NewLineInValue.class);
-		assertKey(config, "key", "myValue");
-		assertKey(config, "variables", "foo=FOO\n bar=BAR");
-	}
-
-	private Map<String, Object> getEnvironmentProperties(Class<?> testClass) {
-		TestContext context = new ExposedTestContextManager(testClass).getExposedTestContext();
-		MergedContextConfiguration config = (MergedContextConfiguration) ReflectionTestUtils.getField(context,
-				"mergedContextConfiguration");
-		return TestPropertySourceUtils.convertInlinedPropertiesToMap(config.getPropertySourceProperties());
-	}
-
-	private void assertKey(Map<String, Object> actual, String key, Object value) {
-		assertThat(actual.containsKey(key)).as("Key '" + key + "' not found").isTrue();
-		assertThat(actual.get(key)).isEqualTo(value);
-	}
-
-	@SpringBootTest({ "key=myValue", "anotherKey:anotherValue" })
-	@ContextConfiguration(classes = Config.class)
-	static class SimpleConfig {
-
-	}
-
-	@SpringBootTest(properties = { "key=myValue", "anotherKey:anotherValue" })
-	@ContextConfiguration(classes = Config.class)
-	static class SimpleConfigNonAlias {
-
-	}
-
-	@SpringBootTest("server.port=2345")
-	@ContextConfiguration(classes = Config.class)
-	static class OverrideConfig {
-
-	}
-
-	@SpringBootTest({ "key=myValue", "otherKey=otherValue" })
-	@ContextConfiguration(classes = Config.class)
-	static class AppendConfig {
-
-	}
-
-	@SpringBootTest({ "key=my=Value", "anotherKey:another:Value" })
-	@ContextConfiguration(classes = Config.class)
-	static class SameSeparatorInValue {
-
-	}
-
-	@SpringBootTest({ "key=my:Value", "anotherKey:another=Value" })
-	@ContextConfiguration(classes = Config.class)
-	static class AnotherSeparatorInValue {
-
-	}
-
-	@SpringBootTest({ "key=myValue", "variables=foo=FOO\n bar=BAR" })
-	@ContextConfiguration(classes = Config.class)
-	static class NewLineInValue {
-
-	}
-
-	@Configuration(proxyBeanMethods = false)
-	static class Config {
-
-	}
-
-	/**
-	 * {@link TestContextManager} which exposes the {@link TestContext}.
-	 */
-	static class ExposedTestContextManager extends TestContextManager {
-
-		ExposedTestContextManager(Class<?> testClass) {
-			super(testClass);
-		}
-
-		final TestContext getExposedTestContext() {
-			return super.getTestContext();
-		}
-
-	}
-
-}
-=======
 /*
  * Copyright 2012-2020 the original author or authors.
  *
@@ -367,5 +200,4 @@
 
 	}
 
-}
->>>>>>> 6755b480
+}