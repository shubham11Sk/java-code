--- conflicted
+++ resolved
@@ -1,149 +1,3 @@
-<<<<<<< HEAD
-/*
- * Copyright 2012-2019 the original author or authors.
- *
- * Licensed under the Apache License, Version 2.0 (the "License");
- * you may not use this file except in compliance with the License.
- * You may obtain a copy of the License at
- *
- *      https://www.apache.org/licenses/LICENSE-2.0
- *
- * Unless required by applicable law or agreed to in writing, software
- * distributed under the License is distributed on an "AS IS" BASIS,
- * WITHOUT WARRANTIES OR CONDITIONS OF ANY KIND, either express or implied.
- * See the License for the specific language governing permissions and
- * limitations under the License.
- */
-
-package org.springframework.boot.test.mock.mockito;
-
-import java.lang.annotation.Annotation;
-import java.lang.reflect.Field;
-import java.util.LinkedHashSet;
-import java.util.Set;
-import java.util.function.BiConsumer;
-
-import org.mockito.Captor;
-import org.mockito.MockitoAnnotations;
-
-import org.springframework.test.context.TestContext;
-import org.springframework.test.context.TestExecutionListener;
-import org.springframework.test.context.support.AbstractTestExecutionListener;
-import org.springframework.test.context.support.DependencyInjectionTestExecutionListener;
-import org.springframework.util.ReflectionUtils;
-import org.springframework.util.ReflectionUtils.FieldCallback;
-
-/**
- * {@link TestExecutionListener} to trigger {@link MockitoAnnotations#initMocks(Object)}
- * when {@link MockBean @MockBean} annotations are used. Primarily to allow
- * {@link Captor @Captor} annotations.
- *
- * @author Phillip Webb
- * @author Andy Wilkinson
- * @since 1.4.2
- */
-public class MockitoTestExecutionListener extends AbstractTestExecutionListener {
-
-	@Override
-	public final int getOrder() {
-		return 1950;
-	}
-
-	@Override
-	public void prepareTestInstance(TestContext testContext) throws Exception {
-		initMocks(testContext);
-		injectFields(testContext);
-	}
-
-	@Override
-	public void beforeTestMethod(TestContext testContext) throws Exception {
-		if (Boolean.TRUE.equals(
-				testContext.getAttribute(DependencyInjectionTestExecutionListener.REINJECT_DEPENDENCIES_ATTRIBUTE))) {
-			initMocks(testContext);
-			reinjectFields(testContext);
-		}
-	}
-
-	private void initMocks(TestContext testContext) {
-		if (hasMockitoAnnotations(testContext)) {
-			MockitoAnnotations.initMocks(testContext.getTestInstance());
-		}
-	}
-
-	private boolean hasMockitoAnnotations(TestContext testContext) {
-		MockitoAnnotationCollection collector = new MockitoAnnotationCollection();
-		ReflectionUtils.doWithFields(testContext.getTestClass(), collector);
-		return collector.hasAnnotations();
-	}
-
-	private void injectFields(TestContext testContext) {
-		postProcessFields(testContext, (mockitoField, postProcessor) -> postProcessor.inject(mockitoField.field,
-				mockitoField.target, mockitoField.definition));
-	}
-
-	private void reinjectFields(final TestContext testContext) {
-		postProcessFields(testContext, (mockitoField, postProcessor) -> {
-			ReflectionUtils.makeAccessible(mockitoField.field);
-			ReflectionUtils.setField(mockitoField.field, testContext.getTestInstance(), null);
-			postProcessor.inject(mockitoField.field, mockitoField.target, mockitoField.definition);
-		});
-	}
-
-	private void postProcessFields(TestContext testContext, BiConsumer<MockitoField, MockitoPostProcessor> consumer) {
-		DefinitionsParser parser = new DefinitionsParser();
-		parser.parse(testContext.getTestClass());
-		if (!parser.getDefinitions().isEmpty()) {
-			MockitoPostProcessor postProcessor = testContext.getApplicationContext()
-					.getBean(MockitoPostProcessor.class);
-			for (Definition definition : parser.getDefinitions()) {
-				Field field = parser.getField(definition);
-				if (field != null) {
-					consumer.accept(new MockitoField(field, testContext.getTestInstance(), definition), postProcessor);
-				}
-			}
-		}
-	}
-
-	/**
-	 * {@link FieldCallback} to collect Mockito annotations.
-	 */
-	private static class MockitoAnnotationCollection implements FieldCallback {
-
-		private final Set<Annotation> annotations = new LinkedHashSet<>();
-
-		@Override
-		public void doWith(Field field) throws IllegalArgumentException, IllegalAccessException {
-			for (Annotation annotation : field.getDeclaredAnnotations()) {
-				if (annotation.annotationType().getName().startsWith("org.mockito")) {
-					this.annotations.add(annotation);
-				}
-			}
-		}
-
-		boolean hasAnnotations() {
-			return !this.annotations.isEmpty();
-		}
-
-	}
-
-	private static final class MockitoField {
-
-		private final Field field;
-
-		private final Object target;
-
-		private final Definition definition;
-
-		private MockitoField(Field field, Object instance, Definition definition) {
-			this.field = field;
-			this.target = instance;
-			this.definition = definition;
-		}
-
-	}
-
-}
-=======
 /*
  * Copyright 2012-2020 the original author or authors.
  *
@@ -297,5 +151,4 @@
 
 	}
 
-}
->>>>>>> 6755b480
+}