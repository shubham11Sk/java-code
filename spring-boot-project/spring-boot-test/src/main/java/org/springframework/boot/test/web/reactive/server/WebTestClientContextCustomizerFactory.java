--- conflicted
+++ resolved
@@ -1,57 +1,3 @@
-<<<<<<< HEAD
-/*
- * Copyright 2012-2019 the original author or authors.
- *
- * Licensed under the Apache License, Version 2.0 (the "License");
- * you may not use this file except in compliance with the License.
- * You may obtain a copy of the License at
- *
- *      https://www.apache.org/licenses/LICENSE-2.0
- *
- * Unless required by applicable law or agreed to in writing, software
- * distributed under the License is distributed on an "AS IS" BASIS,
- * WITHOUT WARRANTIES OR CONDITIONS OF ANY KIND, either express or implied.
- * See the License for the specific language governing permissions and
- * limitations under the License.
- */
-
-package org.springframework.boot.test.web.reactive.server;
-
-import java.util.List;
-
-import org.springframework.boot.test.context.SpringBootTest;
-import org.springframework.core.annotation.MergedAnnotations;
-import org.springframework.core.annotation.MergedAnnotations.SearchStrategy;
-import org.springframework.test.context.ContextConfigurationAttributes;
-import org.springframework.test.context.ContextCustomizer;
-import org.springframework.test.context.ContextCustomizerFactory;
-import org.springframework.util.ClassUtils;
-
-/**
- * {@link ContextCustomizerFactory} for {@code WebTestClient}.
- *
- * @author Stephane Nicoll
- */
-class WebTestClientContextCustomizerFactory implements ContextCustomizerFactory {
-
-	private static final String WEB_TEST_CLIENT_CLASS = "org.springframework.web.reactive.function.client.WebClient";
-
-	@Override
-	public ContextCustomizer createContextCustomizer(Class<?> testClass,
-			List<ContextConfigurationAttributes> configAttributes) {
-		MergedAnnotations annotations = MergedAnnotations.from(testClass, SearchStrategy.INHERITED_ANNOTATIONS);
-		if (isWebClientPresent() && annotations.isPresent(SpringBootTest.class)) {
-			return new WebTestClientContextCustomizer();
-		}
-		return null;
-	}
-
-	private boolean isWebClientPresent() {
-		return ClassUtils.isPresent(WEB_TEST_CLIENT_CLASS, getClass().getClassLoader());
-	}
-
-}
-=======
 /*
  * Copyright 2012-2020 the original author or authors.
  *
@@ -100,5 +46,4 @@
 		return ClassUtils.isPresent(WEB_TEST_CLIENT_CLASS, getClass().getClassLoader());
 	}
 
-}
->>>>>>> 6755b480
+}