<<<<<<< HEAD
/*
 * Copyright 2012-2019 the original author or authors.
 *
 * Licensed under the Apache License, Version 2.0 (the "License");
 * you may not use this file except in compliance with the License.
 * You may obtain a copy of the License at
 *
 *      https://www.apache.org/licenses/LICENSE-2.0
 *
 * Unless required by applicable law or agreed to in writing, software
 * distributed under the License is distributed on an "AS IS" BASIS,
 * WITHOUT WARRANTIES OR CONDITIONS OF ANY KIND, either express or implied.
 * See the License for the specific language governing permissions and
 * limitations under the License.
 */

package org.springframework.boot.actuate.autoconfigure.metrics.export.appoptics;

import io.micrometer.appoptics.AppOpticsConfig;

import org.springframework.boot.actuate.autoconfigure.metrics.export.properties.StepRegistryPropertiesConfigAdapter;

/**
 * Adapter to convert {@link AppOpticsProperties} to an {@link AppOpticsConfig}.
 *
 * @author Stephane Nicoll
 */
class AppOpticsPropertiesConfigAdapter extends StepRegistryPropertiesConfigAdapter<AppOpticsProperties>
		implements AppOpticsConfig {

	AppOpticsPropertiesConfigAdapter(AppOpticsProperties properties) {
		super(properties);
	}

	@Override
	public String uri() {
		return get(AppOpticsProperties::getUri, AppOpticsConfig.super::uri);
	}

	@Override
	public String apiToken() {
		return get(AppOpticsProperties::getApiToken, AppOpticsConfig.super::apiToken);
	}

	@Override
	public String hostTag() {
		return get(AppOpticsProperties::getHostTag, AppOpticsConfig.super::hostTag);
	}

}
=======
/*
 * Copyright 2012-2020 the original author or authors.
 *
 * Licensed under the Apache License, Version 2.0 (the "License");
 * you may not use this file except in compliance with the License.
 * You may obtain a copy of the License at
 *
 *      https://www.apache.org/licenses/LICENSE-2.0
 *
 * Unless required by applicable law or agreed to in writing, software
 * distributed under the License is distributed on an "AS IS" BASIS,
 * WITHOUT WARRANTIES OR CONDITIONS OF ANY KIND, either express or implied.
 * See the License for the specific language governing permissions and
 * limitations under the License.
 */

package org.springframework.boot.actuate.autoconfigure.metrics.export.appoptics;

import io.micrometer.appoptics.AppOpticsConfig;

import org.springframework.boot.actuate.autoconfigure.metrics.export.properties.StepRegistryPropertiesConfigAdapter;

/**
 * Adapter to convert {@link AppOpticsProperties} to an {@link AppOpticsConfig}.
 *
 * @author Stephane Nicoll
 */
class AppOpticsPropertiesConfigAdapter extends StepRegistryPropertiesConfigAdapter<AppOpticsProperties>
		implements AppOpticsConfig {

	AppOpticsPropertiesConfigAdapter(AppOpticsProperties properties) {
		super(properties);
	}

	@Override
	public String prefix() {
		return "management.metrics.export.appoptics";
	}

	@Override
	public String uri() {
		return get(AppOpticsProperties::getUri, AppOpticsConfig.super::uri);
	}

	@Override
	public String apiToken() {
		return get(AppOpticsProperties::getApiToken, AppOpticsConfig.super::apiToken);
	}

	@Override
	public String hostTag() {
		return get(AppOpticsProperties::getHostTag, AppOpticsConfig.super::hostTag);
	}

	@Override
	public boolean floorTimes() {
		return get(AppOpticsProperties::isFloorTimes, AppOpticsConfig.super::floorTimes);
	}

}
>>>>>>> 6755b480
<|MERGE_RESOLUTION|>--- conflicted
+++ resolved
@@ -1,55 +1,3 @@
-<<<<<<< HEAD
-/*
- * Copyright 2012-2019 the original author or authors.
- *
- * Licensed under the Apache License, Version 2.0 (the "License");
- * you may not use this file except in compliance with the License.
- * You may obtain a copy of the License at
- *
- *      https://www.apache.org/licenses/LICENSE-2.0
- *
- * Unless required by applicable law or agreed to in writing, software
- * distributed under the License is distributed on an "AS IS" BASIS,
- * WITHOUT WARRANTIES OR CONDITIONS OF ANY KIND, either express or implied.
- * See the License for the specific language governing permissions and
- * limitations under the License.
- */
-
-package org.springframework.boot.actuate.autoconfigure.metrics.export.appoptics;
-
-import io.micrometer.appoptics.AppOpticsConfig;
-
-import org.springframework.boot.actuate.autoconfigure.metrics.export.properties.StepRegistryPropertiesConfigAdapter;
-
-/**
- * Adapter to convert {@link AppOpticsProperties} to an {@link AppOpticsConfig}.
- *
- * @author Stephane Nicoll
- */
-class AppOpticsPropertiesConfigAdapter extends StepRegistryPropertiesConfigAdapter<AppOpticsProperties>
-		implements AppOpticsConfig {
-
-	AppOpticsPropertiesConfigAdapter(AppOpticsProperties properties) {
-		super(properties);
-	}
-
-	@Override
-	public String uri() {
-		return get(AppOpticsProperties::getUri, AppOpticsConfig.super::uri);
-	}
-
-	@Override
-	public String apiToken() {
-		return get(AppOpticsProperties::getApiToken, AppOpticsConfig.super::apiToken);
-	}
-
-	@Override
-	public String hostTag() {
-		return get(AppOpticsProperties::getHostTag, AppOpticsConfig.super::hostTag);
-	}
-
-}
-=======
 /*
  * Copyright 2012-2020 the original author or authors.
  *
@@ -109,5 +57,4 @@
 		return get(AppOpticsProperties::isFloorTimes, AppOpticsConfig.super::floorTimes);
 	}
 
-}
->>>>>>> 6755b480
+}