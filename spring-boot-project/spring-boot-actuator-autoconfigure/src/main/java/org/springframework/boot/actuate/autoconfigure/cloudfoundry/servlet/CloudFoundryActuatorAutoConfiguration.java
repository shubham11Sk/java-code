/*
 * Copyright 2012-2023 the original author or authors.
 *
 * Licensed under the Apache License, Version 2.0 (the "License");
 * you may not use this file except in compliance with the License.
 * You may obtain a copy of the License at
 *
 *      https://www.apache.org/licenses/LICENSE-2.0
 *
 * Unless required by applicable law or agreed to in writing, software
 * distributed under the License is distributed on an "AS IS" BASIS,
 * WITHOUT WARRANTIES OR CONDITIONS OF ANY KIND, either express or implied.
 * See the License for the specific language governing permissions and
 * limitations under the License.
 */

package org.springframework.boot.actuate.autoconfigure.cloudfoundry.servlet;

import java.util.ArrayList;
import java.util.Arrays;
import java.util.Collection;
import java.util.Collections;
import java.util.List;

import org.springframework.beans.factory.ObjectProvider;
import org.springframework.boot.actuate.autoconfigure.cloudfoundry.CloudFoundryWebEndpointDiscoverer;
import org.springframework.boot.actuate.autoconfigure.endpoint.condition.ConditionalOnAvailableEndpoint;
import org.springframework.boot.actuate.autoconfigure.health.HealthEndpointAutoConfiguration;
import org.springframework.boot.actuate.autoconfigure.info.InfoEndpointAutoConfiguration;
import org.springframework.boot.actuate.autoconfigure.web.servlet.ServletManagementContextAutoConfiguration;
import org.springframework.boot.actuate.endpoint.ExposableEndpoint;
import org.springframework.boot.actuate.endpoint.invoke.ParameterValueMapper;
import org.springframework.boot.actuate.endpoint.web.EndpointLinksResolver;
import org.springframework.boot.actuate.endpoint.web.EndpointMapping;
import org.springframework.boot.actuate.endpoint.web.EndpointMediaTypes;
import org.springframework.boot.actuate.endpoint.web.ExposableWebEndpoint;
import org.springframework.boot.actuate.endpoint.web.annotation.ControllerEndpointsSupplier;
import org.springframework.boot.actuate.endpoint.web.annotation.ServletEndpointsSupplier;
import org.springframework.boot.actuate.health.HealthEndpoint;
import org.springframework.boot.actuate.health.HealthEndpointWebExtension;
import org.springframework.boot.actuate.info.GitInfoContributor;
import org.springframework.boot.actuate.info.InfoContributor;
import org.springframework.boot.actuate.info.InfoEndpoint;
import org.springframework.boot.actuate.info.InfoPropertiesInfoContributor;
import org.springframework.boot.autoconfigure.AutoConfiguration;
import org.springframework.boot.autoconfigure.EnableAutoConfiguration;
import org.springframework.boot.autoconfigure.condition.ConditionalOnBean;
import org.springframework.boot.autoconfigure.condition.ConditionalOnClass;
import org.springframework.boot.autoconfigure.condition.ConditionalOnCloudPlatform;
import org.springframework.boot.autoconfigure.condition.ConditionalOnMissingBean;
import org.springframework.boot.autoconfigure.condition.ConditionalOnProperty;
import org.springframework.boot.autoconfigure.condition.ConditionalOnWebApplication;
import org.springframework.boot.autoconfigure.security.SecurityProperties;
import org.springframework.boot.cloud.CloudPlatform;
import org.springframework.boot.info.GitProperties;
import org.springframework.boot.web.client.RestTemplateBuilder;
import org.springframework.context.ApplicationContext;
import org.springframework.context.annotation.Bean;
import org.springframework.context.annotation.Configuration;
import org.springframework.core.annotation.Order;
import org.springframework.core.env.Environment;
import org.springframework.http.HttpHeaders;
import org.springframework.http.HttpMethod;
import org.springframework.security.config.annotation.web.WebSecurityConfigurer;
import org.springframework.security.config.annotation.web.builders.WebSecurity;
import org.springframework.security.config.annotation.web.configuration.WebSecurityCustomizer;
import org.springframework.security.web.util.matcher.AntPathRequestMatcher;
import org.springframework.web.cors.CorsConfiguration;
import org.springframework.web.servlet.DispatcherServlet;

/**
 * {@link EnableAutoConfiguration Auto-configuration} to expose actuator endpoints for
 * Cloud Foundry to use.
 *
 * @author Madhura Bhave
 * @since 2.0.0
 */
@AutoConfiguration(after = { ServletManagementContextAutoConfiguration.class, HealthEndpointAutoConfiguration.class,
		InfoEndpointAutoConfiguration.class })
@ConditionalOnProperty(prefix = "management.cloudfoundry", name = "enabled", matchIfMissing = true)
@ConditionalOnWebApplication(type = ConditionalOnWebApplication.Type.SERVLET)
@ConditionalOnClass(DispatcherServlet.class)
@ConditionalOnBean(DispatcherServlet.class)
@ConditionalOnCloudPlatform(CloudPlatform.CLOUD_FOUNDRY)
public class CloudFoundryActuatorAutoConfiguration {

	@Bean
	@ConditionalOnMissingBean
	@ConditionalOnAvailableEndpoint
	@ConditionalOnBean({ HealthEndpoint.class, HealthEndpointWebExtension.class })
	public CloudFoundryHealthEndpointWebExtension cloudFoundryHealthEndpointWebExtension(
			HealthEndpointWebExtension healthEndpointWebExtension) {
		return new CloudFoundryHealthEndpointWebExtension(healthEndpointWebExtension);
	}

	@Bean
	@ConditionalOnMissingBean
	@ConditionalOnAvailableEndpoint
	@ConditionalOnBean({ InfoEndpoint.class, GitProperties.class })
	public CloudFoundryInfoEndpointWebExtension cloudFoundryInfoEndpointWebExtension(GitProperties properties,
			ObjectProvider<InfoContributor> infoContributors) {
		List<InfoContributor> contributors = infoContributors.orderedStream()
<<<<<<< HEAD
				.map((infoContributor) -> (infoContributor instanceof GitInfoContributor)
						? new GitInfoContributor(properties, InfoPropertiesInfoContributor.Mode.FULL) : infoContributor)
				.toList();
=======
			.map((infoContributor) -> (infoContributor instanceof GitInfoContributor)
					? new GitInfoContributor(properties, InfoPropertiesInfoContributor.Mode.FULL) : infoContributor)
			.collect(Collectors.toList());
>>>>>>> df5898a1
		return new CloudFoundryInfoEndpointWebExtension(new InfoEndpoint(contributors));
	}

	@Bean
	public CloudFoundryWebEndpointServletHandlerMapping cloudFoundryWebEndpointServletHandlerMapping(
			ParameterValueMapper parameterMapper, EndpointMediaTypes endpointMediaTypes,
			RestTemplateBuilder restTemplateBuilder, ServletEndpointsSupplier servletEndpointsSupplier,
			ControllerEndpointsSupplier controllerEndpointsSupplier, ApplicationContext applicationContext) {
		CloudFoundryWebEndpointDiscoverer discoverer = new CloudFoundryWebEndpointDiscoverer(applicationContext,
				parameterMapper, endpointMediaTypes, null, Collections.emptyList(), Collections.emptyList());
		CloudFoundrySecurityInterceptor securityInterceptor = getSecurityInterceptor(restTemplateBuilder,
				applicationContext.getEnvironment());
		Collection<ExposableWebEndpoint> webEndpoints = discoverer.getEndpoints();
		List<ExposableEndpoint<?>> allEndpoints = new ArrayList<>();
		allEndpoints.addAll(webEndpoints);
		allEndpoints.addAll(servletEndpointsSupplier.getEndpoints());
		allEndpoints.addAll(controllerEndpointsSupplier.getEndpoints());
		return new CloudFoundryWebEndpointServletHandlerMapping(new EndpointMapping("/cloudfoundryapplication"),
				webEndpoints, endpointMediaTypes, getCorsConfiguration(), securityInterceptor,
				new EndpointLinksResolver(allEndpoints));
	}

	private CloudFoundrySecurityInterceptor getSecurityInterceptor(RestTemplateBuilder restTemplateBuilder,
			Environment environment) {
		CloudFoundrySecurityService cloudfoundrySecurityService = getCloudFoundrySecurityService(restTemplateBuilder,
				environment);
		TokenValidator tokenValidator = new TokenValidator(cloudfoundrySecurityService);
		return new CloudFoundrySecurityInterceptor(tokenValidator, cloudfoundrySecurityService,
				environment.getProperty("vcap.application.application_id"));
	}

	private CloudFoundrySecurityService getCloudFoundrySecurityService(RestTemplateBuilder restTemplateBuilder,
			Environment environment) {
		String cloudControllerUrl = environment.getProperty("vcap.application.cf_api");
		boolean skipSslValidation = environment.getProperty("management.cloudfoundry.skip-ssl-validation",
				Boolean.class, false);
		return (cloudControllerUrl != null)
				? new CloudFoundrySecurityService(restTemplateBuilder, cloudControllerUrl, skipSslValidation) : null;
	}

	private CorsConfiguration getCorsConfiguration() {
		CorsConfiguration corsConfiguration = new CorsConfiguration();
		corsConfiguration.addAllowedOrigin(CorsConfiguration.ALL);
		corsConfiguration.setAllowedMethods(Arrays.asList(HttpMethod.GET.name(), HttpMethod.POST.name()));
		corsConfiguration
			.setAllowedHeaders(Arrays.asList(HttpHeaders.AUTHORIZATION, "X-Cf-App-Instance", HttpHeaders.CONTENT_TYPE));
		return corsConfiguration;
	}

	/**
	 * {@link WebSecurityConfigurer} to tell Spring Security to ignore cloudfoundry
	 * specific paths. The Cloud foundry endpoints are protected by their own security
	 * interceptor.
	 */
	@ConditionalOnClass({ WebSecurityCustomizer.class, WebSecurity.class })
	@Configuration(proxyBeanMethods = false)
	public static class IgnoredCloudFoundryPathsWebSecurityConfiguration {

		@Bean
		IgnoredCloudFoundryPathsWebSecurityCustomizer ignoreCloudFoundryPathsWebSecurityCustomizer() {
			return new IgnoredCloudFoundryPathsWebSecurityCustomizer();
		}

	}

	@Order(SecurityProperties.IGNORED_ORDER)
	static class IgnoredCloudFoundryPathsWebSecurityCustomizer implements WebSecurityCustomizer {

		@Override
		public void customize(WebSecurity web) {
			web.ignoring().requestMatchers(new AntPathRequestMatcher("/cloudfoundryapplication/**"));
		}

	}

}<|MERGE_RESOLUTION|>--- conflicted
+++ resolved
@@ -100,15 +100,9 @@
 	public CloudFoundryInfoEndpointWebExtension cloudFoundryInfoEndpointWebExtension(GitProperties properties,
 			ObjectProvider<InfoContributor> infoContributors) {
 		List<InfoContributor> contributors = infoContributors.orderedStream()
-<<<<<<< HEAD
-				.map((infoContributor) -> (infoContributor instanceof GitInfoContributor)
-						? new GitInfoContributor(properties, InfoPropertiesInfoContributor.Mode.FULL) : infoContributor)
-				.toList();
-=======
 			.map((infoContributor) -> (infoContributor instanceof GitInfoContributor)
 					? new GitInfoContributor(properties, InfoPropertiesInfoContributor.Mode.FULL) : infoContributor)
-			.collect(Collectors.toList());
->>>>>>> df5898a1
+			.toList();
 		return new CloudFoundryInfoEndpointWebExtension(new InfoEndpoint(contributors));
 	}
 
