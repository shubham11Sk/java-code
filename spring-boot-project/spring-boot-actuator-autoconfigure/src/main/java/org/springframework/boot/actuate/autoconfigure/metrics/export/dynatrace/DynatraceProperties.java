<<<<<<< HEAD
/*
 * Copyright 2012-2019 the original author or authors.
 *
 * Licensed under the Apache License, Version 2.0 (the "License");
 * you may not use this file except in compliance with the License.
 * You may obtain a copy of the License at
 *
 *      https://www.apache.org/licenses/LICENSE-2.0
 *
 * Unless required by applicable law or agreed to in writing, software
 * distributed under the License is distributed on an "AS IS" BASIS,
 * WITHOUT WARRANTIES OR CONDITIONS OF ANY KIND, either express or implied.
 * See the License for the specific language governing permissions and
 * limitations under the License.
 */

package org.springframework.boot.actuate.autoconfigure.metrics.export.dynatrace;

import org.springframework.boot.actuate.autoconfigure.metrics.export.properties.StepRegistryProperties;
import org.springframework.boot.context.properties.ConfigurationProperties;

/**
 * {@link ConfigurationProperties @ConfigurationProperties} for configuring Dynatrace
 * metrics export.
 *
 * @author Andy Wilkinson
 * @since 2.1.0
 */
@ConfigurationProperties(prefix = "management.metrics.export.dynatrace")
public class DynatraceProperties extends StepRegistryProperties {

	/**
	 * Dynatrace authentication token.
	 */
	private String apiToken;

	/**
	 * ID of the custom device that is exporting metrics to Dynatrace.
	 */
	private String deviceId;

	/**
	 * Technology type for exported metrics. Used to group metrics under a logical
	 * technology name in the Dynatrace UI.
	 */
	private String technologyType = "java";

	/**
	 * URI to ship metrics to. Should be used for SaaS, self managed instances or to
	 * en-route through an internal proxy.
	 */
	private String uri;

	public String getApiToken() {
		return this.apiToken;
	}

	public void setApiToken(String apiToken) {
		this.apiToken = apiToken;
	}

	public String getDeviceId() {
		return this.deviceId;
	}

	public void setDeviceId(String deviceId) {
		this.deviceId = deviceId;
	}

	public String getTechnologyType() {
		return this.technologyType;
	}

	public void setTechnologyType(String technologyType) {
		this.technologyType = technologyType;
	}

	public String getUri() {
		return this.uri;
	}

	public void setUri(String uri) {
		this.uri = uri;
	}

}
=======
/*
 * Copyright 2012-2019 the original author or authors.
 *
 * Licensed under the Apache License, Version 2.0 (the "License");
 * you may not use this file except in compliance with the License.
 * You may obtain a copy of the License at
 *
 *      https://www.apache.org/licenses/LICENSE-2.0
 *
 * Unless required by applicable law or agreed to in writing, software
 * distributed under the License is distributed on an "AS IS" BASIS,
 * WITHOUT WARRANTIES OR CONDITIONS OF ANY KIND, either express or implied.
 * See the License for the specific language governing permissions and
 * limitations under the License.
 */

package org.springframework.boot.actuate.autoconfigure.metrics.export.dynatrace;

import org.springframework.boot.actuate.autoconfigure.metrics.export.properties.StepRegistryProperties;
import org.springframework.boot.context.properties.ConfigurationProperties;

/**
 * {@link ConfigurationProperties @ConfigurationProperties} for configuring Dynatrace
 * metrics export.
 *
 * @author Andy Wilkinson
 * @since 2.1.0
 */
@ConfigurationProperties(prefix = "management.metrics.export.dynatrace")
public class DynatraceProperties extends StepRegistryProperties {

	/**
	 * Dynatrace authentication token.
	 */
	private String apiToken;

	/**
	 * ID of the custom device that is exporting metrics to Dynatrace.
	 */
	private String deviceId;

	/**
	 * Technology type for exported metrics. Used to group metrics under a logical
	 * technology name in the Dynatrace UI.
	 */
	private String technologyType = "java";

	/**
	 * URI to ship metrics to. Should be used for SaaS, self managed instances or to
	 * en-route through an internal proxy.
	 */
	private String uri;

	/**
	 * Group for exported metrics. Used to specify custom device group name in the
	 * Dynatrace UI.
	 */
	private String group;

	public String getApiToken() {
		return this.apiToken;
	}

	public void setApiToken(String apiToken) {
		this.apiToken = apiToken;
	}

	public String getDeviceId() {
		return this.deviceId;
	}

	public void setDeviceId(String deviceId) {
		this.deviceId = deviceId;
	}

	public String getTechnologyType() {
		return this.technologyType;
	}

	public void setTechnologyType(String technologyType) {
		this.technologyType = technologyType;
	}

	public String getUri() {
		return this.uri;
	}

	public void setUri(String uri) {
		this.uri = uri;
	}

	public String getGroup() {
		return this.group;
	}

	public void setGroup(String group) {
		this.group = group;
	}

}
>>>>>>> 6755b480
<|MERGE_RESOLUTION|>--- conflicted
+++ resolved
@@ -1,91 +1,3 @@
-<<<<<<< HEAD
-/*
- * Copyright 2012-2019 the original author or authors.
- *
- * Licensed under the Apache License, Version 2.0 (the "License");
- * you may not use this file except in compliance with the License.
- * You may obtain a copy of the License at
- *
- *      https://www.apache.org/licenses/LICENSE-2.0
- *
- * Unless required by applicable law or agreed to in writing, software
- * distributed under the License is distributed on an "AS IS" BASIS,
- * WITHOUT WARRANTIES OR CONDITIONS OF ANY KIND, either express or implied.
- * See the License for the specific language governing permissions and
- * limitations under the License.
- */
-
-package org.springframework.boot.actuate.autoconfigure.metrics.export.dynatrace;
-
-import org.springframework.boot.actuate.autoconfigure.metrics.export.properties.StepRegistryProperties;
-import org.springframework.boot.context.properties.ConfigurationProperties;
-
-/**
- * {@link ConfigurationProperties @ConfigurationProperties} for configuring Dynatrace
- * metrics export.
- *
- * @author Andy Wilkinson
- * @since 2.1.0
- */
-@ConfigurationProperties(prefix = "management.metrics.export.dynatrace")
-public class DynatraceProperties extends StepRegistryProperties {
-
-	/**
-	 * Dynatrace authentication token.
-	 */
-	private String apiToken;
-
-	/**
-	 * ID of the custom device that is exporting metrics to Dynatrace.
-	 */
-	private String deviceId;
-
-	/**
-	 * Technology type for exported metrics. Used to group metrics under a logical
-	 * technology name in the Dynatrace UI.
-	 */
-	private String technologyType = "java";
-
-	/**
-	 * URI to ship metrics to. Should be used for SaaS, self managed instances or to
-	 * en-route through an internal proxy.
-	 */
-	private String uri;
-
-	public String getApiToken() {
-		return this.apiToken;
-	}
-
-	public void setApiToken(String apiToken) {
-		this.apiToken = apiToken;
-	}
-
-	public String getDeviceId() {
-		return this.deviceId;
-	}
-
-	public void setDeviceId(String deviceId) {
-		this.deviceId = deviceId;
-	}
-
-	public String getTechnologyType() {
-		return this.technologyType;
-	}
-
-	public void setTechnologyType(String technologyType) {
-		this.technologyType = technologyType;
-	}
-
-	public String getUri() {
-		return this.uri;
-	}
-
-	public void setUri(String uri) {
-		this.uri = uri;
-	}
-
-}
-=======
 /*
  * Copyright 2012-2019 the original author or authors.
  *
@@ -185,5 +97,4 @@
 		this.group = group;
 	}
 
-}
->>>>>>> 6755b480
+}