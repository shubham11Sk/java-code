<<<<<<< HEAD
/*
 * Copyright 2012-2019 the original author or authors.
 *
 * Licensed under the Apache License, Version 2.0 (the "License");
 * you may not use this file except in compliance with the License.
 * You may obtain a copy of the License at
 *
 *      https://www.apache.org/licenses/LICENSE-2.0
 *
 * Unless required by applicable law or agreed to in writing, software
 * distributed under the License is distributed on an "AS IS" BASIS,
 * WITHOUT WARRANTIES OR CONDITIONS OF ANY KIND, either express or implied.
 * See the License for the specific language governing permissions and
 * limitations under the License.
 */

package org.springframework.boot.actuate.autoconfigure.web.servlet;

import javax.servlet.http.HttpServletRequest;
import javax.servlet.http.HttpServletResponse;

import org.junit.jupiter.api.Test;

import org.springframework.context.annotation.AnnotationConfigApplicationContext;
import org.springframework.context.annotation.Bean;
import org.springframework.context.annotation.Configuration;
import org.springframework.context.annotation.Import;
import org.springframework.mock.web.MockHttpServletRequest;
import org.springframework.mock.web.MockHttpServletResponse;
import org.springframework.web.HttpRequestMethodNotSupportedException;
import org.springframework.web.servlet.DispatcherServlet;
import org.springframework.web.servlet.HandlerExceptionResolver;
import org.springframework.web.servlet.ModelAndView;

import static org.assertj.core.api.Assertions.assertThat;

/**
 * Tests for {@link CompositeHandlerExceptionResolver}.
 *
 * @author Madhura Bhave
 */
class CompositeHandlerExceptionResolverTests {

	private AnnotationConfigApplicationContext context;

	private MockHttpServletRequest request = new MockHttpServletRequest();

	private MockHttpServletResponse response = new MockHttpServletResponse();

	@Test
	void resolverShouldDelegateToOtherResolversInContext() {
		load(TestConfiguration.class);
		CompositeHandlerExceptionResolver resolver = (CompositeHandlerExceptionResolver) this.context
				.getBean(DispatcherServlet.HANDLER_EXCEPTION_RESOLVER_BEAN_NAME);
		ModelAndView resolved = resolver.resolveException(this.request, this.response, null,
				new HttpRequestMethodNotSupportedException("POST"));
		assertThat(resolved.getViewName()).isEqualTo("test-view");
	}

	@Test
	void resolverShouldAddDefaultResolverIfNonePresent() {
		load(BaseConfiguration.class);
		CompositeHandlerExceptionResolver resolver = (CompositeHandlerExceptionResolver) this.context
				.getBean(DispatcherServlet.HANDLER_EXCEPTION_RESOLVER_BEAN_NAME);
		ModelAndView resolved = resolver.resolveException(this.request, this.response, null,
				new HttpRequestMethodNotSupportedException("POST"));
		assertThat(resolved).isNotNull();
	}

	private void load(Class<?>... configs) {
		AnnotationConfigApplicationContext context = new AnnotationConfigApplicationContext();
		context.register(configs);
		context.refresh();
		this.context = context;
	}

	@Configuration(proxyBeanMethods = false)
	static class BaseConfiguration {

		@Bean(name = DispatcherServlet.HANDLER_EXCEPTION_RESOLVER_BEAN_NAME)
		CompositeHandlerExceptionResolver compositeHandlerExceptionResolver() {
			return new CompositeHandlerExceptionResolver();
		}

	}

	@Configuration(proxyBeanMethods = false)
	@Import(BaseConfiguration.class)
	static class TestConfiguration {

		@Bean
		HandlerExceptionResolver testResolver() {
			return new TestHandlerExceptionResolver();
		}

	}

	static class TestHandlerExceptionResolver implements HandlerExceptionResolver {

		@Override
		public ModelAndView resolveException(HttpServletRequest request, HttpServletResponse response, Object handler,
				Exception ex) {
			return new ModelAndView("test-view");
		}

	}

}
=======
/*
 * Copyright 2012-2020 the original author or authors.
 *
 * Licensed under the Apache License, Version 2.0 (the "License");
 * you may not use this file except in compliance with the License.
 * You may obtain a copy of the License at
 *
 *      https://www.apache.org/licenses/LICENSE-2.0
 *
 * Unless required by applicable law or agreed to in writing, software
 * distributed under the License is distributed on an "AS IS" BASIS,
 * WITHOUT WARRANTIES OR CONDITIONS OF ANY KIND, either express or implied.
 * See the License for the specific language governing permissions and
 * limitations under the License.
 */

package org.springframework.boot.actuate.autoconfigure.web.servlet;

import javax.servlet.http.HttpServletRequest;
import javax.servlet.http.HttpServletResponse;

import org.junit.jupiter.api.Test;

import org.springframework.context.annotation.AnnotationConfigApplicationContext;
import org.springframework.context.annotation.Bean;
import org.springframework.context.annotation.Configuration;
import org.springframework.context.annotation.Import;
import org.springframework.mock.web.MockHttpServletRequest;
import org.springframework.mock.web.MockHttpServletResponse;
import org.springframework.web.HttpRequestMethodNotSupportedException;
import org.springframework.web.servlet.DispatcherServlet;
import org.springframework.web.servlet.HandlerExceptionResolver;
import org.springframework.web.servlet.ModelAndView;

import static org.assertj.core.api.Assertions.assertThat;

/**
 * Tests for {@link CompositeHandlerExceptionResolver}.
 *
 * @author Madhura Bhave
 * @author Scott Frederick
 */
class CompositeHandlerExceptionResolverTests {

	private AnnotationConfigApplicationContext context;

	private MockHttpServletRequest request = new MockHttpServletRequest();

	private MockHttpServletResponse response = new MockHttpServletResponse();

	@Test
	void resolverShouldDelegateToOtherResolversInContext() {
		load(TestConfiguration.class);
		CompositeHandlerExceptionResolver resolver = (CompositeHandlerExceptionResolver) this.context
				.getBean(DispatcherServlet.HANDLER_EXCEPTION_RESOLVER_BEAN_NAME);
		ModelAndView resolved = resolver.resolveException(this.request, this.response, null,
				new HttpRequestMethodNotSupportedException("POST"));
		assertThat(resolved.getViewName()).isEqualTo("test-view");
	}

	@Test
	void resolverShouldAddDefaultResolverIfNonePresent() {
		load(BaseConfiguration.class);
		CompositeHandlerExceptionResolver resolver = (CompositeHandlerExceptionResolver) this.context
				.getBean(DispatcherServlet.HANDLER_EXCEPTION_RESOLVER_BEAN_NAME);
		HttpRequestMethodNotSupportedException exception = new HttpRequestMethodNotSupportedException("POST");
		ModelAndView resolved = resolver.resolveException(this.request, this.response, null, exception);
		assertThat(resolved).isNotNull();
		assertThat(resolved.isEmpty()).isTrue();
	}

	private void load(Class<?>... configs) {
		AnnotationConfigApplicationContext context = new AnnotationConfigApplicationContext();
		context.register(configs);
		context.refresh();
		this.context = context;
	}

	@Configuration(proxyBeanMethods = false)
	static class BaseConfiguration {

		@Bean(name = DispatcherServlet.HANDLER_EXCEPTION_RESOLVER_BEAN_NAME)
		CompositeHandlerExceptionResolver compositeHandlerExceptionResolver() {
			return new CompositeHandlerExceptionResolver();
		}

	}

	@Configuration(proxyBeanMethods = false)
	@Import(BaseConfiguration.class)
	static class TestConfiguration {

		@Bean
		HandlerExceptionResolver testResolver() {
			return new TestHandlerExceptionResolver();
		}

	}

	static class TestHandlerExceptionResolver implements HandlerExceptionResolver {

		@Override
		public ModelAndView resolveException(HttpServletRequest request, HttpServletResponse response, Object handler,
				Exception ex) {
			return new ModelAndView("test-view");
		}

	}

}
>>>>>>> 6755b480
<|MERGE_RESOLUTION|>--- conflicted
+++ resolved
@@ -1,113 +1,3 @@
-<<<<<<< HEAD
-/*
- * Copyright 2012-2019 the original author or authors.
- *
- * Licensed under the Apache License, Version 2.0 (the "License");
- * you may not use this file except in compliance with the License.
- * You may obtain a copy of the License at
- *
- *      https://www.apache.org/licenses/LICENSE-2.0
- *
- * Unless required by applicable law or agreed to in writing, software
- * distributed under the License is distributed on an "AS IS" BASIS,
- * WITHOUT WARRANTIES OR CONDITIONS OF ANY KIND, either express or implied.
- * See the License for the specific language governing permissions and
- * limitations under the License.
- */
-
-package org.springframework.boot.actuate.autoconfigure.web.servlet;
-
-import javax.servlet.http.HttpServletRequest;
-import javax.servlet.http.HttpServletResponse;
-
-import org.junit.jupiter.api.Test;
-
-import org.springframework.context.annotation.AnnotationConfigApplicationContext;
-import org.springframework.context.annotation.Bean;
-import org.springframework.context.annotation.Configuration;
-import org.springframework.context.annotation.Import;
-import org.springframework.mock.web.MockHttpServletRequest;
-import org.springframework.mock.web.MockHttpServletResponse;
-import org.springframework.web.HttpRequestMethodNotSupportedException;
-import org.springframework.web.servlet.DispatcherServlet;
-import org.springframework.web.servlet.HandlerExceptionResolver;
-import org.springframework.web.servlet.ModelAndView;
-
-import static org.assertj.core.api.Assertions.assertThat;
-
-/**
- * Tests for {@link CompositeHandlerExceptionResolver}.
- *
- * @author Madhura Bhave
- */
-class CompositeHandlerExceptionResolverTests {
-
-	private AnnotationConfigApplicationContext context;
-
-	private MockHttpServletRequest request = new MockHttpServletRequest();
-
-	private MockHttpServletResponse response = new MockHttpServletResponse();
-
-	@Test
-	void resolverShouldDelegateToOtherResolversInContext() {
-		load(TestConfiguration.class);
-		CompositeHandlerExceptionResolver resolver = (CompositeHandlerExceptionResolver) this.context
-				.getBean(DispatcherServlet.HANDLER_EXCEPTION_RESOLVER_BEAN_NAME);
-		ModelAndView resolved = resolver.resolveException(this.request, this.response, null,
-				new HttpRequestMethodNotSupportedException("POST"));
-		assertThat(resolved.getViewName()).isEqualTo("test-view");
-	}
-
-	@Test
-	void resolverShouldAddDefaultResolverIfNonePresent() {
-		load(BaseConfiguration.class);
-		CompositeHandlerExceptionResolver resolver = (CompositeHandlerExceptionResolver) this.context
-				.getBean(DispatcherServlet.HANDLER_EXCEPTION_RESOLVER_BEAN_NAME);
-		ModelAndView resolved = resolver.resolveException(this.request, this.response, null,
-				new HttpRequestMethodNotSupportedException("POST"));
-		assertThat(resolved).isNotNull();
-	}
-
-	private void load(Class<?>... configs) {
-		AnnotationConfigApplicationContext context = new AnnotationConfigApplicationContext();
-		context.register(configs);
-		context.refresh();
-		this.context = context;
-	}
-
-	@Configuration(proxyBeanMethods = false)
-	static class BaseConfiguration {
-
-		@Bean(name = DispatcherServlet.HANDLER_EXCEPTION_RESOLVER_BEAN_NAME)
-		CompositeHandlerExceptionResolver compositeHandlerExceptionResolver() {
-			return new CompositeHandlerExceptionResolver();
-		}
-
-	}
-
-	@Configuration(proxyBeanMethods = false)
-	@Import(BaseConfiguration.class)
-	static class TestConfiguration {
-
-		@Bean
-		HandlerExceptionResolver testResolver() {
-			return new TestHandlerExceptionResolver();
-		}
-
-	}
-
-	static class TestHandlerExceptionResolver implements HandlerExceptionResolver {
-
-		@Override
-		public ModelAndView resolveException(HttpServletRequest request, HttpServletResponse response, Object handler,
-				Exception ex) {
-			return new ModelAndView("test-view");
-		}
-
-	}
-
-}
-=======
 /*
  * Copyright 2012-2020 the original author or authors.
  *
@@ -217,5 +107,4 @@
 
 	}
 
-}
->>>>>>> 6755b480
+}