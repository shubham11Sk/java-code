--- conflicted
+++ resolved
@@ -1,125 +1,3 @@
-<<<<<<< HEAD
-/*
- * Copyright 2012-2019 the original author or authors.
- *
- * Licensed under the Apache License, Version 2.0 (the "License");
- * you may not use this file except in compliance with the License.
- * You may obtain a copy of the License at
- *
- *      https://www.apache.org/licenses/LICENSE-2.0
- *
- * Unless required by applicable law or agreed to in writing, software
- * distributed under the License is distributed on an "AS IS" BASIS,
- * WITHOUT WARRANTIES OR CONDITIONS OF ANY KIND, either express or implied.
- * See the License for the specific language governing permissions and
- * limitations under the License.
- */
-
-package org.springframework.boot.actuate.autoconfigure.metrics.export.appoptics;
-
-import io.micrometer.appoptics.AppOpticsConfig;
-import io.micrometer.appoptics.AppOpticsMeterRegistry;
-import io.micrometer.core.instrument.Clock;
-import org.junit.jupiter.api.Test;
-
-import org.springframework.boot.autoconfigure.AutoConfigurations;
-import org.springframework.boot.test.context.runner.ApplicationContextRunner;
-import org.springframework.context.annotation.Bean;
-import org.springframework.context.annotation.Configuration;
-import org.springframework.context.annotation.Import;
-
-import static org.assertj.core.api.Assertions.assertThat;
-
-/**
- * Tests for {@link AppOpticsMetricsExportAutoConfiguration}.
- *
- * @author Stephane Nicoll
- */
-class AppOpticsMetricsExportAutoConfigurationTests {
-
-	private final ApplicationContextRunner contextRunner = new ApplicationContextRunner()
-			.withConfiguration(AutoConfigurations.of(AppOpticsMetricsExportAutoConfiguration.class));
-
-	@Test
-	void backsOffWithoutAClock() {
-		this.contextRunner.run((context) -> assertThat(context).doesNotHaveBean(AppOpticsMeterRegistry.class));
-	}
-
-	@Test
-	void autoConfiguresItsConfigAndMeterRegistry() {
-		this.contextRunner.withPropertyValues("management.metrics.export.appoptics.api-token=abcde")
-				.withUserConfiguration(BaseConfiguration.class).run((context) -> assertThat(context)
-						.hasSingleBean(AppOpticsMeterRegistry.class).hasSingleBean(AppOpticsConfig.class));
-	}
-
-	@Test
-	void autoConfigurationCanBeDisabled() {
-		this.contextRunner.withUserConfiguration(BaseConfiguration.class)
-				.withPropertyValues("management.metrics.export.appoptics.enabled=false")
-				.run((context) -> assertThat(context).doesNotHaveBean(AppOpticsMeterRegistry.class)
-						.doesNotHaveBean(AppOpticsConfig.class));
-	}
-
-	@Test
-	void allowsCustomConfigToBeUsed() {
-		this.contextRunner.withUserConfiguration(CustomConfigConfiguration.class)
-				.run((context) -> assertThat(context).hasSingleBean(AppOpticsMeterRegistry.class)
-						.hasSingleBean(AppOpticsConfig.class).hasBean("customConfig"));
-	}
-
-	@Test
-	void allowsCustomRegistryToBeUsed() {
-		this.contextRunner.withPropertyValues("management.metrics.export.appoptics.api-token=abcde")
-				.withUserConfiguration(CustomRegistryConfiguration.class)
-				.run((context) -> assertThat(context).hasSingleBean(AppOpticsMeterRegistry.class)
-						.hasBean("customRegistry").hasSingleBean(AppOpticsConfig.class));
-	}
-
-	@Test
-	void stopsMeterRegistryWhenContextIsClosed() {
-		this.contextRunner.withPropertyValues("management.metrics.export.appoptics.api-token=abcde")
-				.withUserConfiguration(BaseConfiguration.class).run((context) -> {
-					AppOpticsMeterRegistry registry = context.getBean(AppOpticsMeterRegistry.class);
-					assertThat(registry.isClosed()).isFalse();
-					context.close();
-					assertThat(registry.isClosed()).isTrue();
-				});
-	}
-
-	@Configuration(proxyBeanMethods = false)
-	static class BaseConfiguration {
-
-		@Bean
-		Clock clock() {
-			return Clock.SYSTEM;
-		}
-
-	}
-
-	@Configuration(proxyBeanMethods = false)
-	@Import(BaseConfiguration.class)
-	static class CustomConfigConfiguration {
-
-		@Bean
-		AppOpticsConfig customConfig() {
-			return (key) -> "appoptics.apiToken".equals(key) ? "abcde" : null;
-		}
-
-	}
-
-	@Configuration(proxyBeanMethods = false)
-	@Import(BaseConfiguration.class)
-	static class CustomRegistryConfiguration {
-
-		@Bean
-		AppOpticsMeterRegistry customRegistry(AppOpticsConfig config, Clock clock) {
-			return new AppOpticsMeterRegistry(config, clock);
-		}
-
-	}
-
-}
-=======
 /*
  * Copyright 2012-2020 the original author or authors.
  *
@@ -247,5 +125,4 @@
 
 	}
 
-}
->>>>>>> 6755b480
+}