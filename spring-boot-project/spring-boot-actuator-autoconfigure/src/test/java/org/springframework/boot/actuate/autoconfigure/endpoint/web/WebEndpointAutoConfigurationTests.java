--- conflicted
+++ resolved
@@ -1,9 +1,5 @@
 /*
-<<<<<<< HEAD
- * Copyright 2012-2022 the original author or authors.
-=======
  * Copyright 2012-2023 the original author or authors.
->>>>>>> df5898a1
  *
  * Licensed under the Apache License, Version 2.0 (the "License");
  * you may not use this file except in compliance with the License.
@@ -85,19 +81,6 @@
 	@Test
 	void webApplicationSupportCustomPathMatcher() {
 		this.contextRunner
-<<<<<<< HEAD
-				.withPropertyValues("management.endpoints.web.exposure.include=*",
-						"management.endpoints.web.path-mapping.testanotherone=foo")
-				.withUserConfiguration(TestPathMatcher.class, TestOneEndpoint.class, TestAnotherOneEndpoint.class,
-						TestTwoEndpoint.class)
-				.run((context) -> {
-					WebEndpointDiscoverer discoverer = context.getBean(WebEndpointDiscoverer.class);
-					Collection<ExposableWebEndpoint> endpoints = discoverer.getEndpoints();
-					ExposableWebEndpoint[] webEndpoints = endpoints.toArray(new ExposableWebEndpoint[0]);
-					List<String> paths = Arrays.stream(webEndpoints).map(PathMappedEndpoint::getRootPath).toList();
-					assertThat(paths).containsOnly("1/testone", "foo", "testtwo");
-				});
-=======
 			.withPropertyValues("management.endpoints.web.exposure.include=*",
 					"management.endpoints.web.path-mapping.testanotherone=foo")
 			.withUserConfiguration(TestPathMatcher.class, TestOneEndpoint.class, TestAnotherOneEndpoint.class,
@@ -106,12 +89,9 @@
 				WebEndpointDiscoverer discoverer = context.getBean(WebEndpointDiscoverer.class);
 				Collection<ExposableWebEndpoint> endpoints = discoverer.getEndpoints();
 				ExposableWebEndpoint[] webEndpoints = endpoints.toArray(new ExposableWebEndpoint[0]);
-				List<String> paths = Arrays.stream(webEndpoints)
-					.map(PathMappedEndpoint::getRootPath)
-					.collect(Collectors.toList());
+				List<String> paths = Arrays.stream(webEndpoints).map(PathMappedEndpoint::getRootPath).toList();
 				assertThat(paths).containsOnly("1/testone", "foo", "testtwo");
 			});
->>>>>>> df5898a1
 	}
 
 	@Test
