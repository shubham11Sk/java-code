--- conflicted
+++ resolved
@@ -1,6 +1,5 @@
-<<<<<<< HEAD
 /*
- * Copyright 2012-2019 the original author or authors.
+ * Copyright 2012-2020 the original author or authors.
  *
  * Licensed under the Apache License, Version 2.0 (the "License");
  * you may not use this file except in compliance with the License.
@@ -205,8 +204,6 @@
 		});
 		StepVerifier.create(this.securityService.getUaaUrl())
 				.consumeNextWith((uaaUrl) -> assertThat(uaaUrl).isEqualTo(UAA_URL)).expectComplete().verify();
-		// this.securityService.getUaaUrl().block(); //FIXME subscribe again to check that
-		// it isn't called again
 		expectRequest((request) -> assertThat(request.getPath()).isEqualTo(CLOUD_CONTROLLER + "/info"));
 		expectRequestCount(1);
 	}
@@ -236,242 +233,4 @@
 		assertThat(count).isEqualTo(this.server.getRequestCount());
 	}
 
-}
-=======
-/*
- * Copyright 2012-2020 the original author or authors.
- *
- * Licensed under the Apache License, Version 2.0 (the "License");
- * you may not use this file except in compliance with the License.
- * You may obtain a copy of the License at
- *
- *      https://www.apache.org/licenses/LICENSE-2.0
- *
- * Unless required by applicable law or agreed to in writing, software
- * distributed under the License is distributed on an "AS IS" BASIS,
- * WITHOUT WARRANTIES OR CONDITIONS OF ANY KIND, either express or implied.
- * See the License for the specific language governing permissions and
- * limitations under the License.
- */
-
-package org.springframework.boot.actuate.autoconfigure.cloudfoundry.reactive;
-
-import java.util.function.Consumer;
-
-import okhttp3.mockwebserver.MockResponse;
-import okhttp3.mockwebserver.MockWebServer;
-import okhttp3.mockwebserver.RecordedRequest;
-import org.junit.jupiter.api.AfterEach;
-import org.junit.jupiter.api.BeforeEach;
-import org.junit.jupiter.api.Test;
-import reactor.test.StepVerifier;
-
-import org.springframework.boot.actuate.autoconfigure.cloudfoundry.AccessLevel;
-import org.springframework.boot.actuate.autoconfigure.cloudfoundry.CloudFoundryAuthorizationException;
-import org.springframework.boot.actuate.autoconfigure.cloudfoundry.CloudFoundryAuthorizationException.Reason;
-import org.springframework.http.HttpHeaders;
-import org.springframework.web.reactive.function.client.WebClient;
-
-import static org.assertj.core.api.Assertions.assertThat;
-
-/**
- * Tests for {@link ReactiveCloudFoundrySecurityService}.
- *
- * @author Madhura Bhave
- */
-class ReactiveCloudFoundrySecurityServiceTests {
-
-	private static final String CLOUD_CONTROLLER = "/my-cloud-controller.com";
-
-	private static final String CLOUD_CONTROLLER_PERMISSIONS = CLOUD_CONTROLLER + "/v2/apps/my-app-id/permissions";
-
-	private static final String UAA_URL = "https://my-cloud-controller.com/uaa";
-
-	private ReactiveCloudFoundrySecurityService securityService;
-
-	private MockWebServer server;
-
-	private WebClient.Builder builder;
-
-	@BeforeEach
-	void setup() {
-		this.server = new MockWebServer();
-		this.builder = WebClient.builder().baseUrl(this.server.url("/").toString());
-		this.securityService = new ReactiveCloudFoundrySecurityService(this.builder, CLOUD_CONTROLLER, false);
-	}
-
-	@AfterEach
-	void shutdown() throws Exception {
-		this.server.shutdown();
-	}
-
-	@Test
-	void getAccessLevelWhenSpaceDeveloperShouldReturnFull() throws Exception {
-		String responseBody = "{\"read_sensitive_data\": true,\"read_basic_data\": true}";
-		prepareResponse((response) -> response.setBody(responseBody).setHeader("Content-Type", "application/json"));
-		StepVerifier.create(this.securityService.getAccessLevel("my-access-token", "my-app-id"))
-				.consumeNextWith((accessLevel) -> assertThat(accessLevel).isEqualTo(AccessLevel.FULL)).expectComplete()
-				.verify();
-		expectRequest((request) -> {
-			assertThat(request.getHeader(HttpHeaders.AUTHORIZATION)).isEqualTo("bearer my-access-token");
-			assertThat(request.getPath()).isEqualTo(CLOUD_CONTROLLER_PERMISSIONS);
-		});
-	}
-
-	@Test
-	void getAccessLevelWhenNotSpaceDeveloperShouldReturnRestricted() throws Exception {
-		String responseBody = "{\"read_sensitive_data\": false,\"read_basic_data\": true}";
-		prepareResponse((response) -> response.setBody(responseBody).setHeader("Content-Type", "application/json"));
-		StepVerifier.create(this.securityService.getAccessLevel("my-access-token", "my-app-id"))
-				.consumeNextWith((accessLevel) -> assertThat(accessLevel).isEqualTo(AccessLevel.RESTRICTED))
-				.expectComplete().verify();
-		expectRequest((request) -> {
-			assertThat(request.getHeader(HttpHeaders.AUTHORIZATION)).isEqualTo("bearer my-access-token");
-			assertThat(request.getPath()).isEqualTo(CLOUD_CONTROLLER_PERMISSIONS);
-		});
-	}
-
-	@Test
-	void getAccessLevelWhenTokenIsNotValidShouldThrowException() throws Exception {
-		prepareResponse((response) -> response.setResponseCode(401));
-		StepVerifier.create(this.securityService.getAccessLevel("my-access-token", "my-app-id"))
-				.consumeErrorWith((throwable) -> {
-					assertThat(throwable).isInstanceOf(CloudFoundryAuthorizationException.class);
-					assertThat(((CloudFoundryAuthorizationException) throwable).getReason())
-							.isEqualTo(Reason.INVALID_TOKEN);
-				}).verify();
-		expectRequest((request) -> {
-			assertThat(request.getHeader(HttpHeaders.AUTHORIZATION)).isEqualTo("bearer my-access-token");
-			assertThat(request.getPath()).isEqualTo(CLOUD_CONTROLLER_PERMISSIONS);
-		});
-	}
-
-	@Test
-	void getAccessLevelWhenForbiddenShouldThrowException() throws Exception {
-		prepareResponse((response) -> response.setResponseCode(403));
-		StepVerifier.create(this.securityService.getAccessLevel("my-access-token", "my-app-id"))
-				.consumeErrorWith((throwable) -> {
-					assertThat(throwable).isInstanceOf(CloudFoundryAuthorizationException.class);
-					assertThat(((CloudFoundryAuthorizationException) throwable).getReason())
-							.isEqualTo(Reason.ACCESS_DENIED);
-				}).verify();
-		expectRequest((request) -> {
-			assertThat(request.getHeader(HttpHeaders.AUTHORIZATION)).isEqualTo("bearer my-access-token");
-			assertThat(request.getPath()).isEqualTo(CLOUD_CONTROLLER_PERMISSIONS);
-		});
-	}
-
-	@Test
-	void getAccessLevelWhenCloudControllerIsNotReachableThrowsException() throws Exception {
-		prepareResponse((response) -> response.setResponseCode(500));
-		StepVerifier.create(this.securityService.getAccessLevel("my-access-token", "my-app-id"))
-				.consumeErrorWith((throwable) -> {
-					assertThat(throwable).isInstanceOf(CloudFoundryAuthorizationException.class);
-					assertThat(((CloudFoundryAuthorizationException) throwable).getReason())
-							.isEqualTo(Reason.SERVICE_UNAVAILABLE);
-				}).verify();
-		expectRequest((request) -> {
-			assertThat(request.getHeader(HttpHeaders.AUTHORIZATION)).isEqualTo("bearer my-access-token");
-			assertThat(request.getPath()).isEqualTo(CLOUD_CONTROLLER_PERMISSIONS);
-		});
-	}
-
-	@Test
-	void fetchTokenKeysWhenSuccessfulShouldReturnListOfKeysFromUAA() throws Exception {
-		String tokenKeyValue = "-----BEGIN PUBLIC KEY-----\n"
-				+ "MIIBIjANBgkqhkiG9w0BAQEFAAOCAQ8AMIIBCgKCAQEA0m59l2u9iDnMbrXHfqkO\n"
-				+ "rn2dVQ3vfBJqcDuFUK03d+1PZGbVlNCqnkpIJ8syFppW8ljnWweP7+LiWpRoz0I7\n"
-				+ "fYb3d8TjhV86Y997Fl4DBrxgM6KTJOuE/uxnoDhZQ14LgOU2ckXjOzOdTsnGMKQB\n"
-				+ "LCl0vpcXBtFLMaSbpv1ozi8h7DJyVZ6EnFQZUWGdgTMhDrmqevfx95U/16c5WBDO\n"
-				+ "kqwIn7Glry9n9Suxygbf8g5AzpWcusZgDLIIZ7JTUldBb8qU2a0Dl4mvLZOn4wPo\n"
-				+ "jfj9Cw2QICsc5+Pwf21fP+hzf+1WSRHbnYv8uanRO0gZ8ekGaghM/2H6gqJbo2nI\n"
-				+ "JwIDAQAB\n-----END PUBLIC KEY-----";
-		prepareResponse((response) -> {
-			response.setBody("{\"token_endpoint\":\"/my-uaa.com\"}");
-			response.setHeader("Content-Type", "application/json");
-		});
-		String responseBody = "{\"keys\" : [ {\"kid\":\"test-key\",\"value\" : \"" + tokenKeyValue.replace("\n", "\\n")
-				+ "\"} ]}";
-		prepareResponse((response) -> {
-			response.setBody(responseBody);
-			response.setHeader("Content-Type", "application/json");
-		});
-		StepVerifier.create(this.securityService.fetchTokenKeys())
-				.consumeNextWith((tokenKeys) -> assertThat(tokenKeys.get("test-key")).isEqualTo(tokenKeyValue))
-				.expectComplete().verify();
-		expectRequest((request) -> assertThat(request.getPath()).isEqualTo("/my-cloud-controller.com/info"));
-		expectRequest((request) -> assertThat(request.getPath()).isEqualTo("/my-uaa.com/token_keys"));
-	}
-
-	@Test
-	void fetchTokenKeysWhenNoKeysReturnedFromUAA() throws Exception {
-		prepareResponse((response) -> {
-			response.setBody("{\"token_endpoint\":\"/my-uaa.com\"}");
-			response.setHeader("Content-Type", "application/json");
-		});
-		String responseBody = "{\"keys\": []}";
-		prepareResponse((response) -> {
-			response.setBody(responseBody);
-			response.setHeader("Content-Type", "application/json");
-		});
-		StepVerifier.create(this.securityService.fetchTokenKeys())
-				.consumeNextWith((tokenKeys) -> assertThat(tokenKeys).hasSize(0)).expectComplete().verify();
-		expectRequest((request) -> assertThat(request.getPath()).isEqualTo("/my-cloud-controller.com/info"));
-		expectRequest((request) -> assertThat(request.getPath()).isEqualTo("/my-uaa.com/token_keys"));
-	}
-
-	@Test
-	void fetchTokenKeysWhenUnsuccessfulShouldThrowException() throws Exception {
-		prepareResponse((response) -> {
-			response.setBody("{\"token_endpoint\":\"/my-uaa.com\"}");
-			response.setHeader("Content-Type", "application/json");
-		});
-		prepareResponse((response) -> response.setResponseCode(500));
-		StepVerifier.create(this.securityService.fetchTokenKeys())
-				.consumeErrorWith(
-						(throwable) -> assertThat(((CloudFoundryAuthorizationException) throwable).getReason())
-								.isEqualTo(Reason.SERVICE_UNAVAILABLE))
-				.verify();
-		expectRequest((request) -> assertThat(request.getPath()).isEqualTo("/my-cloud-controller.com/info"));
-		expectRequest((request) -> assertThat(request.getPath()).isEqualTo("/my-uaa.com/token_keys"));
-	}
-
-	@Test
-	void getUaaUrlShouldCallCloudControllerInfoOnlyOnce() throws Exception {
-		prepareResponse((response) -> {
-			response.setBody("{\"token_endpoint\":\"" + UAA_URL + "\"}");
-			response.setHeader("Content-Type", "application/json");
-		});
-		StepVerifier.create(this.securityService.getUaaUrl())
-				.consumeNextWith((uaaUrl) -> assertThat(uaaUrl).isEqualTo(UAA_URL)).expectComplete().verify();
-		expectRequest((request) -> assertThat(request.getPath()).isEqualTo(CLOUD_CONTROLLER + "/info"));
-		expectRequestCount(1);
-	}
-
-	@Test
-	void getUaaUrlWhenCloudControllerUrlIsNotReachableShouldThrowException() throws Exception {
-		prepareResponse((response) -> response.setResponseCode(500));
-		StepVerifier.create(this.securityService.getUaaUrl()).consumeErrorWith((throwable) -> {
-			assertThat(throwable).isInstanceOf(CloudFoundryAuthorizationException.class);
-			assertThat(((CloudFoundryAuthorizationException) throwable).getReason())
-					.isEqualTo(Reason.SERVICE_UNAVAILABLE);
-		}).verify();
-		expectRequest((request) -> assertThat(request.getPath()).isEqualTo(CLOUD_CONTROLLER + "/info"));
-	}
-
-	private void prepareResponse(Consumer<MockResponse> consumer) {
-		MockResponse response = new MockResponse();
-		consumer.accept(response);
-		this.server.enqueue(response);
-	}
-
-	private void expectRequest(Consumer<RecordedRequest> consumer) throws InterruptedException {
-		consumer.accept(this.server.takeRequest());
-	}
-
-	private void expectRequestCount(int count) {
-		assertThat(count).isEqualTo(this.server.getRequestCount());
-	}
-
-}
->>>>>>> 6755b480
+}