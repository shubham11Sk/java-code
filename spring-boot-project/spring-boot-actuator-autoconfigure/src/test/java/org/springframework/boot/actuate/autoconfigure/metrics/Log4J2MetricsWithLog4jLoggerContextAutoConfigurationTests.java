--- conflicted
+++ resolved
@@ -1,76 +1,3 @@
-<<<<<<< HEAD
-/*
- * Copyright 2012-2019 the original author or authors.
- *
- * Licensed under the Apache License, Version 2.0 (the "License");
- * you may not use this file except in compliance with the License.
- * You may obtain a copy of the License at
- *
- *      https://www.apache.org/licenses/LICENSE-2.0
- *
- * Unless required by applicable law or agreed to in writing, software
- * distributed under the License is distributed on an "AS IS" BASIS,
- * WITHOUT WARRANTIES OR CONDITIONS OF ANY KIND, either express or implied.
- * See the License for the specific language governing permissions and
- * limitations under the License.
- */
-
-package org.springframework.boot.actuate.autoconfigure.metrics;
-
-import io.micrometer.core.instrument.binder.logging.Log4j2Metrics;
-import org.apache.logging.log4j.LogManager;
-import org.junit.Test;
-import org.junit.runner.RunWith;
-
-import org.springframework.boot.actuate.autoconfigure.metrics.test.MetricsRun;
-import org.springframework.boot.autoconfigure.AutoConfigurations;
-import org.springframework.boot.test.context.runner.ApplicationContextRunner;
-import org.springframework.boot.testsupport.runner.classpath.ClassPathOverrides;
-import org.springframework.boot.testsupport.runner.classpath.ModifiedClassPathRunner;
-import org.springframework.context.annotation.Bean;
-import org.springframework.context.annotation.Configuration;
-
-import static org.assertj.core.api.Assertions.assertThat;
-
-/**
- * Tests for {@link Log4J2MetricsAutoConfiguration}.
- *
- * @author Andy Wilkinson
- */
-@RunWith(ModifiedClassPathRunner.class)
-@ClassPathOverrides("org.apache.logging.log4j:log4j-core:2.11.1")
-public class Log4J2MetricsWithLog4jLoggerContextAutoConfigurationTests {
-
-	private final ApplicationContextRunner contextRunner = new ApplicationContextRunner().with(MetricsRun.simple())
-			.withConfiguration(AutoConfigurations.of(Log4J2MetricsAutoConfiguration.class));
-
-	@Test
-	public void autoConfiguresLog4J2Metrics() {
-		assertThat(LogManager.getContext().getClass().getName())
-				.isEqualTo("org.apache.logging.log4j.core.LoggerContext");
-		this.contextRunner.run((context) -> assertThat(context).hasSingleBean(Log4j2Metrics.class));
-	}
-
-	@Test
-	public void allowsCustomLog4J2MetricsToBeUsed() {
-		assertThat(LogManager.getContext().getClass().getName())
-				.isEqualTo("org.apache.logging.log4j.core.LoggerContext");
-		this.contextRunner.withUserConfiguration(CustomLog4J2MetricsConfiguration.class).run(
-				(context) -> assertThat(context).hasSingleBean(Log4j2Metrics.class).hasBean("customLog4J2Metrics"));
-	}
-
-	@Configuration(proxyBeanMethods = false)
-	static class CustomLog4J2MetricsConfiguration {
-
-		@Bean
-		Log4j2Metrics customLog4J2Metrics() {
-			return new Log4j2Metrics();
-		}
-
-	}
-
-}
-=======
 /*
  * Copyright 2012-2019 the original author or authors.
  *
@@ -138,5 +65,4 @@
 
 	}
 
-}
->>>>>>> 6755b480
+}