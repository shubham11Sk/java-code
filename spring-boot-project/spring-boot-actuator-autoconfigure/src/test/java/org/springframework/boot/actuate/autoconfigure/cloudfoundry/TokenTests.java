--- conflicted
+++ resolved
@@ -1,138 +1,3 @@
-<<<<<<< HEAD
-/*
- * Copyright 2012-2019 the original author or authors.
- *
- * Licensed under the Apache License, Version 2.0 (the "License");
- * you may not use this file except in compliance with the License.
- * You may obtain a copy of the License at
- *
- *      https://www.apache.org/licenses/LICENSE-2.0
- *
- * Unless required by applicable law or agreed to in writing, software
- * distributed under the License is distributed on an "AS IS" BASIS,
- * WITHOUT WARRANTIES OR CONDITIONS OF ANY KIND, either express or implied.
- * See the License for the specific language governing permissions and
- * limitations under the License.
- */
-
-package org.springframework.boot.actuate.autoconfigure.cloudfoundry;
-
-import java.util.function.Consumer;
-
-import org.junit.jupiter.api.Test;
-
-import org.springframework.boot.actuate.autoconfigure.cloudfoundry.CloudFoundryAuthorizationException.Reason;
-import org.springframework.util.Base64Utils;
-
-import static org.assertj.core.api.Assertions.assertThat;
-import static org.assertj.core.api.Assertions.assertThatExceptionOfType;
-
-/**
- * Tests for {@link Token}.
- *
- * @author Madhura Bhave
- */
-class TokenTests {
-
-	@Test
-	void invalidJwtShouldThrowException() {
-		assertThatExceptionOfType(CloudFoundryAuthorizationException.class).isThrownBy(() -> new Token("invalid-token"))
-				.satisfies(reasonRequirement(Reason.INVALID_TOKEN));
-	}
-
-	@Test
-	void invalidJwtClaimsShouldThrowException() {
-		String header = "{\"alg\": \"RS256\", \"kid\": \"key-id\", \"typ\": \"JWT\"}";
-		String claims = "invalid-claims";
-		assertThatExceptionOfType(CloudFoundryAuthorizationException.class)
-				.isThrownBy(() -> new Token(Base64Utils.encodeToString(header.getBytes()) + "."
-						+ Base64Utils.encodeToString(claims.getBytes())))
-				.satisfies(reasonRequirement(Reason.INVALID_TOKEN));
-	}
-
-	@Test
-	void invalidJwtHeaderShouldThrowException() {
-		String header = "invalid-header";
-		String claims = "{\"exp\": 2147483647, \"iss\": \"http://localhost:8080/uaa/oauth/token\"}";
-		assertThatExceptionOfType(CloudFoundryAuthorizationException.class)
-				.isThrownBy(() -> new Token(Base64Utils.encodeToString(header.getBytes()) + "."
-						+ Base64Utils.encodeToString(claims.getBytes())))
-				.satisfies(reasonRequirement(Reason.INVALID_TOKEN));
-	}
-
-	@Test
-	void emptyJwtSignatureShouldThrowException() {
-		String token = "eyJhbGciOiJIUzI1NiIsInR5cCI6IkpXVCJ9.eyJpc3MiOiJ0b3B0YWwu"
-				+ "Y29tIiwiZXhwIjoxNDI2NDIwODAwLCJhd2Vzb21lIjp0cnVlfQ.";
-		assertThatExceptionOfType(CloudFoundryAuthorizationException.class).isThrownBy(() -> new Token(token))
-				.satisfies(reasonRequirement(Reason.INVALID_TOKEN));
-	}
-
-	@Test
-	void validJwt() {
-		String header = "{\"alg\": \"RS256\",  \"kid\": \"key-id\", \"typ\": \"JWT\"}";
-		String claims = "{\"exp\": 2147483647, \"iss\": \"http://localhost:8080/uaa/oauth/token\"}";
-		String content = Base64Utils.encodeToString(header.getBytes()) + "."
-				+ Base64Utils.encodeToString(claims.getBytes());
-		String signature = Base64Utils.encodeToString("signature".getBytes());
-		Token token = new Token(content + "." + signature);
-		assertThat(token.getExpiry()).isEqualTo(2147483647);
-		assertThat(token.getIssuer()).isEqualTo("http://localhost:8080/uaa/oauth/token");
-		assertThat(token.getSignatureAlgorithm()).isEqualTo("RS256");
-		assertThat(token.getKeyId()).isEqualTo("key-id");
-		assertThat(token.getContent()).isEqualTo(content.getBytes());
-		assertThat(token.getSignature()).isEqualTo(Base64Utils.decodeFromString(signature));
-	}
-
-	@Test
-	void getSignatureAlgorithmWhenAlgIsNullShouldThrowException() {
-		String header = "{\"kid\": \"key-id\",  \"typ\": \"JWT\"}";
-		String claims = "{\"exp\": 2147483647, \"iss\": \"http://localhost:8080/uaa/oauth/token\"}";
-		Token token = createToken(header, claims);
-		assertThatExceptionOfType(CloudFoundryAuthorizationException.class).isThrownBy(token::getSignatureAlgorithm)
-				.satisfies(reasonRequirement(Reason.INVALID_TOKEN));
-	}
-
-	@Test
-	void getIssuerWhenIssIsNullShouldThrowException() {
-		String header = "{\"alg\": \"RS256\", \"kid\": \"key-id\", \"typ\": \"JWT\"}";
-		String claims = "{\"exp\": 2147483647}";
-		Token token = createToken(header, claims);
-		assertThatExceptionOfType(CloudFoundryAuthorizationException.class).isThrownBy(token::getIssuer)
-				.satisfies(reasonRequirement(Reason.INVALID_TOKEN));
-	}
-
-	@Test
-	void getKidWhenKidIsNullShouldThrowException() {
-		String header = "{\"alg\": \"RS256\", \"typ\": \"JWT\"}";
-		String claims = "{\"exp\": 2147483647}";
-		Token token = createToken(header, claims);
-		assertThatExceptionOfType(CloudFoundryAuthorizationException.class).isThrownBy(token::getKeyId)
-				.satisfies(reasonRequirement(Reason.INVALID_TOKEN));
-	}
-
-	@Test
-	void getExpiryWhenExpIsNullShouldThrowException() {
-		String header = "{\"alg\": \"RS256\",  \"kid\": \"key-id\", \"typ\": \"JWT\"}";
-		String claims = "{\"iss\": \"http://localhost:8080/uaa/oauth/token\"" + "}";
-		Token token = createToken(header, claims);
-		assertThatExceptionOfType(CloudFoundryAuthorizationException.class).isThrownBy(token::getExpiry)
-				.satisfies(reasonRequirement(Reason.INVALID_TOKEN));
-	}
-
-	private Token createToken(String header, String claims) {
-		Token token = new Token(
-				Base64Utils.encodeToString(header.getBytes()) + "." + Base64Utils.encodeToString(claims.getBytes())
-						+ "." + Base64Utils.encodeToString("signature".getBytes()));
-		return token;
-	}
-
-	private Consumer<CloudFoundryAuthorizationException> reasonRequirement(Reason reason) {
-		return (ex) -> assertThat(ex.getReason()).isEqualTo(reason);
-	}
-
-}
-=======
 /*
  * Copyright 2012-2019 the original author or authors.
  *
@@ -265,5 +130,4 @@
 		return (ex) -> assertThat(ex.getReason()).isEqualTo(reason);
 	}
 
-}
->>>>>>> 6755b480
+}