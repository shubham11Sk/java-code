<<<<<<< HEAD
/*
 * Copyright 2012-2019 the original author or authors.
 *
 * Licensed under the Apache License, Version 2.0 (the "License");
 * you may not use this file except in compliance with the License.
 * You may obtain a copy of the License at
 *
 *      https://www.apache.org/licenses/LICENSE-2.0
 *
 * Unless required by applicable law or agreed to in writing, software
 * distributed under the License is distributed on an "AS IS" BASIS,
 * WITHOUT WARRANTIES OR CONDITIONS OF ANY KIND, either express or implied.
 * See the License for the specific language governing permissions and
 * limitations under the License.
 */

package org.springframework.boot.context.properties.migrator;

import java.util.Collections;
import java.util.LinkedHashMap;
import java.util.List;
import java.util.Map;
import java.util.function.Predicate;
import java.util.stream.Collectors;

import org.springframework.boot.configurationmetadata.ConfigurationMetadataProperty;
import org.springframework.boot.configurationmetadata.ConfigurationMetadataRepository;
import org.springframework.boot.configurationmetadata.Deprecation;
import org.springframework.boot.context.properties.source.ConfigurationProperty;
import org.springframework.boot.context.properties.source.ConfigurationPropertyName;
import org.springframework.boot.context.properties.source.ConfigurationPropertySource;
import org.springframework.boot.context.properties.source.ConfigurationPropertySources;
import org.springframework.boot.env.OriginTrackedMapPropertySource;
import org.springframework.boot.origin.OriginTrackedValue;
import org.springframework.core.env.ConfigurableEnvironment;
import org.springframework.core.env.PropertySource;
import org.springframework.util.LinkedMultiValueMap;
import org.springframework.util.MultiValueMap;
import org.springframework.util.StringUtils;

/**
 * Report on {@link PropertyMigration properties migration}.
 *
 * @author Stephane Nicoll
 */
class PropertiesMigrationReporter {

	private final Map<String, ConfigurationMetadataProperty> allProperties;

	private final ConfigurableEnvironment environment;

	PropertiesMigrationReporter(ConfigurationMetadataRepository metadataRepository,
			ConfigurableEnvironment environment) {
		this.allProperties = Collections.unmodifiableMap(metadataRepository.getAllProperties());
		this.environment = environment;
	}

	/**
	 * Analyse the {@link ConfigurableEnvironment environment} and attempt to rename
	 * legacy properties if a replacement exists.
	 * @return a report of the migration
	 */
	PropertiesMigrationReport getReport() {
		PropertiesMigrationReport report = new PropertiesMigrationReport();
		Map<String, List<PropertyMigration>> properties = getMatchingProperties(deprecatedFilter());
		if (properties.isEmpty()) {
			return report;
		}
		properties.forEach((name, candidates) -> {
			PropertySource<?> propertySource = mapPropertiesWithReplacement(report, name, candidates);
			if (propertySource != null) {
				this.environment.getPropertySources().addBefore(name, propertySource);
			}
		});
		return report;
	}

	private PropertySource<?> mapPropertiesWithReplacement(PropertiesMigrationReport report, String name,
			List<PropertyMigration> properties) {
		report.add(name, properties);
		List<PropertyMigration> renamed = properties.stream().filter(PropertyMigration::isCompatibleType)
				.collect(Collectors.toList());
		if (renamed.isEmpty()) {
			return null;
		}
		String target = "migrate-" + name;
		Map<String, OriginTrackedValue> content = new LinkedHashMap<>();
		for (PropertyMigration candidate : renamed) {
			OriginTrackedValue value = OriginTrackedValue.of(candidate.getProperty().getValue(),
					candidate.getProperty().getOrigin());
			content.put(candidate.getMetadata().getDeprecation().getReplacement(), value);
		}
		return new OriginTrackedMapPropertySource(target, content);
	}

	private Map<String, List<PropertyMigration>> getMatchingProperties(
			Predicate<ConfigurationMetadataProperty> filter) {
		MultiValueMap<String, PropertyMigration> result = new LinkedMultiValueMap<>();
		List<ConfigurationMetadataProperty> candidates = this.allProperties.values().stream().filter(filter)
				.collect(Collectors.toList());
		getPropertySourcesAsMap().forEach((name, source) -> {
			candidates.forEach((metadata) -> {
				ConfigurationProperty configurationProperty = source
						.getConfigurationProperty(ConfigurationPropertyName.of(metadata.getId()));
				if (configurationProperty != null) {
					result.add(name, new PropertyMigration(configurationProperty, metadata,
							determineReplacementMetadata(metadata)));
				}
			});
		});
		return result;
	}

	private ConfigurationMetadataProperty determineReplacementMetadata(ConfigurationMetadataProperty metadata) {
		String replacementId = metadata.getDeprecation().getReplacement();
		if (StringUtils.hasText(replacementId)) {
			ConfigurationMetadataProperty replacement = this.allProperties.get(replacementId);
			if (replacement != null) {
				return replacement;
			}
			return detectMapValueReplacement(replacementId);
		}
		return null;
	}

	private ConfigurationMetadataProperty detectMapValueReplacement(String fullId) {
		int lastDot = fullId.lastIndexOf('.');
		if (lastDot != -1) {
			return this.allProperties.get(fullId.substring(0, lastDot));
		}
		return null;
	}

	private Predicate<ConfigurationMetadataProperty> deprecatedFilter() {
		return (property) -> property.getDeprecation() != null
				&& property.getDeprecation().getLevel() == Deprecation.Level.ERROR;
	}

	private Map<String, ConfigurationPropertySource> getPropertySourcesAsMap() {
		Map<String, ConfigurationPropertySource> map = new LinkedHashMap<>();
		for (ConfigurationPropertySource source : ConfigurationPropertySources.get(this.environment)) {
			map.put(determinePropertySourceName(source), source);
		}
		return map;
	}

	private String determinePropertySourceName(ConfigurationPropertySource source) {
		if (source.getUnderlyingSource() instanceof PropertySource) {
			return ((PropertySource<?>) source.getUnderlyingSource()).getName();
		}
		return source.getUnderlyingSource().toString();
	}

}
=======
/*
 * Copyright 2012-2020 the original author or authors.
 *
 * Licensed under the Apache License, Version 2.0 (the "License");
 * you may not use this file except in compliance with the License.
 * You may obtain a copy of the License at
 *
 *      https://www.apache.org/licenses/LICENSE-2.0
 *
 * Unless required by applicable law or agreed to in writing, software
 * distributed under the License is distributed on an "AS IS" BASIS,
 * WITHOUT WARRANTIES OR CONDITIONS OF ANY KIND, either express or implied.
 * See the License for the specific language governing permissions and
 * limitations under the License.
 */

package org.springframework.boot.context.properties.migrator;

import java.util.Collections;
import java.util.LinkedHashMap;
import java.util.List;
import java.util.Map;
import java.util.function.Predicate;
import java.util.stream.Collectors;

import org.springframework.boot.configurationmetadata.ConfigurationMetadataProperty;
import org.springframework.boot.configurationmetadata.ConfigurationMetadataRepository;
import org.springframework.boot.context.properties.source.ConfigurationProperty;
import org.springframework.boot.context.properties.source.ConfigurationPropertyName;
import org.springframework.boot.context.properties.source.ConfigurationPropertySource;
import org.springframework.boot.context.properties.source.ConfigurationPropertySources;
import org.springframework.boot.env.OriginTrackedMapPropertySource;
import org.springframework.boot.origin.OriginTrackedValue;
import org.springframework.core.env.ConfigurableEnvironment;
import org.springframework.core.env.PropertySource;
import org.springframework.util.LinkedMultiValueMap;
import org.springframework.util.MultiValueMap;
import org.springframework.util.StringUtils;

/**
 * Report on {@link PropertyMigration properties migration}.
 *
 * @author Stephane Nicoll
 */
class PropertiesMigrationReporter {

	private final Map<String, ConfigurationMetadataProperty> allProperties;

	private final ConfigurableEnvironment environment;

	PropertiesMigrationReporter(ConfigurationMetadataRepository metadataRepository,
			ConfigurableEnvironment environment) {
		this.allProperties = Collections.unmodifiableMap(metadataRepository.getAllProperties());
		this.environment = environment;
	}

	/**
	 * Analyse the {@link ConfigurableEnvironment environment} and attempt to rename
	 * legacy properties if a replacement exists.
	 * @return a report of the migration
	 */
	PropertiesMigrationReport getReport() {
		PropertiesMigrationReport report = new PropertiesMigrationReport();
		Map<String, List<PropertyMigration>> properties = getMatchingProperties(
				ConfigurationMetadataProperty::isDeprecated);
		if (properties.isEmpty()) {
			return report;
		}
		properties.forEach((name, candidates) -> {
			PropertySource<?> propertySource = mapPropertiesWithReplacement(report, name, candidates);
			if (propertySource != null) {
				this.environment.getPropertySources().addBefore(name, propertySource);
			}
		});
		return report;
	}

	private PropertySource<?> mapPropertiesWithReplacement(PropertiesMigrationReport report, String name,
			List<PropertyMigration> properties) {
		report.add(name, properties);
		List<PropertyMigration> renamed = properties.stream().filter(PropertyMigration::isCompatibleType)
				.collect(Collectors.toList());
		if (renamed.isEmpty()) {
			return null;
		}
		String target = "migrate-" + name;
		Map<String, OriginTrackedValue> content = new LinkedHashMap<>();
		for (PropertyMigration candidate : renamed) {
			OriginTrackedValue value = OriginTrackedValue.of(candidate.getProperty().getValue(),
					candidate.getProperty().getOrigin());
			content.put(candidate.getMetadata().getDeprecation().getReplacement(), value);
		}
		return new OriginTrackedMapPropertySource(target, content);
	}

	private Map<String, List<PropertyMigration>> getMatchingProperties(
			Predicate<ConfigurationMetadataProperty> filter) {
		MultiValueMap<String, PropertyMigration> result = new LinkedMultiValueMap<>();
		List<ConfigurationMetadataProperty> candidates = this.allProperties.values().stream().filter(filter)
				.collect(Collectors.toList());
		getPropertySourcesAsMap().forEach((name, source) -> candidates.forEach((metadata) -> {
			ConfigurationProperty configurationProperty = source
					.getConfigurationProperty(ConfigurationPropertyName.of(metadata.getId()));
			if (configurationProperty != null) {
				result.add(name,
						new PropertyMigration(configurationProperty, metadata, determineReplacementMetadata(metadata)));
			}
		}));
		return result;
	}

	private ConfigurationMetadataProperty determineReplacementMetadata(ConfigurationMetadataProperty metadata) {
		String replacementId = metadata.getDeprecation().getReplacement();
		if (StringUtils.hasText(replacementId)) {
			ConfigurationMetadataProperty replacement = this.allProperties.get(replacementId);
			if (replacement != null) {
				return replacement;
			}
			return detectMapValueReplacement(replacementId);
		}
		return null;
	}

	private ConfigurationMetadataProperty detectMapValueReplacement(String fullId) {
		int lastDot = fullId.lastIndexOf('.');
		if (lastDot != -1) {
			return this.allProperties.get(fullId.substring(0, lastDot));
		}
		return null;
	}

	private Map<String, ConfigurationPropertySource> getPropertySourcesAsMap() {
		Map<String, ConfigurationPropertySource> map = new LinkedHashMap<>();
		for (ConfigurationPropertySource source : ConfigurationPropertySources.get(this.environment)) {
			map.put(determinePropertySourceName(source), source);
		}
		return map;
	}

	private String determinePropertySourceName(ConfigurationPropertySource source) {
		if (source.getUnderlyingSource() instanceof PropertySource) {
			return ((PropertySource<?>) source.getUnderlyingSource()).getName();
		}
		return source.getUnderlyingSource().toString();
	}

}
>>>>>>> 6755b480
<|MERGE_RESOLUTION|>--- conflicted
+++ resolved
@@ -1,159 +1,3 @@
-<<<<<<< HEAD
-/*
- * Copyright 2012-2019 the original author or authors.
- *
- * Licensed under the Apache License, Version 2.0 (the "License");
- * you may not use this file except in compliance with the License.
- * You may obtain a copy of the License at
- *
- *      https://www.apache.org/licenses/LICENSE-2.0
- *
- * Unless required by applicable law or agreed to in writing, software
- * distributed under the License is distributed on an "AS IS" BASIS,
- * WITHOUT WARRANTIES OR CONDITIONS OF ANY KIND, either express or implied.
- * See the License for the specific language governing permissions and
- * limitations under the License.
- */
-
-package org.springframework.boot.context.properties.migrator;
-
-import java.util.Collections;
-import java.util.LinkedHashMap;
-import java.util.List;
-import java.util.Map;
-import java.util.function.Predicate;
-import java.util.stream.Collectors;
-
-import org.springframework.boot.configurationmetadata.ConfigurationMetadataProperty;
-import org.springframework.boot.configurationmetadata.ConfigurationMetadataRepository;
-import org.springframework.boot.configurationmetadata.Deprecation;
-import org.springframework.boot.context.properties.source.ConfigurationProperty;
-import org.springframework.boot.context.properties.source.ConfigurationPropertyName;
-import org.springframework.boot.context.properties.source.ConfigurationPropertySource;
-import org.springframework.boot.context.properties.source.ConfigurationPropertySources;
-import org.springframework.boot.env.OriginTrackedMapPropertySource;
-import org.springframework.boot.origin.OriginTrackedValue;
-import org.springframework.core.env.ConfigurableEnvironment;
-import org.springframework.core.env.PropertySource;
-import org.springframework.util.LinkedMultiValueMap;
-import org.springframework.util.MultiValueMap;
-import org.springframework.util.StringUtils;
-
-/**
- * Report on {@link PropertyMigration properties migration}.
- *
- * @author Stephane Nicoll
- */
-class PropertiesMigrationReporter {
-
-	private final Map<String, ConfigurationMetadataProperty> allProperties;
-
-	private final ConfigurableEnvironment environment;
-
-	PropertiesMigrationReporter(ConfigurationMetadataRepository metadataRepository,
-			ConfigurableEnvironment environment) {
-		this.allProperties = Collections.unmodifiableMap(metadataRepository.getAllProperties());
-		this.environment = environment;
-	}
-
-	/**
-	 * Analyse the {@link ConfigurableEnvironment environment} and attempt to rename
-	 * legacy properties if a replacement exists.
-	 * @return a report of the migration
-	 */
-	PropertiesMigrationReport getReport() {
-		PropertiesMigrationReport report = new PropertiesMigrationReport();
-		Map<String, List<PropertyMigration>> properties = getMatchingProperties(deprecatedFilter());
-		if (properties.isEmpty()) {
-			return report;
-		}
-		properties.forEach((name, candidates) -> {
-			PropertySource<?> propertySource = mapPropertiesWithReplacement(report, name, candidates);
-			if (propertySource != null) {
-				this.environment.getPropertySources().addBefore(name, propertySource);
-			}
-		});
-		return report;
-	}
-
-	private PropertySource<?> mapPropertiesWithReplacement(PropertiesMigrationReport report, String name,
-			List<PropertyMigration> properties) {
-		report.add(name, properties);
-		List<PropertyMigration> renamed = properties.stream().filter(PropertyMigration::isCompatibleType)
-				.collect(Collectors.toList());
-		if (renamed.isEmpty()) {
-			return null;
-		}
-		String target = "migrate-" + name;
-		Map<String, OriginTrackedValue> content = new LinkedHashMap<>();
-		for (PropertyMigration candidate : renamed) {
-			OriginTrackedValue value = OriginTrackedValue.of(candidate.getProperty().getValue(),
-					candidate.getProperty().getOrigin());
-			content.put(candidate.getMetadata().getDeprecation().getReplacement(), value);
-		}
-		return new OriginTrackedMapPropertySource(target, content);
-	}
-
-	private Map<String, List<PropertyMigration>> getMatchingProperties(
-			Predicate<ConfigurationMetadataProperty> filter) {
-		MultiValueMap<String, PropertyMigration> result = new LinkedMultiValueMap<>();
-		List<ConfigurationMetadataProperty> candidates = this.allProperties.values().stream().filter(filter)
-				.collect(Collectors.toList());
-		getPropertySourcesAsMap().forEach((name, source) -> {
-			candidates.forEach((metadata) -> {
-				ConfigurationProperty configurationProperty = source
-						.getConfigurationProperty(ConfigurationPropertyName.of(metadata.getId()));
-				if (configurationProperty != null) {
-					result.add(name, new PropertyMigration(configurationProperty, metadata,
-							determineReplacementMetadata(metadata)));
-				}
-			});
-		});
-		return result;
-	}
-
-	private ConfigurationMetadataProperty determineReplacementMetadata(ConfigurationMetadataProperty metadata) {
-		String replacementId = metadata.getDeprecation().getReplacement();
-		if (StringUtils.hasText(replacementId)) {
-			ConfigurationMetadataProperty replacement = this.allProperties.get(replacementId);
-			if (replacement != null) {
-				return replacement;
-			}
-			return detectMapValueReplacement(replacementId);
-		}
-		return null;
-	}
-
-	private ConfigurationMetadataProperty detectMapValueReplacement(String fullId) {
-		int lastDot = fullId.lastIndexOf('.');
-		if (lastDot != -1) {
-			return this.allProperties.get(fullId.substring(0, lastDot));
-		}
-		return null;
-	}
-
-	private Predicate<ConfigurationMetadataProperty> deprecatedFilter() {
-		return (property) -> property.getDeprecation() != null
-				&& property.getDeprecation().getLevel() == Deprecation.Level.ERROR;
-	}
-
-	private Map<String, ConfigurationPropertySource> getPropertySourcesAsMap() {
-		Map<String, ConfigurationPropertySource> map = new LinkedHashMap<>();
-		for (ConfigurationPropertySource source : ConfigurationPropertySources.get(this.environment)) {
-			map.put(determinePropertySourceName(source), source);
-		}
-		return map;
-	}
-
-	private String determinePropertySourceName(ConfigurationPropertySource source) {
-		if (source.getUnderlyingSource() instanceof PropertySource) {
-			return ((PropertySource<?>) source.getUnderlyingSource()).getName();
-		}
-		return source.getUnderlyingSource().toString();
-	}
-
-}
-=======
 /*
  * Copyright 2012-2020 the original author or authors.
  *
@@ -300,5 +144,4 @@
 		return source.getUnderlyingSource().toString();
 	}
 
-}
->>>>>>> 6755b480
+}