<<<<<<< HEAD
{
  "properties": [
    {
      "name": "test.cache",
      "type": "java.time.Duration"
    },
    {
      "name": "test.time-to-live",
      "type": "java.time.Duration"
    },
    {
      "name": "test.mapped",
      "type": "java.util.Map<java.lang.String, java.time.Duration>"
    },
    {
      "name": "test.inconvertible",
      "type": "com.example.One"
    },
    {
      "name": "test.cache-seconds",
      "type": "java.lang.Integer",
      "deprecation": {
        "replacement": "test.cache",
        "level": "error"
      }
    },
    {
      "name": "test.time-to-live-ms",
      "type": "java.lang.Long",
      "deprecation": {
        "replacement": "test.time-to-live",
        "level": "error"
      }
    },
    {
      "name": "test.ttl",
      "type": "java.lang.Long",
      "deprecation": {
        "replacement": "test.mapped.ttl",
        "level": "error"
      }
    },
    {
      "name": "wrong.inconvertible",
      "type": "com.example.Two",
      "deprecation": {
        "replacement": "test.inconvertible",
        "level": "error"
      }
    }
  ]
=======
{
  "properties": [
    {
      "name": "test.cache",
      "type": "java.time.Duration"
    },
    {
      "name": "test.time-to-live",
      "type": "java.time.Duration"
    },
    {
      "name": "test.mapped",
      "type": "java.util.Map<java.lang.String, java.time.Duration>"
    },
    {
      "name": "test.inconvertible",
      "type": "com.example.One"
    },
    {
      "name": "test.cache-seconds",
      "type": "java.lang.Integer",
      "deprecation": {
        "replacement": "test.cache"
      }
    },
    {
      "name": "test.time-to-live-ms",
      "type": "java.lang.Long",
      "deprecation": {
        "replacement": "test.time-to-live",
        "level": "error"
      }
    },
    {
      "name": "test.ttl",
      "type": "java.lang.Long",
      "deprecation": {
        "replacement": "test.mapped.ttl",
        "level": "error"
      }
    },
    {
      "name": "wrong.inconvertible",
      "type": "com.example.Two",
      "deprecation": {
        "replacement": "test.inconvertible",
        "level": "error"
      }
    }
  ]
>>>>>>> 6755b480
}<|MERGE_RESOLUTION|>--- conflicted
+++ resolved
@@ -1,56 +1,3 @@
-<<<<<<< HEAD
-{
-  "properties": [
-    {
-      "name": "test.cache",
-      "type": "java.time.Duration"
-    },
-    {
-      "name": "test.time-to-live",
-      "type": "java.time.Duration"
-    },
-    {
-      "name": "test.mapped",
-      "type": "java.util.Map<java.lang.String, java.time.Duration>"
-    },
-    {
-      "name": "test.inconvertible",
-      "type": "com.example.One"
-    },
-    {
-      "name": "test.cache-seconds",
-      "type": "java.lang.Integer",
-      "deprecation": {
-        "replacement": "test.cache",
-        "level": "error"
-      }
-    },
-    {
-      "name": "test.time-to-live-ms",
-      "type": "java.lang.Long",
-      "deprecation": {
-        "replacement": "test.time-to-live",
-        "level": "error"
-      }
-    },
-    {
-      "name": "test.ttl",
-      "type": "java.lang.Long",
-      "deprecation": {
-        "replacement": "test.mapped.ttl",
-        "level": "error"
-      }
-    },
-    {
-      "name": "wrong.inconvertible",
-      "type": "com.example.Two",
-      "deprecation": {
-        "replacement": "test.inconvertible",
-        "level": "error"
-      }
-    }
-  ]
-=======
 {
   "properties": [
     {
@@ -101,5 +48,4 @@
       }
     }
   ]
->>>>>>> 6755b480
 }