--- conflicted
+++ resolved
@@ -1,65 +1,3 @@
-<<<<<<< HEAD
-/*
- * Copyright 2012-2019 the original author or authors.
- *
- * Licensed under the Apache License, Version 2.0 (the "License");
- * you may not use this file except in compliance with the License.
- * You may obtain a copy of the License at
- *
- *      https://www.apache.org/licenses/LICENSE-2.0
- *
- * Unless required by applicable law or agreed to in writing, software
- * distributed under the License is distributed on an "AS IS" BASIS,
- * WITHOUT WARRANTIES OR CONDITIONS OF ANY KIND, either express or implied.
- * See the License for the specific language governing permissions and
- * limitations under the License.
- */
-
-package org.springframework.boot.test.autoconfigure.filter;
-
-import java.util.Arrays;
-import java.util.LinkedHashSet;
-import java.util.List;
-
-import org.springframework.boot.context.TypeExcludeFilter;
-import org.springframework.core.annotation.MergedAnnotation;
-import org.springframework.core.annotation.MergedAnnotations;
-import org.springframework.core.annotation.MergedAnnotations.SearchStrategy;
-import org.springframework.test.context.ContextConfigurationAttributes;
-import org.springframework.test.context.ContextCustomizer;
-import org.springframework.test.context.ContextCustomizerFactory;
-import org.springframework.util.ObjectUtils;
-
-/**
- * {@link ContextCustomizerFactory} to support
- * {@link TypeExcludeFilters @TypeExcludeFilters}.
- *
- * @author Phillip Webb
- * @see TypeExcludeFiltersContextCustomizer
- */
-class TypeExcludeFiltersContextCustomizerFactory implements ContextCustomizerFactory {
-
-	private static final Class<?>[] NO_FILTERS = {};
-
-	@Override
-	public ContextCustomizer createContextCustomizer(Class<?> testClass,
-			List<ContextConfigurationAttributes> configurationAttributes) {
-		Class<?>[] filterClasses = MergedAnnotations.from(testClass, SearchStrategy.INHERITED_ANNOTATIONS)
-				.get(TypeExcludeFilters.class).getValue(MergedAnnotation.VALUE, Class[].class).orElse(NO_FILTERS);
-		if (ObjectUtils.isEmpty(filterClasses)) {
-			return null;
-		}
-		return createContextCustomizer(testClass, filterClasses);
-	}
-
-	@SuppressWarnings("unchecked")
-	private ContextCustomizer createContextCustomizer(Class<?> testClass, Class<?>[] filterClasses) {
-		return new TypeExcludeFiltersContextCustomizer(testClass,
-				new LinkedHashSet<>(Arrays.asList((Class<? extends TypeExcludeFilter>[]) filterClasses)));
-	}
-
-}
-=======
 /*
  * Copyright 2012-2020 the original author or authors.
  *
@@ -119,5 +57,4 @@
 				new LinkedHashSet<>(Arrays.asList((Class<? extends TypeExcludeFilter>[]) filterClasses)));
 	}
 
-}
->>>>>>> 6755b480
+}