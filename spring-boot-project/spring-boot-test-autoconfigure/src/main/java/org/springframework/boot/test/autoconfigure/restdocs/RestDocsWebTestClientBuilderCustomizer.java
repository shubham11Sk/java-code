<<<<<<< HEAD
/*
 * Copyright 2012-2019 the original author or authors.
 *
 * Licensed under the Apache License, Version 2.0 (the "License");
 * you may not use this file except in compliance with the License.
 * You may obtain a copy of the License at
 *
 *      https://www.apache.org/licenses/LICENSE-2.0
 *
 * Unless required by applicable law or agreed to in writing, software
 * distributed under the License is distributed on an "AS IS" BASIS,
 * WITHOUT WARRANTIES OR CONDITIONS OF ANY KIND, either express or implied.
 * See the License for the specific language governing permissions and
 * limitations under the License.
 */

package org.springframework.boot.test.autoconfigure.restdocs;

import org.springframework.boot.test.autoconfigure.web.reactive.WebTestClientBuilderCustomizer;
import org.springframework.restdocs.webtestclient.WebTestClientRestDocumentationConfigurer;
import org.springframework.test.web.reactive.server.WebTestClient;
import org.springframework.util.StringUtils;

/**
 * A {@link WebTestClientBuilderCustomizer} that configures Spring REST Docs.
 *
 * @author Roman Zaynetdinov
 * @author Andy Wilkinson
 */
class RestDocsWebTestClientBuilderCustomizer implements WebTestClientBuilderCustomizer {

	private final RestDocsProperties properties;

	private final WebTestClientRestDocumentationConfigurer delegate;

	RestDocsWebTestClientBuilderCustomizer(RestDocsProperties properties,
			WebTestClientRestDocumentationConfigurer delegate) {
		this.properties = properties;
		this.delegate = delegate;
	}

	@Override
	public void customize(WebTestClient.Builder builder) {
		customizeBaseUrl(builder);
		builder.filter(this.delegate);
	}

	private void customizeBaseUrl(WebTestClient.Builder builder) {
		String scheme = this.properties.getUriScheme();
		String host = this.properties.getUriHost();
		String baseUrl = (StringUtils.hasText(scheme) ? scheme : "http") + "://"
				+ (StringUtils.hasText(host) ? host : "localhost");
		Integer port = this.properties.getUriPort();
		if (!isStandardPort(scheme, port)) {
			baseUrl += ":" + port;
		}
		builder.baseUrl(baseUrl);
	}

	private boolean isStandardPort(String scheme, Integer port) {
		if (port == null) {
			return true;
		}
		return (scheme.equals("http") && port == 80) || (scheme.equals("https") && port == 443);
	}

}
=======
/*
 * Copyright 2012-2020 the original author or authors.
 *
 * Licensed under the Apache License, Version 2.0 (the "License");
 * you may not use this file except in compliance with the License.
 * You may obtain a copy of the License at
 *
 *      https://www.apache.org/licenses/LICENSE-2.0
 *
 * Unless required by applicable law or agreed to in writing, software
 * distributed under the License is distributed on an "AS IS" BASIS,
 * WITHOUT WARRANTIES OR CONDITIONS OF ANY KIND, either express or implied.
 * See the License for the specific language governing permissions and
 * limitations under the License.
 */

package org.springframework.boot.test.autoconfigure.restdocs;

import org.springframework.boot.test.web.reactive.server.WebTestClientBuilderCustomizer;
import org.springframework.restdocs.webtestclient.WebTestClientRestDocumentationConfigurer;
import org.springframework.test.web.reactive.server.WebTestClient;
import org.springframework.util.StringUtils;

/**
 * A {@link WebTestClientBuilderCustomizer} that configures Spring REST Docs.
 *
 * @author Roman Zaynetdinov
 * @author Andy Wilkinson
 */
class RestDocsWebTestClientBuilderCustomizer implements WebTestClientBuilderCustomizer {

	private final RestDocsProperties properties;

	private final WebTestClientRestDocumentationConfigurer delegate;

	RestDocsWebTestClientBuilderCustomizer(RestDocsProperties properties,
			WebTestClientRestDocumentationConfigurer delegate) {
		this.properties = properties;
		this.delegate = delegate;
	}

	@Override
	public void customize(WebTestClient.Builder builder) {
		customizeBaseUrl(builder);
		builder.filter(this.delegate);
	}

	private void customizeBaseUrl(WebTestClient.Builder builder) {
		String scheme = this.properties.getUriScheme();
		String host = this.properties.getUriHost();
		String baseUrl = (StringUtils.hasText(scheme) ? scheme : "http") + "://"
				+ (StringUtils.hasText(host) ? host : "localhost");
		Integer port = this.properties.getUriPort();
		if (!isStandardPort(scheme, port)) {
			baseUrl += ":" + port;
		}
		builder.baseUrl(baseUrl);
	}

	private boolean isStandardPort(String scheme, Integer port) {
		if (port == null) {
			return true;
		}
		return ("http".equals(scheme) && port == 80) || ("https".equals(scheme) && port == 443);
	}

}
>>>>>>> 6755b480
<|MERGE_RESOLUTION|>--- conflicted
+++ resolved
@@ -1,72 +1,3 @@
-<<<<<<< HEAD
-/*
- * Copyright 2012-2019 the original author or authors.
- *
- * Licensed under the Apache License, Version 2.0 (the "License");
- * you may not use this file except in compliance with the License.
- * You may obtain a copy of the License at
- *
- *      https://www.apache.org/licenses/LICENSE-2.0
- *
- * Unless required by applicable law or agreed to in writing, software
- * distributed under the License is distributed on an "AS IS" BASIS,
- * WITHOUT WARRANTIES OR CONDITIONS OF ANY KIND, either express or implied.
- * See the License for the specific language governing permissions and
- * limitations under the License.
- */
-
-package org.springframework.boot.test.autoconfigure.restdocs;
-
-import org.springframework.boot.test.autoconfigure.web.reactive.WebTestClientBuilderCustomizer;
-import org.springframework.restdocs.webtestclient.WebTestClientRestDocumentationConfigurer;
-import org.springframework.test.web.reactive.server.WebTestClient;
-import org.springframework.util.StringUtils;
-
-/**
- * A {@link WebTestClientBuilderCustomizer} that configures Spring REST Docs.
- *
- * @author Roman Zaynetdinov
- * @author Andy Wilkinson
- */
-class RestDocsWebTestClientBuilderCustomizer implements WebTestClientBuilderCustomizer {
-
-	private final RestDocsProperties properties;
-
-	private final WebTestClientRestDocumentationConfigurer delegate;
-
-	RestDocsWebTestClientBuilderCustomizer(RestDocsProperties properties,
-			WebTestClientRestDocumentationConfigurer delegate) {
-		this.properties = properties;
-		this.delegate = delegate;
-	}
-
-	@Override
-	public void customize(WebTestClient.Builder builder) {
-		customizeBaseUrl(builder);
-		builder.filter(this.delegate);
-	}
-
-	private void customizeBaseUrl(WebTestClient.Builder builder) {
-		String scheme = this.properties.getUriScheme();
-		String host = this.properties.getUriHost();
-		String baseUrl = (StringUtils.hasText(scheme) ? scheme : "http") + "://"
-				+ (StringUtils.hasText(host) ? host : "localhost");
-		Integer port = this.properties.getUriPort();
-		if (!isStandardPort(scheme, port)) {
-			baseUrl += ":" + port;
-		}
-		builder.baseUrl(baseUrl);
-	}
-
-	private boolean isStandardPort(String scheme, Integer port) {
-		if (port == null) {
-			return true;
-		}
-		return (scheme.equals("http") && port == 80) || (scheme.equals("https") && port == 443);
-	}
-
-}
-=======
 /*
  * Copyright 2012-2020 the original author or authors.
  *
@@ -133,5 +64,4 @@
 		return ("http".equals(scheme) && port == 80) || ("https".equals(scheme) && port == 443);
 	}
 
-}
->>>>>>> 6755b480
+}