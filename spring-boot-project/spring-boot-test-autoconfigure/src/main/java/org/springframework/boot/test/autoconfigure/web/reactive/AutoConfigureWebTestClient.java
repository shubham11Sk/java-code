--- conflicted
+++ resolved
@@ -1,59 +1,3 @@
-<<<<<<< HEAD
-/*
- * Copyright 2012-2018 the original author or authors.
- *
- * Licensed under the Apache License, Version 2.0 (the "License");
- * you may not use this file except in compliance with the License.
- * You may obtain a copy of the License at
- *
- *      https://www.apache.org/licenses/LICENSE-2.0
- *
- * Unless required by applicable law or agreed to in writing, software
- * distributed under the License is distributed on an "AS IS" BASIS,
- * WITHOUT WARRANTIES OR CONDITIONS OF ANY KIND, either express or implied.
- * See the License for the specific language governing permissions and
- * limitations under the License.
- */
-
-package org.springframework.boot.test.autoconfigure.web.reactive;
-
-import java.lang.annotation.Documented;
-import java.lang.annotation.ElementType;
-import java.lang.annotation.Inherited;
-import java.lang.annotation.Retention;
-import java.lang.annotation.RetentionPolicy;
-import java.lang.annotation.Target;
-import java.time.Duration;
-
-import org.springframework.boot.autoconfigure.ImportAutoConfiguration;
-import org.springframework.boot.test.autoconfigure.properties.PropertyMapping;
-import org.springframework.test.web.reactive.server.WebTestClient;
-
-/**
- * Annotation that can be applied to a test class to enable a {@link WebTestClient}. At
- * the moment, only WebFlux applications are supported.
- *
- * @author Stephane Nicoll
- * @since 2.0.0
- * @see WebTestClientAutoConfiguration
- */
-@Target({ ElementType.TYPE, ElementType.METHOD })
-@Retention(RetentionPolicy.RUNTIME)
-@Documented
-@Inherited
-@ImportAutoConfiguration
-@PropertyMapping("spring.test.webtestclient")
-public @interface AutoConfigureWebTestClient {
-
-	/**
-	 * The timeout duration for the client (in any format handled by
-	 * {@link Duration#parse(CharSequence)}).
-	 * @return the web client timeout
-	 */
-	String timeout() default "";
-
-}
-=======
 /*
  * Copyright 2012-2019 the original author or authors.
  *
@@ -107,5 +51,4 @@
 	 */
 	String timeout() default "";
 
-}
->>>>>>> 6755b480
+}