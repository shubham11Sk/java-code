--- conflicted
+++ resolved
@@ -1,114 +1,3 @@
-<<<<<<< HEAD
-/*
- * Copyright 2012-2019 the original author or authors.
- *
- * Licensed under the Apache License, Version 2.0 (the "License");
- * you may not use this file except in compliance with the License.
- * You may obtain a copy of the License at
- *
- *      https://www.apache.org/licenses/LICENSE-2.0
- *
- * Unless required by applicable law or agreed to in writing, software
- * distributed under the License is distributed on an "AS IS" BASIS,
- * WITHOUT WARRANTIES OR CONDITIONS OF ANY KIND, either express or implied.
- * See the License for the specific language governing permissions and
- * limitations under the License.
- */
-
-package org.springframework.boot.test.autoconfigure.orm.jpa;
-
-import javax.sql.DataSource;
-
-import org.junit.jupiter.api.Test;
-
-import org.springframework.beans.factory.NoSuchBeanDefinitionException;
-import org.springframework.beans.factory.annotation.Autowired;
-import org.springframework.boot.autoconfigure.flyway.FlywayAutoConfiguration;
-import org.springframework.boot.autoconfigure.liquibase.LiquibaseAutoConfiguration;
-import org.springframework.context.ApplicationContext;
-import org.springframework.jdbc.core.JdbcTemplate;
-import org.springframework.test.context.TestPropertySource;
-
-import static org.assertj.core.api.Assertions.assertThat;
-import static org.assertj.core.api.Assertions.assertThatExceptionOfType;
-import static org.springframework.boot.test.autoconfigure.AutoConfigurationImportedCondition.importedAutoConfiguration;
-
-/**
- * Integration tests for {@link DataJpaTest @DataJpaTest}.
- *
- * @author Phillip Webb
- * @author Andy Wilkinson
- */
-@DataJpaTest
-@TestPropertySource(properties = "spring.jpa.hibernate.use-new-id-generator-mappings=false")
-class DataJpaTestIntegrationTests {
-
-	@Autowired
-	private TestEntityManager entities;
-
-	@Autowired
-	private JdbcTemplate jdbcTemplate;
-
-	@Autowired
-	private ExampleRepository repository;
-
-	@Autowired
-	private DataSource dataSource;
-
-	@Autowired
-	private ApplicationContext applicationContext;
-
-	@Test
-	void testEntityManager() {
-		ExampleEntity entity = this.entities.persist(new ExampleEntity("spring", "123"));
-		this.entities.flush();
-		Object id = this.entities.getId(entity);
-		ExampleEntity found = this.entities.find(ExampleEntity.class, id);
-		assertThat(found.getName()).isEqualTo("spring");
-	}
-
-	@Test
-	void testEntityManagerPersistAndGetId() {
-		Long id = this.entities.persistAndGetId(new ExampleEntity("spring", "123"), Long.class);
-		assertThat(id).isNotNull();
-		String reference = this.jdbcTemplate.queryForObject("SELECT REFERENCE FROM EXAMPLE_ENTITY WHERE ID = ?",
-				new Object[] { id }, String.class);
-		assertThat(reference).isEqualTo("123");
-	}
-
-	@Test
-	void testRepository() {
-		this.entities.persist(new ExampleEntity("spring", "123"));
-		this.entities.persist(new ExampleEntity("boot", "124"));
-		this.entities.flush();
-		ExampleEntity found = this.repository.findByReference("124");
-		assertThat(found.getName()).isEqualTo("boot");
-	}
-
-	@Test
-	void replacesDefinedDataSourceWithEmbeddedDefault() throws Exception {
-		String product = this.dataSource.getConnection().getMetaData().getDatabaseProductName();
-		assertThat(product).isEqualTo("H2");
-	}
-
-	@Test
-	void didNotInjectExampleComponent() {
-		assertThatExceptionOfType(NoSuchBeanDefinitionException.class)
-				.isThrownBy(() -> this.applicationContext.getBean(ExampleComponent.class));
-	}
-
-	@Test
-	void flywayAutoConfigurationWasImported() {
-		assertThat(this.applicationContext).has(importedAutoConfiguration(FlywayAutoConfiguration.class));
-	}
-
-	@Test
-	void liquibaseAutoConfigurationWasImported() {
-		assertThat(this.applicationContext).has(importedAutoConfiguration(LiquibaseAutoConfiguration.class));
-	}
-
-}
-=======
 /*
  * Copyright 2012-2020 the original author or authors.
  *
@@ -225,5 +114,4 @@
 				.isEqualTo(BootstrapMode.DEFAULT.name());
 	}
 
-}
->>>>>>> 6755b480
+}