--- conflicted
+++ resolved
@@ -1,148 +1,3 @@
-<<<<<<< HEAD
-/*
- * Copyright 2012-2019 the original author or authors.
- *
- * Licensed under the Apache License, Version 2.0 (the "License");
- * you may not use this file except in compliance with the License.
- * You may obtain a copy of the License at
- *
- *      https://www.apache.org/licenses/LICENSE-2.0
- *
- * Unless required by applicable law or agreed to in writing, software
- * distributed under the License is distributed on an "AS IS" BASIS,
- * WITHOUT WARRANTIES OR CONDITIONS OF ANY KIND, either express or implied.
- * See the License for the specific language governing permissions and
- * limitations under the License.
- */
-
-package org.springframework.boot.autoconfigure.data.neo4j;
-
-import java.util.List;
-
-import org.apache.commons.logging.Log;
-import org.apache.commons.logging.LogFactory;
-import org.neo4j.ogm.session.SessionFactory;
-import org.neo4j.ogm.session.event.EventListener;
-
-import org.springframework.beans.factory.ObjectProvider;
-import org.springframework.boot.autoconfigure.AutoConfigurationPackages;
-import org.springframework.boot.autoconfigure.EnableAutoConfiguration;
-import org.springframework.boot.autoconfigure.condition.ConditionalOnClass;
-import org.springframework.boot.autoconfigure.condition.ConditionalOnMissingBean;
-import org.springframework.boot.autoconfigure.condition.ConditionalOnProperty;
-import org.springframework.boot.autoconfigure.condition.ConditionalOnWebApplication;
-import org.springframework.boot.autoconfigure.condition.ConditionalOnWebApplication.Type;
-import org.springframework.boot.autoconfigure.domain.EntityScanPackages;
-import org.springframework.boot.autoconfigure.transaction.TransactionManagerCustomizers;
-import org.springframework.boot.context.properties.EnableConfigurationProperties;
-import org.springframework.context.ApplicationContext;
-import org.springframework.context.annotation.Bean;
-import org.springframework.context.annotation.Configuration;
-import org.springframework.context.annotation.Import;
-import org.springframework.data.neo4j.transaction.Neo4jTransactionManager;
-import org.springframework.data.neo4j.web.support.OpenSessionInViewInterceptor;
-import org.springframework.transaction.PlatformTransactionManager;
-import org.springframework.util.StringUtils;
-import org.springframework.web.servlet.config.annotation.InterceptorRegistry;
-import org.springframework.web.servlet.config.annotation.WebMvcConfigurer;
-
-/**
- * {@link EnableAutoConfiguration Auto-configuration} for Spring Data Neo4j.
- *
- * @author Michael Hunger
- * @author Josh Long
- * @author Vince Bickers
- * @author Stephane Nicoll
- * @author Kazuki Shimizu
- * @since 1.4.0
- */
-@Configuration(proxyBeanMethods = false)
-@ConditionalOnClass({ SessionFactory.class, Neo4jTransactionManager.class, PlatformTransactionManager.class })
-@ConditionalOnMissingBean(SessionFactory.class)
-@EnableConfigurationProperties(Neo4jProperties.class)
-@Import(Neo4jBookmarkManagementConfiguration.class)
-public class Neo4jDataAutoConfiguration {
-
-	@Bean
-	@ConditionalOnMissingBean
-	public org.neo4j.ogm.config.Configuration configuration(Neo4jProperties properties) {
-		return properties.createConfiguration();
-	}
-
-	@Bean
-	public SessionFactory sessionFactory(org.neo4j.ogm.config.Configuration configuration,
-			ApplicationContext applicationContext, ObjectProvider<EventListener> eventListeners) {
-		SessionFactory sessionFactory = new SessionFactory(configuration, getPackagesToScan(applicationContext));
-		eventListeners.stream().forEach(sessionFactory::register);
-		return sessionFactory;
-	}
-
-	@Bean
-	@ConditionalOnMissingBean(PlatformTransactionManager.class)
-	public Neo4jTransactionManager transactionManager(SessionFactory sessionFactory, Neo4jProperties properties,
-			ObjectProvider<TransactionManagerCustomizers> transactionManagerCustomizers) {
-		return customize(new Neo4jTransactionManager(sessionFactory), transactionManagerCustomizers.getIfAvailable());
-	}
-
-	private Neo4jTransactionManager customize(Neo4jTransactionManager transactionManager,
-			TransactionManagerCustomizers customizers) {
-		if (customizers != null) {
-			customizers.customize(transactionManager);
-		}
-		return transactionManager;
-	}
-
-	private String[] getPackagesToScan(ApplicationContext applicationContext) {
-		List<String> packages = EntityScanPackages.get(applicationContext).getPackageNames();
-		if (packages.isEmpty() && AutoConfigurationPackages.has(applicationContext)) {
-			packages = AutoConfigurationPackages.get(applicationContext);
-		}
-		return StringUtils.toStringArray(packages);
-	}
-
-	@Configuration(proxyBeanMethods = false)
-	@ConditionalOnWebApplication(type = Type.SERVLET)
-	@ConditionalOnClass({ WebMvcConfigurer.class, OpenSessionInViewInterceptor.class })
-	@ConditionalOnMissingBean(OpenSessionInViewInterceptor.class)
-	@ConditionalOnProperty(prefix = "spring.data.neo4j", name = "open-in-view", havingValue = "true",
-			matchIfMissing = true)
-	protected static class Neo4jWebConfiguration {
-
-		private static final Log logger = LogFactory.getLog(Neo4jWebConfiguration.class);
-
-		private final Neo4jProperties neo4jProperties;
-
-		protected Neo4jWebConfiguration(Neo4jProperties neo4jProperties) {
-			this.neo4jProperties = neo4jProperties;
-		}
-
-		@Bean
-		public OpenSessionInViewInterceptor neo4jOpenSessionInViewInterceptor() {
-			if (this.neo4jProperties.getOpenInView() == null) {
-				logger.warn("spring.data.neo4j.open-in-view is enabled by default."
-						+ "Therefore, database queries may be performed during view "
-						+ "rendering. Explicitly configure "
-						+ "spring.data.neo4j.open-in-view to disable this warning");
-			}
-			return new OpenSessionInViewInterceptor();
-		}
-
-		@Bean
-		public WebMvcConfigurer neo4jOpenSessionInViewInterceptorConfigurer(OpenSessionInViewInterceptor interceptor) {
-			return new WebMvcConfigurer() {
-
-				@Override
-				public void addInterceptors(InterceptorRegistry registry) {
-					registry.addWebRequestInterceptor(interceptor);
-				}
-
-			};
-		}
-
-	}
-
-}
-=======
 /*
  * Copyright 2012-2020 the original author or authors.
  *
@@ -260,5 +115,4 @@
 		return transactionManager;
 	}
 
-}
->>>>>>> 6755b480
+}