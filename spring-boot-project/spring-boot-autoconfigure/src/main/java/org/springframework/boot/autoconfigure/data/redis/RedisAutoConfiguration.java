<<<<<<< HEAD
/*
 * Copyright 2012-2019 the original author or authors.
 *
 * Licensed under the Apache License, Version 2.0 (the "License");
 * you may not use this file except in compliance with the License.
 * You may obtain a copy of the License at
 *
 *      https://www.apache.org/licenses/LICENSE-2.0
 *
 * Unless required by applicable law or agreed to in writing, software
 * distributed under the License is distributed on an "AS IS" BASIS,
 * WITHOUT WARRANTIES OR CONDITIONS OF ANY KIND, either express or implied.
 * See the License for the specific language governing permissions and
 * limitations under the License.
 */

package org.springframework.boot.autoconfigure.data.redis;

import java.net.UnknownHostException;

import org.springframework.boot.autoconfigure.EnableAutoConfiguration;
import org.springframework.boot.autoconfigure.condition.ConditionalOnClass;
import org.springframework.boot.autoconfigure.condition.ConditionalOnMissingBean;
import org.springframework.boot.context.properties.EnableConfigurationProperties;
import org.springframework.context.annotation.Bean;
import org.springframework.context.annotation.Configuration;
import org.springframework.context.annotation.Import;
import org.springframework.data.redis.connection.RedisConnectionFactory;
import org.springframework.data.redis.core.RedisOperations;
import org.springframework.data.redis.core.RedisTemplate;
import org.springframework.data.redis.core.StringRedisTemplate;

/**
 * {@link EnableAutoConfiguration Auto-configuration} for Spring Data's Redis support.
 *
 * @author Dave Syer
 * @author Andy Wilkinson
 * @author Christian Dupuis
 * @author Christoph Strobl
 * @author Phillip Webb
 * @author Eddú Meléndez
 * @author Stephane Nicoll
 * @author Marco Aust
 * @author Mark Paluch
 * @since 1.0.0
 */
@Configuration(proxyBeanMethods = false)
@ConditionalOnClass(RedisOperations.class)
@EnableConfigurationProperties(RedisProperties.class)
@Import({ LettuceConnectionConfiguration.class, JedisConnectionConfiguration.class })
public class RedisAutoConfiguration {

	@Bean
	@ConditionalOnMissingBean(name = "redisTemplate")
	public RedisTemplate<Object, Object> redisTemplate(RedisConnectionFactory redisConnectionFactory)
			throws UnknownHostException {
		RedisTemplate<Object, Object> template = new RedisTemplate<>();
		template.setConnectionFactory(redisConnectionFactory);
		return template;
	}

	@Bean
	@ConditionalOnMissingBean
	public StringRedisTemplate stringRedisTemplate(RedisConnectionFactory redisConnectionFactory)
			throws UnknownHostException {
		StringRedisTemplate template = new StringRedisTemplate();
		template.setConnectionFactory(redisConnectionFactory);
		return template;
	}

}
=======
/*
 * Copyright 2012-2020 the original author or authors.
 *
 * Licensed under the Apache License, Version 2.0 (the "License");
 * you may not use this file except in compliance with the License.
 * You may obtain a copy of the License at
 *
 *      https://www.apache.org/licenses/LICENSE-2.0
 *
 * Unless required by applicable law or agreed to in writing, software
 * distributed under the License is distributed on an "AS IS" BASIS,
 * WITHOUT WARRANTIES OR CONDITIONS OF ANY KIND, either express or implied.
 * See the License for the specific language governing permissions and
 * limitations under the License.
 */

package org.springframework.boot.autoconfigure.data.redis;

import org.springframework.boot.autoconfigure.EnableAutoConfiguration;
import org.springframework.boot.autoconfigure.condition.ConditionalOnClass;
import org.springframework.boot.autoconfigure.condition.ConditionalOnMissingBean;
import org.springframework.boot.autoconfigure.condition.ConditionalOnSingleCandidate;
import org.springframework.boot.context.properties.EnableConfigurationProperties;
import org.springframework.context.annotation.Bean;
import org.springframework.context.annotation.Configuration;
import org.springframework.context.annotation.Import;
import org.springframework.data.redis.connection.RedisConnectionFactory;
import org.springframework.data.redis.core.RedisOperations;
import org.springframework.data.redis.core.RedisTemplate;
import org.springframework.data.redis.core.StringRedisTemplate;

/**
 * {@link EnableAutoConfiguration Auto-configuration} for Spring Data's Redis support.
 *
 * @author Dave Syer
 * @author Andy Wilkinson
 * @author Christian Dupuis
 * @author Christoph Strobl
 * @author Phillip Webb
 * @author Eddú Meléndez
 * @author Stephane Nicoll
 * @author Marco Aust
 * @author Mark Paluch
 * @since 1.0.0
 */
@Configuration(proxyBeanMethods = false)
@ConditionalOnClass(RedisOperations.class)
@EnableConfigurationProperties(RedisProperties.class)
@Import({ LettuceConnectionConfiguration.class, JedisConnectionConfiguration.class })
public class RedisAutoConfiguration {

	@Bean
	@ConditionalOnMissingBean(name = "redisTemplate")
	@ConditionalOnSingleCandidate(RedisConnectionFactory.class)
	public RedisTemplate<Object, Object> redisTemplate(RedisConnectionFactory redisConnectionFactory) {
		RedisTemplate<Object, Object> template = new RedisTemplate<>();
		template.setConnectionFactory(redisConnectionFactory);
		return template;
	}

	@Bean
	@ConditionalOnMissingBean
	@ConditionalOnSingleCandidate(RedisConnectionFactory.class)
	public StringRedisTemplate stringRedisTemplate(RedisConnectionFactory redisConnectionFactory) {
		StringRedisTemplate template = new StringRedisTemplate();
		template.setConnectionFactory(redisConnectionFactory);
		return template;
	}

}
>>>>>>> 6755b480
<|MERGE_RESOLUTION|>--- conflicted
+++ resolved
@@ -1,76 +1,3 @@
-<<<<<<< HEAD
-/*
- * Copyright 2012-2019 the original author or authors.
- *
- * Licensed under the Apache License, Version 2.0 (the "License");
- * you may not use this file except in compliance with the License.
- * You may obtain a copy of the License at
- *
- *      https://www.apache.org/licenses/LICENSE-2.0
- *
- * Unless required by applicable law or agreed to in writing, software
- * distributed under the License is distributed on an "AS IS" BASIS,
- * WITHOUT WARRANTIES OR CONDITIONS OF ANY KIND, either express or implied.
- * See the License for the specific language governing permissions and
- * limitations under the License.
- */
-
-package org.springframework.boot.autoconfigure.data.redis;
-
-import java.net.UnknownHostException;
-
-import org.springframework.boot.autoconfigure.EnableAutoConfiguration;
-import org.springframework.boot.autoconfigure.condition.ConditionalOnClass;
-import org.springframework.boot.autoconfigure.condition.ConditionalOnMissingBean;
-import org.springframework.boot.context.properties.EnableConfigurationProperties;
-import org.springframework.context.annotation.Bean;
-import org.springframework.context.annotation.Configuration;
-import org.springframework.context.annotation.Import;
-import org.springframework.data.redis.connection.RedisConnectionFactory;
-import org.springframework.data.redis.core.RedisOperations;
-import org.springframework.data.redis.core.RedisTemplate;
-import org.springframework.data.redis.core.StringRedisTemplate;
-
-/**
- * {@link EnableAutoConfiguration Auto-configuration} for Spring Data's Redis support.
- *
- * @author Dave Syer
- * @author Andy Wilkinson
- * @author Christian Dupuis
- * @author Christoph Strobl
- * @author Phillip Webb
- * @author Eddú Meléndez
- * @author Stephane Nicoll
- * @author Marco Aust
- * @author Mark Paluch
- * @since 1.0.0
- */
-@Configuration(proxyBeanMethods = false)
-@ConditionalOnClass(RedisOperations.class)
-@EnableConfigurationProperties(RedisProperties.class)
-@Import({ LettuceConnectionConfiguration.class, JedisConnectionConfiguration.class })
-public class RedisAutoConfiguration {
-
-	@Bean
-	@ConditionalOnMissingBean(name = "redisTemplate")
-	public RedisTemplate<Object, Object> redisTemplate(RedisConnectionFactory redisConnectionFactory)
-			throws UnknownHostException {
-		RedisTemplate<Object, Object> template = new RedisTemplate<>();
-		template.setConnectionFactory(redisConnectionFactory);
-		return template;
-	}
-
-	@Bean
-	@ConditionalOnMissingBean
-	public StringRedisTemplate stringRedisTemplate(RedisConnectionFactory redisConnectionFactory)
-			throws UnknownHostException {
-		StringRedisTemplate template = new StringRedisTemplate();
-		template.setConnectionFactory(redisConnectionFactory);
-		return template;
-	}
-
-}
-=======
 /*
  * Copyright 2012-2020 the original author or authors.
  *
@@ -140,5 +67,4 @@
 		return template;
 	}
 
-}
->>>>>>> 6755b480
+}