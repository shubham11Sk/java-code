--- conflicted
+++ resolved
@@ -1,70 +1,3 @@
-<<<<<<< HEAD
-/*
- * Copyright 2012-2018 the original author or authors.
- *
- * Licensed under the Apache License, Version 2.0 (the "License");
- * you may not use this file except in compliance with the License.
- * You may obtain a copy of the License at
- *
- *      https://www.apache.org/licenses/LICENSE-2.0
- *
- * Unless required by applicable law or agreed to in writing, software
- * distributed under the License is distributed on an "AS IS" BASIS,
- * WITHOUT WARRANTIES OR CONDITIONS OF ANY KIND, either express or implied.
- * See the License for the specific language governing permissions and
- * limitations under the License.
- */
-
-package org.springframework.boot.autoconfigure.web.servlet;
-
-import org.springframework.web.servlet.config.annotation.WebMvcConfigurationSupport;
-import org.springframework.web.servlet.mvc.method.annotation.ExceptionHandlerExceptionResolver;
-import org.springframework.web.servlet.mvc.method.annotation.RequestMappingHandlerAdapter;
-import org.springframework.web.servlet.mvc.method.annotation.RequestMappingHandlerMapping;
-
-/**
- * Interface to register key components of the {@link WebMvcConfigurationSupport} in place
- * of the default ones provided by Spring MVC.
- * <p>
- * All custom instances are later processed by Boot and Spring MVC configurations. A
- * single instance of this component should be registered, otherwise making it impossible
- * to choose from redundant MVC components.
- *
- * @author Brian Clozel
- * @since 2.0.0
- * @see org.springframework.boot.autoconfigure.web.servlet.WebMvcAutoConfiguration.EnableWebMvcConfiguration
- */
-public interface WebMvcRegistrations {
-
-	/**
-	 * Return the custom {@link RequestMappingHandlerMapping} that should be used and
-	 * processed by the MVC configuration.
-	 * @return the custom {@link RequestMappingHandlerMapping} instance
-	 */
-	default RequestMappingHandlerMapping getRequestMappingHandlerMapping() {
-		return null;
-	}
-
-	/**
-	 * Return the custom {@link RequestMappingHandlerAdapter} that should be used and
-	 * processed by the MVC configuration.
-	 * @return the custom {@link RequestMappingHandlerAdapter} instance
-	 */
-	default RequestMappingHandlerAdapter getRequestMappingHandlerAdapter() {
-		return null;
-	}
-
-	/**
-	 * Return the custom {@link ExceptionHandlerExceptionResolver} that should be used and
-	 * processed by the MVC configuration.
-	 * @return the custom {@link ExceptionHandlerExceptionResolver} instance
-	 */
-	default ExceptionHandlerExceptionResolver getExceptionHandlerExceptionResolver() {
-		return null;
-	}
-
-}
-=======
 /*
  * Copyright 2012-2019 the original author or authors.
  *
@@ -129,5 +62,4 @@
 		return null;
 	}
 
-}
->>>>>>> 6755b480
+}