<<<<<<< HEAD
/*
 * Copyright 2012-2019 the original author or authors.
 *
 * Licensed under the Apache License, Version 2.0 (the "License");
 * you may not use this file except in compliance with the License.
 * You may obtain a copy of the License at
 *
 *      https://www.apache.org/licenses/LICENSE-2.0
 *
 * Unless required by applicable law or agreed to in writing, software
 * distributed under the License is distributed on an "AS IS" BASIS,
 * WITHOUT WARRANTIES OR CONDITIONS OF ANY KIND, either express or implied.
 * See the License for the specific language governing permissions and
 * limitations under the License.
 */

package org.springframework.boot.autoconfigure.kafka;

import java.util.Map;

import org.apache.kafka.streams.StreamsBuilder;
import org.apache.kafka.streams.StreamsConfig;

import org.springframework.beans.factory.InitializingBean;
import org.springframework.beans.factory.annotation.Qualifier;
import org.springframework.boot.autoconfigure.condition.ConditionalOnBean;
import org.springframework.boot.autoconfigure.condition.ConditionalOnClass;
import org.springframework.boot.autoconfigure.condition.ConditionalOnMissingBean;
import org.springframework.boot.context.properties.source.InvalidConfigurationPropertyValueException;
import org.springframework.context.annotation.Bean;
import org.springframework.context.annotation.Configuration;
import org.springframework.core.env.Environment;
import org.springframework.kafka.annotation.KafkaStreamsDefaultConfiguration;
import org.springframework.kafka.config.KafkaStreamsConfiguration;
import org.springframework.kafka.config.StreamsBuilderFactoryBean;

/**
 * Configuration for Kafka Streams annotation-driven support.
 *
 * @author Gary Russell
 * @author Stephane Nicoll
 */
@Configuration(proxyBeanMethods = false)
@ConditionalOnClass(StreamsBuilder.class)
@ConditionalOnBean(name = KafkaStreamsDefaultConfiguration.DEFAULT_STREAMS_BUILDER_BEAN_NAME)
class KafkaStreamsAnnotationDrivenConfiguration {

	private final KafkaProperties properties;

	KafkaStreamsAnnotationDrivenConfiguration(KafkaProperties properties) {
		this.properties = properties;
	}

	@ConditionalOnMissingBean
	@Bean(KafkaStreamsDefaultConfiguration.DEFAULT_STREAMS_CONFIG_BEAN_NAME)
	KafkaStreamsConfiguration defaultKafkaStreamsConfig(Environment environment) {
		Map<String, Object> streamsProperties = this.properties.buildStreamsProperties();
		if (this.properties.getStreams().getApplicationId() == null) {
			String applicationName = environment.getProperty("spring.application.name");
			if (applicationName == null) {
				throw new InvalidConfigurationPropertyValueException("spring.kafka.streams.application-id", null,
						"This property is mandatory and fallback 'spring.application.name' is not set either.");
			}
			streamsProperties.put(StreamsConfig.APPLICATION_ID_CONFIG, applicationName);
		}
		return new KafkaStreamsConfiguration(streamsProperties);
	}

	@Bean
	KafkaStreamsFactoryBeanConfigurer kafkaStreamsFactoryBeanConfigurer(
			@Qualifier(KafkaStreamsDefaultConfiguration.DEFAULT_STREAMS_BUILDER_BEAN_NAME) StreamsBuilderFactoryBean factoryBean) {
		return new KafkaStreamsFactoryBeanConfigurer(this.properties, factoryBean);
	}

	// Separate class required to avoid BeanCurrentlyInCreationException
	static class KafkaStreamsFactoryBeanConfigurer implements InitializingBean {

		private final KafkaProperties properties;

		private final StreamsBuilderFactoryBean factoryBean;

		KafkaStreamsFactoryBeanConfigurer(KafkaProperties properties, StreamsBuilderFactoryBean factoryBean) {
			this.properties = properties;
			this.factoryBean = factoryBean;
		}

		@Override
		public void afterPropertiesSet() {
			this.factoryBean.setAutoStartup(this.properties.getStreams().isAutoStartup());
		}

	}

}
=======
/*
 * Copyright 2012-2020 the original author or authors.
 *
 * Licensed under the Apache License, Version 2.0 (the "License");
 * you may not use this file except in compliance with the License.
 * You may obtain a copy of the License at
 *
 *      https://www.apache.org/licenses/LICENSE-2.0
 *
 * Unless required by applicable law or agreed to in writing, software
 * distributed under the License is distributed on an "AS IS" BASIS,
 * WITHOUT WARRANTIES OR CONDITIONS OF ANY KIND, either express or implied.
 * See the License for the specific language governing permissions and
 * limitations under the License.
 */

package org.springframework.boot.autoconfigure.kafka;

import java.util.Map;

import org.apache.kafka.streams.StreamsBuilder;
import org.apache.kafka.streams.StreamsConfig;

import org.springframework.beans.factory.InitializingBean;
import org.springframework.beans.factory.ObjectProvider;
import org.springframework.beans.factory.annotation.Qualifier;
import org.springframework.boot.autoconfigure.condition.ConditionalOnBean;
import org.springframework.boot.autoconfigure.condition.ConditionalOnClass;
import org.springframework.boot.autoconfigure.condition.ConditionalOnMissingBean;
import org.springframework.boot.context.properties.source.InvalidConfigurationPropertyValueException;
import org.springframework.context.annotation.Bean;
import org.springframework.context.annotation.Configuration;
import org.springframework.core.env.Environment;
import org.springframework.kafka.annotation.KafkaStreamsDefaultConfiguration;
import org.springframework.kafka.config.KafkaStreamsConfiguration;
import org.springframework.kafka.config.StreamsBuilderFactoryBean;
import org.springframework.kafka.core.CleanupConfig;

/**
 * Configuration for Kafka Streams annotation-driven support.
 *
 * @author Gary Russell
 * @author Stephane Nicoll
 * @author Eddú Meléndez
 */
@Configuration(proxyBeanMethods = false)
@ConditionalOnClass(StreamsBuilder.class)
@ConditionalOnBean(name = KafkaStreamsDefaultConfiguration.DEFAULT_STREAMS_BUILDER_BEAN_NAME)
class KafkaStreamsAnnotationDrivenConfiguration {

	private final KafkaProperties properties;

	KafkaStreamsAnnotationDrivenConfiguration(KafkaProperties properties) {
		this.properties = properties;
	}

	@ConditionalOnMissingBean
	@Bean(KafkaStreamsDefaultConfiguration.DEFAULT_STREAMS_CONFIG_BEAN_NAME)
	KafkaStreamsConfiguration defaultKafkaStreamsConfig(Environment environment) {
		Map<String, Object> streamsProperties = this.properties.buildStreamsProperties();
		if (this.properties.getStreams().getApplicationId() == null) {
			String applicationName = environment.getProperty("spring.application.name");
			if (applicationName == null) {
				throw new InvalidConfigurationPropertyValueException("spring.kafka.streams.application-id", null,
						"This property is mandatory and fallback 'spring.application.name' is not set either.");
			}
			streamsProperties.put(StreamsConfig.APPLICATION_ID_CONFIG, applicationName);
		}
		return new KafkaStreamsConfiguration(streamsProperties);
	}

	@Bean
	KafkaStreamsFactoryBeanConfigurer kafkaStreamsFactoryBeanConfigurer(
			@Qualifier(KafkaStreamsDefaultConfiguration.DEFAULT_STREAMS_BUILDER_BEAN_NAME) StreamsBuilderFactoryBean factoryBean,
			ObjectProvider<StreamsBuilderFactoryBeanCustomizer> customizers) {
		customizers.orderedStream().forEach((customizer) -> customizer.customize(factoryBean));
		return new KafkaStreamsFactoryBeanConfigurer(this.properties, factoryBean);
	}

	// Separate class required to avoid BeanCurrentlyInCreationException
	static class KafkaStreamsFactoryBeanConfigurer implements InitializingBean {

		private final KafkaProperties properties;

		private final StreamsBuilderFactoryBean factoryBean;

		KafkaStreamsFactoryBeanConfigurer(KafkaProperties properties, StreamsBuilderFactoryBean factoryBean) {
			this.properties = properties;
			this.factoryBean = factoryBean;
		}

		@Override
		public void afterPropertiesSet() {
			this.factoryBean.setAutoStartup(this.properties.getStreams().isAutoStartup());
			KafkaProperties.Cleanup cleanup = this.properties.getStreams().getCleanup();
			CleanupConfig cleanupConfig = new CleanupConfig(cleanup.isOnStartup(), cleanup.isOnShutdown());
			this.factoryBean.setCleanupConfig(cleanupConfig);
		}

	}

}
>>>>>>> 6755b480
<|MERGE_RESOLUTION|>--- conflicted
+++ resolved
@@ -1,99 +1,3 @@
-<<<<<<< HEAD
-/*
- * Copyright 2012-2019 the original author or authors.
- *
- * Licensed under the Apache License, Version 2.0 (the "License");
- * you may not use this file except in compliance with the License.
- * You may obtain a copy of the License at
- *
- *      https://www.apache.org/licenses/LICENSE-2.0
- *
- * Unless required by applicable law or agreed to in writing, software
- * distributed under the License is distributed on an "AS IS" BASIS,
- * WITHOUT WARRANTIES OR CONDITIONS OF ANY KIND, either express or implied.
- * See the License for the specific language governing permissions and
- * limitations under the License.
- */
-
-package org.springframework.boot.autoconfigure.kafka;
-
-import java.util.Map;
-
-import org.apache.kafka.streams.StreamsBuilder;
-import org.apache.kafka.streams.StreamsConfig;
-
-import org.springframework.beans.factory.InitializingBean;
-import org.springframework.beans.factory.annotation.Qualifier;
-import org.springframework.boot.autoconfigure.condition.ConditionalOnBean;
-import org.springframework.boot.autoconfigure.condition.ConditionalOnClass;
-import org.springframework.boot.autoconfigure.condition.ConditionalOnMissingBean;
-import org.springframework.boot.context.properties.source.InvalidConfigurationPropertyValueException;
-import org.springframework.context.annotation.Bean;
-import org.springframework.context.annotation.Configuration;
-import org.springframework.core.env.Environment;
-import org.springframework.kafka.annotation.KafkaStreamsDefaultConfiguration;
-import org.springframework.kafka.config.KafkaStreamsConfiguration;
-import org.springframework.kafka.config.StreamsBuilderFactoryBean;
-
-/**
- * Configuration for Kafka Streams annotation-driven support.
- *
- * @author Gary Russell
- * @author Stephane Nicoll
- */
-@Configuration(proxyBeanMethods = false)
-@ConditionalOnClass(StreamsBuilder.class)
-@ConditionalOnBean(name = KafkaStreamsDefaultConfiguration.DEFAULT_STREAMS_BUILDER_BEAN_NAME)
-class KafkaStreamsAnnotationDrivenConfiguration {
-
-	private final KafkaProperties properties;
-
-	KafkaStreamsAnnotationDrivenConfiguration(KafkaProperties properties) {
-		this.properties = properties;
-	}
-
-	@ConditionalOnMissingBean
-	@Bean(KafkaStreamsDefaultConfiguration.DEFAULT_STREAMS_CONFIG_BEAN_NAME)
-	KafkaStreamsConfiguration defaultKafkaStreamsConfig(Environment environment) {
-		Map<String, Object> streamsProperties = this.properties.buildStreamsProperties();
-		if (this.properties.getStreams().getApplicationId() == null) {
-			String applicationName = environment.getProperty("spring.application.name");
-			if (applicationName == null) {
-				throw new InvalidConfigurationPropertyValueException("spring.kafka.streams.application-id", null,
-						"This property is mandatory and fallback 'spring.application.name' is not set either.");
-			}
-			streamsProperties.put(StreamsConfig.APPLICATION_ID_CONFIG, applicationName);
-		}
-		return new KafkaStreamsConfiguration(streamsProperties);
-	}
-
-	@Bean
-	KafkaStreamsFactoryBeanConfigurer kafkaStreamsFactoryBeanConfigurer(
-			@Qualifier(KafkaStreamsDefaultConfiguration.DEFAULT_STREAMS_BUILDER_BEAN_NAME) StreamsBuilderFactoryBean factoryBean) {
-		return new KafkaStreamsFactoryBeanConfigurer(this.properties, factoryBean);
-	}
-
-	// Separate class required to avoid BeanCurrentlyInCreationException
-	static class KafkaStreamsFactoryBeanConfigurer implements InitializingBean {
-
-		private final KafkaProperties properties;
-
-		private final StreamsBuilderFactoryBean factoryBean;
-
-		KafkaStreamsFactoryBeanConfigurer(KafkaProperties properties, StreamsBuilderFactoryBean factoryBean) {
-			this.properties = properties;
-			this.factoryBean = factoryBean;
-		}
-
-		@Override
-		public void afterPropertiesSet() {
-			this.factoryBean.setAutoStartup(this.properties.getStreams().isAutoStartup());
-		}
-
-	}
-
-}
-=======
 /*
  * Copyright 2012-2020 the original author or authors.
  *
@@ -195,5 +99,4 @@
 
 	}
 
-}
->>>>>>> 6755b480
+}