/*
 * Copyright 2012-2023 the original author or authors.
 *
 * Licensed under the Apache License, Version 2.0 (the "License");
 * you may not use this file except in compliance with the License.
 * You may obtain a copy of the License at
 *
 *      https://www.apache.org/licenses/LICENSE-2.0
 *
 * Unless required by applicable law or agreed to in writing, software
 * distributed under the License is distributed on an "AS IS" BASIS,
 * WITHOUT WARRANTIES OR CONDITIONS OF ANY KIND, either express or implied.
 * See the License for the specific language governing permissions and
 * limitations under the License.
 */

package org.springframework.boot.autoconfigure.batch;

import java.util.Arrays;
import java.util.Collection;
import java.util.Collections;
import java.util.HashMap;
import java.util.LinkedHashMap;
import java.util.Map;
import java.util.Properties;

import org.apache.commons.logging.Log;
import org.apache.commons.logging.LogFactory;

import org.springframework.batch.core.BatchStatus;
import org.springframework.batch.core.Job;
import org.springframework.batch.core.JobExecution;
import org.springframework.batch.core.JobExecutionException;
import org.springframework.batch.core.JobParameter;
import org.springframework.batch.core.JobParameters;
import org.springframework.batch.core.JobParametersBuilder;
import org.springframework.batch.core.JobParametersInvalidException;
import org.springframework.batch.core.configuration.JobRegistry;
import org.springframework.batch.core.converter.DefaultJobParametersConverter;
import org.springframework.batch.core.converter.JobParametersConverter;
import org.springframework.batch.core.explore.JobExplorer;
import org.springframework.batch.core.launch.JobLauncher;
<<<<<<< HEAD
import org.springframework.batch.core.launch.NoSuchJobException;
=======
import org.springframework.batch.core.launch.JobParametersNotFoundException;
>>>>>>> 45f685f3
import org.springframework.batch.core.repository.JobExecutionAlreadyRunningException;
import org.springframework.batch.core.repository.JobInstanceAlreadyCompleteException;
import org.springframework.batch.core.repository.JobRepository;
import org.springframework.batch.core.repository.JobRestartException;
import org.springframework.beans.factory.InitializingBean;
import org.springframework.beans.factory.annotation.Autowired;
import org.springframework.boot.ApplicationArguments;
import org.springframework.boot.ApplicationRunner;
import org.springframework.context.ApplicationEventPublisher;
import org.springframework.context.ApplicationEventPublisherAware;
import org.springframework.core.Ordered;
import org.springframework.core.log.LogMessage;
import org.springframework.util.Assert;
import org.springframework.util.StringUtils;

/**
 * {@link ApplicationRunner} to {@link JobLauncher launch} Spring Batch jobs. If a single
 * job is found in the context, it will be executed by default. If multiple jobs are
 * found, launch a specific job by providing a jobName
 *
 * @author Dave Syer
 * @author Jean-Pierre Bergamin
 * @author Mahmoud Ben Hassine
 * @author Stephane Nicoll
 * @author Akshay Dubey
 * @since 2.3.0
 */
public class JobLauncherApplicationRunner
		implements ApplicationRunner, InitializingBean, Ordered, ApplicationEventPublisherAware {

	/**
	 * The default order for the command line runner.
	 */
	public static final int DEFAULT_ORDER = 0;

	private static final Log logger = LogFactory.getLog(JobLauncherApplicationRunner.class);

	private JobParametersConverter converter = new DefaultJobParametersConverter();

	private final JobLauncher jobLauncher;

	private final JobExplorer jobExplorer;

	private final JobRepository jobRepository;

	private JobRegistry jobRegistry;

	private String jobName;

	private Collection<Job> jobs = Collections.emptySet();

	private int order = DEFAULT_ORDER;

	private ApplicationEventPublisher publisher;

	/**
	 * Create a new {@link JobLauncherApplicationRunner}.
	 * @param jobLauncher to launch jobs
	 * @param jobExplorer to check the job repository for previous executions
	 * @param jobRepository to check if a job instance exists with the given parameters
	 * when running a job
	 */
	public JobLauncherApplicationRunner(JobLauncher jobLauncher, JobExplorer jobExplorer, JobRepository jobRepository) {
		Assert.notNull(jobLauncher, "JobLauncher must not be null");
		Assert.notNull(jobExplorer, "JobExplorer must not be null");
		Assert.notNull(jobRepository, "JobRepository must not be null");
		this.jobLauncher = jobLauncher;
		this.jobExplorer = jobExplorer;
		this.jobRepository = jobRepository;
	}

	@Override
	public void afterPropertiesSet() {
<<<<<<< HEAD
		if (this.jobs.size() > 1 && !StringUtils.hasText(this.jobName)) {
			throw new IllegalArgumentException("Job name must be specified in case of multiple jobs");
		}
	}

	@Deprecated(since = "3.0.10", forRemoval = true)
	public void validate() {
		afterPropertiesSet();
	}

=======
		if (StringUtils.hasText(this.jobNames)) {
			for (String jobName : jobsToRun()) {
				if (!isLocalJob(jobName) && !isRegisteredJob(jobName)) {
					throw new IllegalArgumentException("No job found with name '" + jobName + "'");
				}
			}
		}
	}

>>>>>>> 45f685f3
	public void setOrder(int order) {
		this.order = order;
	}

	@Override
	public int getOrder() {
		return this.order;
	}

	@Override
	public void setApplicationEventPublisher(ApplicationEventPublisher publisher) {
		this.publisher = publisher;
	}

	@Autowired(required = false)
	public void setJobRegistry(JobRegistry jobRegistry) {
		this.jobRegistry = jobRegistry;
	}

	public void setJobName(String jobName) {
		this.jobName = jobName;
	}

	@Autowired(required = false)
	public void setJobParametersConverter(JobParametersConverter converter) {
		this.converter = converter;
	}

	@Autowired(required = false)
	public void setJobs(Collection<Job> jobs) {
		this.jobs = jobs;
	}

	@Override
	public void run(ApplicationArguments args) throws Exception {
		String[] jobArguments = args.getNonOptionArgs().toArray(new String[0]);
		run(jobArguments);
	}

	public void run(String... args) throws JobExecutionException {
		logger.info("Running default command line with: " + Arrays.asList(args));
		launchJobFromProperties(StringUtils.splitArrayElementsIntoProperties(args, "="));
	}

	protected void launchJobFromProperties(Properties properties) throws JobExecutionException {
		JobParameters jobParameters = this.converter.getJobParameters(properties);
		executeLocalJobs(jobParameters);
		executeRegisteredJobs(jobParameters);
	}

	private boolean isLocalJob(String jobName) {
		return this.jobs.stream().anyMatch((job) -> job.getName().equals(jobName));
	}

	private boolean isRegisteredJob(String jobName) {
		return this.jobRegistry != null && this.jobRegistry.getJobNames().contains(jobName);
	}

	private void executeLocalJobs(JobParameters jobParameters) throws JobExecutionException {
		for (Job job : this.jobs) {
<<<<<<< HEAD
			if (StringUtils.hasText(this.jobName)) {
				if (!this.jobName.equals(job.getName())) {
=======
			if (StringUtils.hasText(this.jobNames)) {
				String[] jobsToRun = jobsToRun();
				if (!PatternMatchUtils.simpleMatch(jobsToRun, job.getName())) {
>>>>>>> 45f685f3
					logger.debug(LogMessage.format("Skipped job: %s", job.getName()));
					continue;
				}
			}
			execute(job, jobParameters);
		}
	}

	private void executeRegisteredJobs(JobParameters jobParameters) throws JobExecutionException {
<<<<<<< HEAD
		if (this.jobRegistry != null && StringUtils.hasText(this.jobName)) {
			try {
				Job job = this.jobRegistry.getJob(this.jobName);
				if (!this.jobs.contains(job)) {
					execute(job, jobParameters);
				}
			}
			catch (NoSuchJobException ex) {
				logger.debug(LogMessage.format("No job found in registry for job name: %s", this.jobName));
=======
		if (this.jobRegistry != null && StringUtils.hasText(this.jobNames)) {
			String[] jobsToRun = jobsToRun();
			for (String jobName : jobsToRun) {
				if (!isLocalJob(jobName)) {
					Job job = this.jobRegistry.getJob(jobName);
					execute(job, jobParameters);
				}
>>>>>>> 45f685f3
			}
		}
	}

	protected void execute(Job job, JobParameters jobParameters) throws JobExecutionAlreadyRunningException,
			JobRestartException, JobInstanceAlreadyCompleteException, JobParametersInvalidException {
		JobParameters parameters = getNextJobParameters(job, jobParameters);
		JobExecution execution = this.jobLauncher.run(job, parameters);
		if (this.publisher != null) {
			this.publisher.publishEvent(new JobExecutionEvent(execution));
		}
	}

	private JobParameters getNextJobParameters(Job job, JobParameters jobParameters) {
		if (this.jobRepository != null && this.jobRepository.isJobInstanceExists(job.getName(), jobParameters)) {
			return getNextJobParametersForExisting(job, jobParameters);
		}
		if (job.getJobParametersIncrementer() == null) {
			return jobParameters;
		}
		JobParameters nextParameters = new JobParametersBuilder(jobParameters, this.jobExplorer)
			.getNextJobParameters(job)
			.toJobParameters();
		return merge(nextParameters, jobParameters);
	}

	private JobParameters getNextJobParametersForExisting(Job job, JobParameters jobParameters) {
		JobExecution lastExecution = this.jobRepository.getLastJobExecution(job.getName(), jobParameters);
		if (isStoppedOrFailed(lastExecution) && job.isRestartable()) {
			JobParameters previousIdentifyingParameters = getGetIdentifying(lastExecution.getJobParameters());
			return merge(previousIdentifyingParameters, jobParameters);
		}
		return jobParameters;
	}

	private boolean isStoppedOrFailed(JobExecution execution) {
		BatchStatus status = (execution != null) ? execution.getStatus() : null;
		return (status == BatchStatus.STOPPED || status == BatchStatus.FAILED);
	}

	private JobParameters getGetIdentifying(JobParameters parameters) {
		HashMap<String, JobParameter<?>> nonIdentifying = new LinkedHashMap<>(parameters.getParameters().size());
		parameters.getParameters().forEach((key, value) -> {
			if (value.isIdentifying()) {
				nonIdentifying.put(key, value);
			}
		});
		return new JobParameters(nonIdentifying);
	}

	private JobParameters merge(JobParameters parameters, JobParameters additionals) {
		Map<String, JobParameter<?>> merged = new LinkedHashMap<>();
		merged.putAll(parameters.getParameters());
		merged.putAll(additionals.getParameters());
		return new JobParameters(merged);
	}

	private String[] jobsToRun() {
		return this.jobNames.split(",");
	}

}<|MERGE_RESOLUTION|>--- conflicted
+++ resolved
@@ -40,11 +40,6 @@
 import org.springframework.batch.core.converter.JobParametersConverter;
 import org.springframework.batch.core.explore.JobExplorer;
 import org.springframework.batch.core.launch.JobLauncher;
-<<<<<<< HEAD
-import org.springframework.batch.core.launch.NoSuchJobException;
-=======
-import org.springframework.batch.core.launch.JobParametersNotFoundException;
->>>>>>> 45f685f3
 import org.springframework.batch.core.repository.JobExecutionAlreadyRunningException;
 import org.springframework.batch.core.repository.JobInstanceAlreadyCompleteException;
 import org.springframework.batch.core.repository.JobRepository;
@@ -118,9 +113,13 @@
 
 	@Override
 	public void afterPropertiesSet() {
-<<<<<<< HEAD
 		if (this.jobs.size() > 1 && !StringUtils.hasText(this.jobName)) {
 			throw new IllegalArgumentException("Job name must be specified in case of multiple jobs");
+		}
+		if (StringUtils.hasText(this.jobName)) {
+			if (!isLocalJob(this.jobName) && !isRegisteredJob(this.jobName)) {
+				throw new IllegalArgumentException("No job found with name '" + this.jobName + "'");
+			}
 		}
 	}
 
@@ -129,17 +128,6 @@
 		afterPropertiesSet();
 	}
 
-=======
-		if (StringUtils.hasText(this.jobNames)) {
-			for (String jobName : jobsToRun()) {
-				if (!isLocalJob(jobName) && !isRegisteredJob(jobName)) {
-					throw new IllegalArgumentException("No job found with name '" + jobName + "'");
-				}
-			}
-		}
-	}
-
->>>>>>> 45f685f3
 	public void setOrder(int order) {
 		this.order = order;
 	}
@@ -200,14 +188,8 @@
 
 	private void executeLocalJobs(JobParameters jobParameters) throws JobExecutionException {
 		for (Job job : this.jobs) {
-<<<<<<< HEAD
 			if (StringUtils.hasText(this.jobName)) {
 				if (!this.jobName.equals(job.getName())) {
-=======
-			if (StringUtils.hasText(this.jobNames)) {
-				String[] jobsToRun = jobsToRun();
-				if (!PatternMatchUtils.simpleMatch(jobsToRun, job.getName())) {
->>>>>>> 45f685f3
 					logger.debug(LogMessage.format("Skipped job: %s", job.getName()));
 					continue;
 				}
@@ -217,25 +199,10 @@
 	}
 
 	private void executeRegisteredJobs(JobParameters jobParameters) throws JobExecutionException {
-<<<<<<< HEAD
 		if (this.jobRegistry != null && StringUtils.hasText(this.jobName)) {
-			try {
+			if (!isLocalJob(this.jobName)) {
 				Job job = this.jobRegistry.getJob(this.jobName);
-				if (!this.jobs.contains(job)) {
-					execute(job, jobParameters);
-				}
-			}
-			catch (NoSuchJobException ex) {
-				logger.debug(LogMessage.format("No job found in registry for job name: %s", this.jobName));
-=======
-		if (this.jobRegistry != null && StringUtils.hasText(this.jobNames)) {
-			String[] jobsToRun = jobsToRun();
-			for (String jobName : jobsToRun) {
-				if (!isLocalJob(jobName)) {
-					Job job = this.jobRegistry.getJob(jobName);
-					execute(job, jobParameters);
-				}
->>>>>>> 45f685f3
+				execute(job, jobParameters);
 			}
 		}
 	}
@@ -293,8 +260,4 @@
 		return new JobParameters(merged);
 	}
 
-	private String[] jobsToRun() {
-		return this.jobNames.split(",");
-	}
-
 }