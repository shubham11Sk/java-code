<<<<<<< HEAD
/*
 * Copyright 2012-2019 the original author or authors.
 *
 * Licensed under the Apache License, Version 2.0 (the "License");
 * you may not use this file except in compliance with the License.
 * You may obtain a copy of the License at
 *
 *      https://www.apache.org/licenses/LICENSE-2.0
 *
 * Unless required by applicable law or agreed to in writing, software
 * distributed under the License is distributed on an "AS IS" BASIS,
 * WITHOUT WARRANTIES OR CONDITIONS OF ANY KIND, either express or implied.
 * See the License for the specific language governing permissions and
 * limitations under the License.
 */

package org.springframework.boot.autoconfigure.domain;

import java.util.ArrayList;
import java.util.Arrays;
import java.util.Collection;
import java.util.Collections;
import java.util.LinkedHashSet;
import java.util.List;
import java.util.Set;

import org.springframework.beans.factory.BeanFactory;
import org.springframework.beans.factory.NoSuchBeanDefinitionException;
import org.springframework.beans.factory.config.BeanDefinition;
import org.springframework.beans.factory.config.ConstructorArgumentValues;
import org.springframework.beans.factory.support.BeanDefinitionRegistry;
import org.springframework.beans.factory.support.GenericBeanDefinition;
import org.springframework.context.annotation.ImportBeanDefinitionRegistrar;
import org.springframework.core.annotation.AnnotationAttributes;
import org.springframework.core.type.AnnotationMetadata;
import org.springframework.util.Assert;
import org.springframework.util.ClassUtils;
import org.springframework.util.StringUtils;

/**
 * Class for storing {@link EntityScan @EntityScan} specified packages for reference later
 * (e.g. by JPA auto-configuration).
 *
 * @author Phillip Webb
 * @since 1.4.0
 * @see EntityScan
 * @see EntityScanner
 */
public class EntityScanPackages {

	private static final String BEAN = EntityScanPackages.class.getName();

	private static final EntityScanPackages NONE = new EntityScanPackages();

	private final List<String> packageNames;

	EntityScanPackages(String... packageNames) {
		List<String> packages = new ArrayList<>();
		for (String name : packageNames) {
			if (StringUtils.hasText(name)) {
				packages.add(name);
			}
		}
		this.packageNames = Collections.unmodifiableList(packages);
	}

	/**
	 * Return the package names specified from all {@link EntityScan @EntityScan}
	 * annotations.
	 * @return the entity scan package names
	 */
	public List<String> getPackageNames() {
		return this.packageNames;
	}

	/**
	 * Return the {@link EntityScanPackages} for the given bean factory.
	 * @param beanFactory the source bean factory
	 * @return the {@link EntityScanPackages} for the bean factory (never {@code null})
	 */
	public static EntityScanPackages get(BeanFactory beanFactory) {
		// Currently we only store a single base package, but we return a list to
		// allow this to change in the future if needed
		try {
			return beanFactory.getBean(BEAN, EntityScanPackages.class);
		}
		catch (NoSuchBeanDefinitionException ex) {
			return NONE;
		}
	}

	/**
	 * Register the specified entity scan packages with the system.
	 * @param registry the source registry
	 * @param packageNames the package names to register
	 */
	public static void register(BeanDefinitionRegistry registry, String... packageNames) {
		Assert.notNull(registry, "Registry must not be null");
		Assert.notNull(packageNames, "PackageNames must not be null");
		register(registry, Arrays.asList(packageNames));
	}

	/**
	 * Register the specified entity scan packages with the system.
	 * @param registry the source registry
	 * @param packageNames the package names to register
	 */
	public static void register(BeanDefinitionRegistry registry, Collection<String> packageNames) {
		Assert.notNull(registry, "Registry must not be null");
		Assert.notNull(packageNames, "PackageNames must not be null");
		if (registry.containsBeanDefinition(BEAN)) {
			BeanDefinition beanDefinition = registry.getBeanDefinition(BEAN);
			ConstructorArgumentValues constructorArguments = beanDefinition.getConstructorArgumentValues();
			constructorArguments.addIndexedArgumentValue(0, addPackageNames(constructorArguments, packageNames));
		}
		else {
			GenericBeanDefinition beanDefinition = new GenericBeanDefinition();
			beanDefinition.setBeanClass(EntityScanPackages.class);
			beanDefinition.getConstructorArgumentValues().addIndexedArgumentValue(0,
					StringUtils.toStringArray(packageNames));
			beanDefinition.setRole(BeanDefinition.ROLE_INFRASTRUCTURE);
			registry.registerBeanDefinition(BEAN, beanDefinition);
		}
	}

	private static String[] addPackageNames(ConstructorArgumentValues constructorArguments,
			Collection<String> packageNames) {
		String[] existing = (String[]) constructorArguments.getIndexedArgumentValue(0, String[].class).getValue();
		Set<String> merged = new LinkedHashSet<>();
		merged.addAll(Arrays.asList(existing));
		merged.addAll(packageNames);
		return StringUtils.toStringArray(merged);
	}

	/**
	 * {@link ImportBeanDefinitionRegistrar} to store the base package from the importing
	 * configuration.
	 */
	static class Registrar implements ImportBeanDefinitionRegistrar {

		@Override
		public void registerBeanDefinitions(AnnotationMetadata metadata, BeanDefinitionRegistry registry) {
			register(registry, getPackagesToScan(metadata));
		}

		private Set<String> getPackagesToScan(AnnotationMetadata metadata) {
			AnnotationAttributes attributes = AnnotationAttributes
					.fromMap(metadata.getAnnotationAttributes(EntityScan.class.getName()));
			String[] basePackages = attributes.getStringArray("basePackages");
			Class<?>[] basePackageClasses = attributes.getClassArray("basePackageClasses");
			Set<String> packagesToScan = new LinkedHashSet<>(Arrays.asList(basePackages));
			for (Class<?> basePackageClass : basePackageClasses) {
				packagesToScan.add(ClassUtils.getPackageName(basePackageClass));
			}
			if (packagesToScan.isEmpty()) {
				String packageName = ClassUtils.getPackageName(metadata.getClassName());
				Assert.state(!StringUtils.isEmpty(packageName), "@EntityScan cannot be used with the default package");
				return Collections.singleton(packageName);
			}
			return packagesToScan;
		}

	}

}
=======
/*
 * Copyright 2012-2020 the original author or authors.
 *
 * Licensed under the Apache License, Version 2.0 (the "License");
 * you may not use this file except in compliance with the License.
 * You may obtain a copy of the License at
 *
 *      https://www.apache.org/licenses/LICENSE-2.0
 *
 * Unless required by applicable law or agreed to in writing, software
 * distributed under the License is distributed on an "AS IS" BASIS,
 * WITHOUT WARRANTIES OR CONDITIONS OF ANY KIND, either express or implied.
 * See the License for the specific language governing permissions and
 * limitations under the License.
 */

package org.springframework.boot.autoconfigure.domain;

import java.util.ArrayList;
import java.util.Arrays;
import java.util.Collection;
import java.util.Collections;
import java.util.LinkedHashSet;
import java.util.List;
import java.util.Set;
import java.util.function.Supplier;

import org.springframework.beans.factory.BeanFactory;
import org.springframework.beans.factory.NoSuchBeanDefinitionException;
import org.springframework.beans.factory.config.BeanDefinition;
import org.springframework.beans.factory.support.BeanDefinitionRegistry;
import org.springframework.beans.factory.support.GenericBeanDefinition;
import org.springframework.context.annotation.ImportBeanDefinitionRegistrar;
import org.springframework.core.annotation.AnnotationAttributes;
import org.springframework.core.type.AnnotationMetadata;
import org.springframework.util.Assert;
import org.springframework.util.ClassUtils;
import org.springframework.util.StringUtils;

/**
 * Class for storing {@link EntityScan @EntityScan} specified packages for reference later
 * (e.g. by JPA auto-configuration).
 *
 * @author Phillip Webb
 * @since 1.4.0
 * @see EntityScan
 * @see EntityScanner
 */
public class EntityScanPackages {

	private static final String BEAN = EntityScanPackages.class.getName();

	private static final EntityScanPackages NONE = new EntityScanPackages();

	private final List<String> packageNames;

	EntityScanPackages(String... packageNames) {
		List<String> packages = new ArrayList<>();
		for (String name : packageNames) {
			if (StringUtils.hasText(name)) {
				packages.add(name);
			}
		}
		this.packageNames = Collections.unmodifiableList(packages);
	}

	/**
	 * Return the package names specified from all {@link EntityScan @EntityScan}
	 * annotations.
	 * @return the entity scan package names
	 */
	public List<String> getPackageNames() {
		return this.packageNames;
	}

	/**
	 * Return the {@link EntityScanPackages} for the given bean factory.
	 * @param beanFactory the source bean factory
	 * @return the {@link EntityScanPackages} for the bean factory (never {@code null})
	 */
	public static EntityScanPackages get(BeanFactory beanFactory) {
		// Currently we only store a single base package, but we return a list to
		// allow this to change in the future if needed
		try {
			return beanFactory.getBean(BEAN, EntityScanPackages.class);
		}
		catch (NoSuchBeanDefinitionException ex) {
			return NONE;
		}
	}

	/**
	 * Register the specified entity scan packages with the system.
	 * @param registry the source registry
	 * @param packageNames the package names to register
	 */
	public static void register(BeanDefinitionRegistry registry, String... packageNames) {
		Assert.notNull(registry, "Registry must not be null");
		Assert.notNull(packageNames, "PackageNames must not be null");
		register(registry, Arrays.asList(packageNames));
	}

	/**
	 * Register the specified entity scan packages with the system.
	 * @param registry the source registry
	 * @param packageNames the package names to register
	 */
	public static void register(BeanDefinitionRegistry registry, Collection<String> packageNames) {
		Assert.notNull(registry, "Registry must not be null");
		Assert.notNull(packageNames, "PackageNames must not be null");
		if (registry.containsBeanDefinition(BEAN)) {
			EntityScanPackagesBeanDefinition beanDefinition = (EntityScanPackagesBeanDefinition) registry
					.getBeanDefinition(BEAN);
			beanDefinition.addPackageNames(packageNames);
		}
		else {
			registry.registerBeanDefinition(BEAN, new EntityScanPackagesBeanDefinition(packageNames));
		}
	}

	/**
	 * {@link ImportBeanDefinitionRegistrar} to store the base package from the importing
	 * configuration.
	 */
	static class Registrar implements ImportBeanDefinitionRegistrar {

		@Override
		public void registerBeanDefinitions(AnnotationMetadata metadata, BeanDefinitionRegistry registry) {
			register(registry, getPackagesToScan(metadata));
		}

		private Set<String> getPackagesToScan(AnnotationMetadata metadata) {
			AnnotationAttributes attributes = AnnotationAttributes
					.fromMap(metadata.getAnnotationAttributes(EntityScan.class.getName()));
			String[] basePackages = attributes.getStringArray("basePackages");
			Class<?>[] basePackageClasses = attributes.getClassArray("basePackageClasses");
			Set<String> packagesToScan = new LinkedHashSet<>(Arrays.asList(basePackages));
			for (Class<?> basePackageClass : basePackageClasses) {
				packagesToScan.add(ClassUtils.getPackageName(basePackageClass));
			}
			if (packagesToScan.isEmpty()) {
				String packageName = ClassUtils.getPackageName(metadata.getClassName());
				Assert.state(StringUtils.hasLength(packageName), "@EntityScan cannot be used with the default package");
				return Collections.singleton(packageName);
			}
			return packagesToScan;
		}

	}

	static class EntityScanPackagesBeanDefinition extends GenericBeanDefinition {

		private final Set<String> packageNames = new LinkedHashSet<>();

		EntityScanPackagesBeanDefinition(Collection<String> packageNames) {
			setBeanClass(EntityScanPackages.class);
			setRole(BeanDefinition.ROLE_INFRASTRUCTURE);
			addPackageNames(packageNames);
		}

		@Override
		public Supplier<?> getInstanceSupplier() {
			return () -> new EntityScanPackages(StringUtils.toStringArray(this.packageNames));
		}

		private void addPackageNames(Collection<String> additionalPackageNames) {
			this.packageNames.addAll(additionalPackageNames);
		}

	}

}
>>>>>>> 6755b480
<|MERGE_RESOLUTION|>--- conflicted
+++ resolved
@@ -1,170 +1,3 @@
-<<<<<<< HEAD
-/*
- * Copyright 2012-2019 the original author or authors.
- *
- * Licensed under the Apache License, Version 2.0 (the "License");
- * you may not use this file except in compliance with the License.
- * You may obtain a copy of the License at
- *
- *      https://www.apache.org/licenses/LICENSE-2.0
- *
- * Unless required by applicable law or agreed to in writing, software
- * distributed under the License is distributed on an "AS IS" BASIS,
- * WITHOUT WARRANTIES OR CONDITIONS OF ANY KIND, either express or implied.
- * See the License for the specific language governing permissions and
- * limitations under the License.
- */
-
-package org.springframework.boot.autoconfigure.domain;
-
-import java.util.ArrayList;
-import java.util.Arrays;
-import java.util.Collection;
-import java.util.Collections;
-import java.util.LinkedHashSet;
-import java.util.List;
-import java.util.Set;
-
-import org.springframework.beans.factory.BeanFactory;
-import org.springframework.beans.factory.NoSuchBeanDefinitionException;
-import org.springframework.beans.factory.config.BeanDefinition;
-import org.springframework.beans.factory.config.ConstructorArgumentValues;
-import org.springframework.beans.factory.support.BeanDefinitionRegistry;
-import org.springframework.beans.factory.support.GenericBeanDefinition;
-import org.springframework.context.annotation.ImportBeanDefinitionRegistrar;
-import org.springframework.core.annotation.AnnotationAttributes;
-import org.springframework.core.type.AnnotationMetadata;
-import org.springframework.util.Assert;
-import org.springframework.util.ClassUtils;
-import org.springframework.util.StringUtils;
-
-/**
- * Class for storing {@link EntityScan @EntityScan} specified packages for reference later
- * (e.g. by JPA auto-configuration).
- *
- * @author Phillip Webb
- * @since 1.4.0
- * @see EntityScan
- * @see EntityScanner
- */
-public class EntityScanPackages {
-
-	private static final String BEAN = EntityScanPackages.class.getName();
-
-	private static final EntityScanPackages NONE = new EntityScanPackages();
-
-	private final List<String> packageNames;
-
-	EntityScanPackages(String... packageNames) {
-		List<String> packages = new ArrayList<>();
-		for (String name : packageNames) {
-			if (StringUtils.hasText(name)) {
-				packages.add(name);
-			}
-		}
-		this.packageNames = Collections.unmodifiableList(packages);
-	}
-
-	/**
-	 * Return the package names specified from all {@link EntityScan @EntityScan}
-	 * annotations.
-	 * @return the entity scan package names
-	 */
-	public List<String> getPackageNames() {
-		return this.packageNames;
-	}
-
-	/**
-	 * Return the {@link EntityScanPackages} for the given bean factory.
-	 * @param beanFactory the source bean factory
-	 * @return the {@link EntityScanPackages} for the bean factory (never {@code null})
-	 */
-	public static EntityScanPackages get(BeanFactory beanFactory) {
-		// Currently we only store a single base package, but we return a list to
-		// allow this to change in the future if needed
-		try {
-			return beanFactory.getBean(BEAN, EntityScanPackages.class);
-		}
-		catch (NoSuchBeanDefinitionException ex) {
-			return NONE;
-		}
-	}
-
-	/**
-	 * Register the specified entity scan packages with the system.
-	 * @param registry the source registry
-	 * @param packageNames the package names to register
-	 */
-	public static void register(BeanDefinitionRegistry registry, String... packageNames) {
-		Assert.notNull(registry, "Registry must not be null");
-		Assert.notNull(packageNames, "PackageNames must not be null");
-		register(registry, Arrays.asList(packageNames));
-	}
-
-	/**
-	 * Register the specified entity scan packages with the system.
-	 * @param registry the source registry
-	 * @param packageNames the package names to register
-	 */
-	public static void register(BeanDefinitionRegistry registry, Collection<String> packageNames) {
-		Assert.notNull(registry, "Registry must not be null");
-		Assert.notNull(packageNames, "PackageNames must not be null");
-		if (registry.containsBeanDefinition(BEAN)) {
-			BeanDefinition beanDefinition = registry.getBeanDefinition(BEAN);
-			ConstructorArgumentValues constructorArguments = beanDefinition.getConstructorArgumentValues();
-			constructorArguments.addIndexedArgumentValue(0, addPackageNames(constructorArguments, packageNames));
-		}
-		else {
-			GenericBeanDefinition beanDefinition = new GenericBeanDefinition();
-			beanDefinition.setBeanClass(EntityScanPackages.class);
-			beanDefinition.getConstructorArgumentValues().addIndexedArgumentValue(0,
-					StringUtils.toStringArray(packageNames));
-			beanDefinition.setRole(BeanDefinition.ROLE_INFRASTRUCTURE);
-			registry.registerBeanDefinition(BEAN, beanDefinition);
-		}
-	}
-
-	private static String[] addPackageNames(ConstructorArgumentValues constructorArguments,
-			Collection<String> packageNames) {
-		String[] existing = (String[]) constructorArguments.getIndexedArgumentValue(0, String[].class).getValue();
-		Set<String> merged = new LinkedHashSet<>();
-		merged.addAll(Arrays.asList(existing));
-		merged.addAll(packageNames);
-		return StringUtils.toStringArray(merged);
-	}
-
-	/**
-	 * {@link ImportBeanDefinitionRegistrar} to store the base package from the importing
-	 * configuration.
-	 */
-	static class Registrar implements ImportBeanDefinitionRegistrar {
-
-		@Override
-		public void registerBeanDefinitions(AnnotationMetadata metadata, BeanDefinitionRegistry registry) {
-			register(registry, getPackagesToScan(metadata));
-		}
-
-		private Set<String> getPackagesToScan(AnnotationMetadata metadata) {
-			AnnotationAttributes attributes = AnnotationAttributes
-					.fromMap(metadata.getAnnotationAttributes(EntityScan.class.getName()));
-			String[] basePackages = attributes.getStringArray("basePackages");
-			Class<?>[] basePackageClasses = attributes.getClassArray("basePackageClasses");
-			Set<String> packagesToScan = new LinkedHashSet<>(Arrays.asList(basePackages));
-			for (Class<?> basePackageClass : basePackageClasses) {
-				packagesToScan.add(ClassUtils.getPackageName(basePackageClass));
-			}
-			if (packagesToScan.isEmpty()) {
-				String packageName = ClassUtils.getPackageName(metadata.getClassName());
-				Assert.state(!StringUtils.isEmpty(packageName), "@EntityScan cannot be used with the default package");
-				return Collections.singleton(packageName);
-			}
-			return packagesToScan;
-		}
-
-	}
-
-}
-=======
 /*
  * Copyright 2012-2020 the original author or authors.
  *
@@ -336,5 +169,4 @@
 
 	}
 
-}
->>>>>>> 6755b480
+}