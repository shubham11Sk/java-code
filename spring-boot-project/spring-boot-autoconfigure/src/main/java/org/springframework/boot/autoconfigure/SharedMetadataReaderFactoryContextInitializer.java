<<<<<<< HEAD
/*
 * Copyright 2012-2019 the original author or authors.
 *
 * Licensed under the Apache License, Version 2.0 (the "License");
 * you may not use this file except in compliance with the License.
 * You may obtain a copy of the License at
 *
 *      https://www.apache.org/licenses/LICENSE-2.0
 *
 * Unless required by applicable law or agreed to in writing, software
 * distributed under the License is distributed on an "AS IS" BASIS,
 * WITHOUT WARRANTIES OR CONDITIONS OF ANY KIND, either express or implied.
 * See the License for the specific language governing permissions and
 * limitations under the License.
 */

package org.springframework.boot.autoconfigure;

import org.springframework.beans.BeansException;
import org.springframework.beans.factory.BeanClassLoaderAware;
import org.springframework.beans.factory.FactoryBean;
import org.springframework.beans.factory.NoSuchBeanDefinitionException;
import org.springframework.beans.factory.config.BeanDefinition;
import org.springframework.beans.factory.config.ConfigurableListableBeanFactory;
import org.springframework.beans.factory.config.RuntimeBeanReference;
import org.springframework.beans.factory.support.BeanDefinitionBuilder;
import org.springframework.beans.factory.support.BeanDefinitionRegistry;
import org.springframework.beans.factory.support.BeanDefinitionRegistryPostProcessor;
import org.springframework.boot.type.classreading.ConcurrentReferenceCachingMetadataReaderFactory;
import org.springframework.context.ApplicationContextInitializer;
import org.springframework.context.ApplicationListener;
import org.springframework.context.ConfigurableApplicationContext;
import org.springframework.context.annotation.AnnotationConfigUtils;
import org.springframework.context.annotation.ConfigurationClassPostProcessor;
import org.springframework.context.event.ContextRefreshedEvent;
import org.springframework.core.Ordered;
import org.springframework.core.PriorityOrdered;
import org.springframework.core.type.classreading.CachingMetadataReaderFactory;
import org.springframework.core.type.classreading.MetadataReaderFactory;

/**
 * {@link ApplicationContextInitializer} to create a shared
 * {@link CachingMetadataReaderFactory} between the
 * {@link ConfigurationClassPostProcessor} and Spring Boot.
 *
 * @author Phillip Webb
 */
class SharedMetadataReaderFactoryContextInitializer
		implements ApplicationContextInitializer<ConfigurableApplicationContext>, Ordered {

	public static final String BEAN_NAME = "org.springframework.boot.autoconfigure."
			+ "internalCachingMetadataReaderFactory";

	@Override
	public void initialize(ConfigurableApplicationContext applicationContext) {
		applicationContext.addBeanFactoryPostProcessor(new CachingMetadataReaderFactoryPostProcessor());
	}

	@Override
	public int getOrder() {
		return 0;
	}

	/**
	 * {@link BeanDefinitionRegistryPostProcessor} to register the
	 * {@link CachingMetadataReaderFactory} and configure the
	 * {@link ConfigurationClassPostProcessor}.
	 */
	private static class CachingMetadataReaderFactoryPostProcessor
			implements BeanDefinitionRegistryPostProcessor, PriorityOrdered {

		@Override
		public int getOrder() {
			// Must happen before the ConfigurationClassPostProcessor is created
			return Ordered.HIGHEST_PRECEDENCE;
		}

		@Override
		public void postProcessBeanFactory(ConfigurableListableBeanFactory beanFactory) throws BeansException {
		}

		@Override
		public void postProcessBeanDefinitionRegistry(BeanDefinitionRegistry registry) throws BeansException {
			register(registry);
			configureConfigurationClassPostProcessor(registry);
		}

		private void register(BeanDefinitionRegistry registry) {
			BeanDefinition definition = BeanDefinitionBuilder
					.genericBeanDefinition(SharedMetadataReaderFactoryBean.class, SharedMetadataReaderFactoryBean::new)
					.getBeanDefinition();
			registry.registerBeanDefinition(BEAN_NAME, definition);
		}

		private void configureConfigurationClassPostProcessor(BeanDefinitionRegistry registry) {
			try {
				BeanDefinition definition = registry
						.getBeanDefinition(AnnotationConfigUtils.CONFIGURATION_ANNOTATION_PROCESSOR_BEAN_NAME);
				definition.getPropertyValues().add("metadataReaderFactory", new RuntimeBeanReference(BEAN_NAME));
			}
			catch (NoSuchBeanDefinitionException ex) {
			}
		}

	}

	/**
	 * {@link FactoryBean} to create the shared {@link MetadataReaderFactory}.
	 */
	static class SharedMetadataReaderFactoryBean
			implements FactoryBean<ConcurrentReferenceCachingMetadataReaderFactory>, BeanClassLoaderAware,
			ApplicationListener<ContextRefreshedEvent> {

		private ConcurrentReferenceCachingMetadataReaderFactory metadataReaderFactory;

		@Override
		public void setBeanClassLoader(ClassLoader classLoader) {
			this.metadataReaderFactory = new ConcurrentReferenceCachingMetadataReaderFactory(classLoader);
		}

		@Override
		public ConcurrentReferenceCachingMetadataReaderFactory getObject() throws Exception {
			return this.metadataReaderFactory;
		}

		@Override
		public Class<?> getObjectType() {
			return CachingMetadataReaderFactory.class;
		}

		@Override
		public boolean isSingleton() {
			return true;
		}

		@Override
		public void onApplicationEvent(ContextRefreshedEvent event) {
			this.metadataReaderFactory.clearCache();
		}

	}

}
=======
/*
 * Copyright 2012-2020 the original author or authors.
 *
 * Licensed under the Apache License, Version 2.0 (the "License");
 * you may not use this file except in compliance with the License.
 * You may obtain a copy of the License at
 *
 *      https://www.apache.org/licenses/LICENSE-2.0
 *
 * Unless required by applicable law or agreed to in writing, software
 * distributed under the License is distributed on an "AS IS" BASIS,
 * WITHOUT WARRANTIES OR CONDITIONS OF ANY KIND, either express or implied.
 * See the License for the specific language governing permissions and
 * limitations under the License.
 */

package org.springframework.boot.autoconfigure;

import java.util.function.Supplier;

import org.springframework.beans.BeansException;
import org.springframework.beans.MutablePropertyValues;
import org.springframework.beans.factory.BeanClassLoaderAware;
import org.springframework.beans.factory.FactoryBean;
import org.springframework.beans.factory.NoSuchBeanDefinitionException;
import org.springframework.beans.factory.config.BeanDefinition;
import org.springframework.beans.factory.config.BeanFactoryPostProcessor;
import org.springframework.beans.factory.config.ConfigurableListableBeanFactory;
import org.springframework.beans.factory.config.RuntimeBeanReference;
import org.springframework.beans.factory.support.AbstractBeanDefinition;
import org.springframework.beans.factory.support.BeanDefinitionBuilder;
import org.springframework.beans.factory.support.BeanDefinitionRegistry;
import org.springframework.beans.factory.support.BeanDefinitionRegistryPostProcessor;
import org.springframework.boot.type.classreading.ConcurrentReferenceCachingMetadataReaderFactory;
import org.springframework.context.ApplicationContextInitializer;
import org.springframework.context.ApplicationListener;
import org.springframework.context.ConfigurableApplicationContext;
import org.springframework.context.annotation.AnnotationConfigUtils;
import org.springframework.context.annotation.ConfigurationClassPostProcessor;
import org.springframework.context.event.ContextRefreshedEvent;
import org.springframework.core.Ordered;
import org.springframework.core.PriorityOrdered;
import org.springframework.core.type.classreading.CachingMetadataReaderFactory;
import org.springframework.core.type.classreading.MetadataReaderFactory;

/**
 * {@link ApplicationContextInitializer} to create a shared
 * {@link CachingMetadataReaderFactory} between the
 * {@link ConfigurationClassPostProcessor} and Spring Boot.
 *
 * @author Phillip Webb
 * @author Dave Syer
 */
class SharedMetadataReaderFactoryContextInitializer
		implements ApplicationContextInitializer<ConfigurableApplicationContext>, Ordered {

	public static final String BEAN_NAME = "org.springframework.boot.autoconfigure."
			+ "internalCachingMetadataReaderFactory";

	@Override
	public void initialize(ConfigurableApplicationContext applicationContext) {
		BeanFactoryPostProcessor postProcessor = new CachingMetadataReaderFactoryPostProcessor(applicationContext);
		applicationContext.addBeanFactoryPostProcessor(postProcessor);
	}

	@Override
	public int getOrder() {
		return 0;
	}

	/**
	 * {@link BeanDefinitionRegistryPostProcessor} to register the
	 * {@link CachingMetadataReaderFactory} and configure the
	 * {@link ConfigurationClassPostProcessor}.
	 */
	static class CachingMetadataReaderFactoryPostProcessor
			implements BeanDefinitionRegistryPostProcessor, PriorityOrdered {

		private final ConfigurableApplicationContext context;

		CachingMetadataReaderFactoryPostProcessor(ConfigurableApplicationContext context) {
			this.context = context;
		}

		@Override
		public int getOrder() {
			// Must happen before the ConfigurationClassPostProcessor is created
			return Ordered.HIGHEST_PRECEDENCE;
		}

		@Override
		public void postProcessBeanFactory(ConfigurableListableBeanFactory beanFactory) throws BeansException {
		}

		@Override
		public void postProcessBeanDefinitionRegistry(BeanDefinitionRegistry registry) throws BeansException {
			register(registry);
			configureConfigurationClassPostProcessor(registry);
		}

		private void register(BeanDefinitionRegistry registry) {
			BeanDefinition definition = BeanDefinitionBuilder
					.genericBeanDefinition(SharedMetadataReaderFactoryBean.class, SharedMetadataReaderFactoryBean::new)
					.getBeanDefinition();
			registry.registerBeanDefinition(BEAN_NAME, definition);
		}

		private void configureConfigurationClassPostProcessor(BeanDefinitionRegistry registry) {
			try {
				configureConfigurationClassPostProcessor(
						registry.getBeanDefinition(AnnotationConfigUtils.CONFIGURATION_ANNOTATION_PROCESSOR_BEAN_NAME));
			}
			catch (NoSuchBeanDefinitionException ex) {
			}
		}

		private void configureConfigurationClassPostProcessor(BeanDefinition definition) {
			if (definition instanceof AbstractBeanDefinition) {
				configureConfigurationClassPostProcessor((AbstractBeanDefinition) definition);
				return;
			}
			configureConfigurationClassPostProcessor(definition.getPropertyValues());
		}

		private void configureConfigurationClassPostProcessor(AbstractBeanDefinition definition) {
			Supplier<?> instanceSupplier = definition.getInstanceSupplier();
			if (instanceSupplier != null) {
				definition.setInstanceSupplier(
						new ConfigurationClassPostProcessorCustomizingSupplier(this.context, instanceSupplier));
				return;
			}
			configureConfigurationClassPostProcessor(definition.getPropertyValues());
		}

		private void configureConfigurationClassPostProcessor(MutablePropertyValues propertyValues) {
			propertyValues.add("metadataReaderFactory", new RuntimeBeanReference(BEAN_NAME));
		}

	}

	/**
	 * {@link Supplier} used to customize the {@link ConfigurationClassPostProcessor} when
	 * it's first created.
	 */
	static class ConfigurationClassPostProcessorCustomizingSupplier implements Supplier<Object> {

		private final ConfigurableApplicationContext context;

		private final Supplier<?> instanceSupplier;

		ConfigurationClassPostProcessorCustomizingSupplier(ConfigurableApplicationContext context,
				Supplier<?> instanceSupplier) {
			this.context = context;
			this.instanceSupplier = instanceSupplier;
		}

		@Override
		public Object get() {
			Object instance = this.instanceSupplier.get();
			if (instance instanceof ConfigurationClassPostProcessor) {
				configureConfigurationClassPostProcessor((ConfigurationClassPostProcessor) instance);
			}
			return instance;
		}

		private void configureConfigurationClassPostProcessor(ConfigurationClassPostProcessor instance) {
			instance.setMetadataReaderFactory(this.context.getBean(BEAN_NAME, MetadataReaderFactory.class));
		}

	}

	/**
	 * {@link FactoryBean} to create the shared {@link MetadataReaderFactory}.
	 */
	static class SharedMetadataReaderFactoryBean
			implements FactoryBean<ConcurrentReferenceCachingMetadataReaderFactory>, BeanClassLoaderAware,
			ApplicationListener<ContextRefreshedEvent> {

		private ConcurrentReferenceCachingMetadataReaderFactory metadataReaderFactory;

		@Override
		public void setBeanClassLoader(ClassLoader classLoader) {
			this.metadataReaderFactory = new ConcurrentReferenceCachingMetadataReaderFactory(classLoader);
		}

		@Override
		public ConcurrentReferenceCachingMetadataReaderFactory getObject() throws Exception {
			return this.metadataReaderFactory;
		}

		@Override
		public Class<?> getObjectType() {
			return CachingMetadataReaderFactory.class;
		}

		@Override
		public boolean isSingleton() {
			return true;
		}

		@Override
		public void onApplicationEvent(ContextRefreshedEvent event) {
			this.metadataReaderFactory.clearCache();
		}

	}

}
>>>>>>> 6755b480
<|MERGE_RESOLUTION|>--- conflicted
+++ resolved
@@ -1,148 +1,3 @@
-<<<<<<< HEAD
-/*
- * Copyright 2012-2019 the original author or authors.
- *
- * Licensed under the Apache License, Version 2.0 (the "License");
- * you may not use this file except in compliance with the License.
- * You may obtain a copy of the License at
- *
- *      https://www.apache.org/licenses/LICENSE-2.0
- *
- * Unless required by applicable law or agreed to in writing, software
- * distributed under the License is distributed on an "AS IS" BASIS,
- * WITHOUT WARRANTIES OR CONDITIONS OF ANY KIND, either express or implied.
- * See the License for the specific language governing permissions and
- * limitations under the License.
- */
-
-package org.springframework.boot.autoconfigure;
-
-import org.springframework.beans.BeansException;
-import org.springframework.beans.factory.BeanClassLoaderAware;
-import org.springframework.beans.factory.FactoryBean;
-import org.springframework.beans.factory.NoSuchBeanDefinitionException;
-import org.springframework.beans.factory.config.BeanDefinition;
-import org.springframework.beans.factory.config.ConfigurableListableBeanFactory;
-import org.springframework.beans.factory.config.RuntimeBeanReference;
-import org.springframework.beans.factory.support.BeanDefinitionBuilder;
-import org.springframework.beans.factory.support.BeanDefinitionRegistry;
-import org.springframework.beans.factory.support.BeanDefinitionRegistryPostProcessor;
-import org.springframework.boot.type.classreading.ConcurrentReferenceCachingMetadataReaderFactory;
-import org.springframework.context.ApplicationContextInitializer;
-import org.springframework.context.ApplicationListener;
-import org.springframework.context.ConfigurableApplicationContext;
-import org.springframework.context.annotation.AnnotationConfigUtils;
-import org.springframework.context.annotation.ConfigurationClassPostProcessor;
-import org.springframework.context.event.ContextRefreshedEvent;
-import org.springframework.core.Ordered;
-import org.springframework.core.PriorityOrdered;
-import org.springframework.core.type.classreading.CachingMetadataReaderFactory;
-import org.springframework.core.type.classreading.MetadataReaderFactory;
-
-/**
- * {@link ApplicationContextInitializer} to create a shared
- * {@link CachingMetadataReaderFactory} between the
- * {@link ConfigurationClassPostProcessor} and Spring Boot.
- *
- * @author Phillip Webb
- */
-class SharedMetadataReaderFactoryContextInitializer
-		implements ApplicationContextInitializer<ConfigurableApplicationContext>, Ordered {
-
-	public static final String BEAN_NAME = "org.springframework.boot.autoconfigure."
-			+ "internalCachingMetadataReaderFactory";
-
-	@Override
-	public void initialize(ConfigurableApplicationContext applicationContext) {
-		applicationContext.addBeanFactoryPostProcessor(new CachingMetadataReaderFactoryPostProcessor());
-	}
-
-	@Override
-	public int getOrder() {
-		return 0;
-	}
-
-	/**
-	 * {@link BeanDefinitionRegistryPostProcessor} to register the
-	 * {@link CachingMetadataReaderFactory} and configure the
-	 * {@link ConfigurationClassPostProcessor}.
-	 */
-	private static class CachingMetadataReaderFactoryPostProcessor
-			implements BeanDefinitionRegistryPostProcessor, PriorityOrdered {
-
-		@Override
-		public int getOrder() {
-			// Must happen before the ConfigurationClassPostProcessor is created
-			return Ordered.HIGHEST_PRECEDENCE;
-		}
-
-		@Override
-		public void postProcessBeanFactory(ConfigurableListableBeanFactory beanFactory) throws BeansException {
-		}
-
-		@Override
-		public void postProcessBeanDefinitionRegistry(BeanDefinitionRegistry registry) throws BeansException {
-			register(registry);
-			configureConfigurationClassPostProcessor(registry);
-		}
-
-		private void register(BeanDefinitionRegistry registry) {
-			BeanDefinition definition = BeanDefinitionBuilder
-					.genericBeanDefinition(SharedMetadataReaderFactoryBean.class, SharedMetadataReaderFactoryBean::new)
-					.getBeanDefinition();
-			registry.registerBeanDefinition(BEAN_NAME, definition);
-		}
-
-		private void configureConfigurationClassPostProcessor(BeanDefinitionRegistry registry) {
-			try {
-				BeanDefinition definition = registry
-						.getBeanDefinition(AnnotationConfigUtils.CONFIGURATION_ANNOTATION_PROCESSOR_BEAN_NAME);
-				definition.getPropertyValues().add("metadataReaderFactory", new RuntimeBeanReference(BEAN_NAME));
-			}
-			catch (NoSuchBeanDefinitionException ex) {
-			}
-		}
-
-	}
-
-	/**
-	 * {@link FactoryBean} to create the shared {@link MetadataReaderFactory}.
-	 */
-	static class SharedMetadataReaderFactoryBean
-			implements FactoryBean<ConcurrentReferenceCachingMetadataReaderFactory>, BeanClassLoaderAware,
-			ApplicationListener<ContextRefreshedEvent> {
-
-		private ConcurrentReferenceCachingMetadataReaderFactory metadataReaderFactory;
-
-		@Override
-		public void setBeanClassLoader(ClassLoader classLoader) {
-			this.metadataReaderFactory = new ConcurrentReferenceCachingMetadataReaderFactory(classLoader);
-		}
-
-		@Override
-		public ConcurrentReferenceCachingMetadataReaderFactory getObject() throws Exception {
-			return this.metadataReaderFactory;
-		}
-
-		@Override
-		public Class<?> getObjectType() {
-			return CachingMetadataReaderFactory.class;
-		}
-
-		@Override
-		public boolean isSingleton() {
-			return true;
-		}
-
-		@Override
-		public void onApplicationEvent(ContextRefreshedEvent event) {
-			this.metadataReaderFactory.clearCache();
-		}
-
-	}
-
-}
-=======
 /*
  * Copyright 2012-2020 the original author or authors.
  *
@@ -350,5 +205,4 @@
 
 	}
 
-}
->>>>>>> 6755b480
+}