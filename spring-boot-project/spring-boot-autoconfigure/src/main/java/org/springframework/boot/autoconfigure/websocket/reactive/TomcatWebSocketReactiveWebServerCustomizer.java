<<<<<<< HEAD
/*
 * Copyright 2012-2019 the original author or authors.
 *
 * Licensed under the Apache License, Version 2.0 (the "License");
 * you may not use this file except in compliance with the License.
 * You may obtain a copy of the License at
 *
 *      https://www.apache.org/licenses/LICENSE-2.0
 *
 * Unless required by applicable law or agreed to in writing, software
 * distributed under the License is distributed on an "AS IS" BASIS,
 * WITHOUT WARRANTIES OR CONDITIONS OF ANY KIND, either express or implied.
 * See the License for the specific language governing permissions and
 * limitations under the License.
 */

package org.springframework.boot.autoconfigure.websocket.reactive;

import org.apache.tomcat.websocket.server.WsContextListener;

import org.springframework.boot.web.embedded.tomcat.TomcatReactiveWebServerFactory;
import org.springframework.boot.web.server.WebServerFactoryCustomizer;
import org.springframework.core.Ordered;

/**
 * WebSocket customizer for {@link TomcatReactiveWebServerFactory}.
 *
 * @author Brian Clozel
 * @since 2.0.0
 */
public class TomcatWebSocketReactiveWebServerCustomizer
		implements WebServerFactoryCustomizer<TomcatReactiveWebServerFactory>, Ordered {

	@Override
	public void customize(TomcatReactiveWebServerFactory factory) {
		factory.addContextCustomizers((context) -> context.addApplicationListener(WsContextListener.class.getName()));
	}

	@Override
	public int getOrder() {
		return 0;
	}

}
=======
/*
 * Copyright 2012-2020 the original author or authors.
 *
 * Licensed under the Apache License, Version 2.0 (the "License");
 * you may not use this file except in compliance with the License.
 * You may obtain a copy of the License at
 *
 *      https://www.apache.org/licenses/LICENSE-2.0
 *
 * Unless required by applicable law or agreed to in writing, software
 * distributed under the License is distributed on an "AS IS" BASIS,
 * WITHOUT WARRANTIES OR CONDITIONS OF ANY KIND, either express or implied.
 * See the License for the specific language governing permissions and
 * limitations under the License.
 */

package org.springframework.boot.autoconfigure.websocket.reactive;

import org.apache.tomcat.websocket.server.WsSci;

import org.springframework.boot.web.embedded.tomcat.TomcatReactiveWebServerFactory;
import org.springframework.boot.web.server.WebServerFactoryCustomizer;
import org.springframework.core.Ordered;

/**
 * WebSocket customizer for {@link TomcatReactiveWebServerFactory}.
 *
 * @author Brian Clozel
 * @since 2.0.0
 */
public class TomcatWebSocketReactiveWebServerCustomizer
		implements WebServerFactoryCustomizer<TomcatReactiveWebServerFactory>, Ordered {

	@Override
	public void customize(TomcatReactiveWebServerFactory factory) {
		factory.addContextCustomizers((context) -> context.addServletContainerInitializer(new WsSci(), null));
	}

	@Override
	public int getOrder() {
		return 0;
	}

}
>>>>>>> 6755b480
<|MERGE_RESOLUTION|>--- conflicted
+++ resolved
@@ -1,49 +1,3 @@
-<<<<<<< HEAD
-/*
- * Copyright 2012-2019 the original author or authors.
- *
- * Licensed under the Apache License, Version 2.0 (the "License");
- * you may not use this file except in compliance with the License.
- * You may obtain a copy of the License at
- *
- *      https://www.apache.org/licenses/LICENSE-2.0
- *
- * Unless required by applicable law or agreed to in writing, software
- * distributed under the License is distributed on an "AS IS" BASIS,
- * WITHOUT WARRANTIES OR CONDITIONS OF ANY KIND, either express or implied.
- * See the License for the specific language governing permissions and
- * limitations under the License.
- */
-
-package org.springframework.boot.autoconfigure.websocket.reactive;
-
-import org.apache.tomcat.websocket.server.WsContextListener;
-
-import org.springframework.boot.web.embedded.tomcat.TomcatReactiveWebServerFactory;
-import org.springframework.boot.web.server.WebServerFactoryCustomizer;
-import org.springframework.core.Ordered;
-
-/**
- * WebSocket customizer for {@link TomcatReactiveWebServerFactory}.
- *
- * @author Brian Clozel
- * @since 2.0.0
- */
-public class TomcatWebSocketReactiveWebServerCustomizer
-		implements WebServerFactoryCustomizer<TomcatReactiveWebServerFactory>, Ordered {
-
-	@Override
-	public void customize(TomcatReactiveWebServerFactory factory) {
-		factory.addContextCustomizers((context) -> context.addApplicationListener(WsContextListener.class.getName()));
-	}
-
-	@Override
-	public int getOrder() {
-		return 0;
-	}
-
-}
-=======
 /*
  * Copyright 2012-2020 the original author or authors.
  *
@@ -87,5 +41,4 @@
 		return 0;
 	}
 
-}
->>>>>>> 6755b480
+}