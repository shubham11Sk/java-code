<<<<<<< HEAD
/*
 * Copyright 2012-2019 the original author or authors.
 *
 * Licensed under the Apache License, Version 2.0 (the "License");
 * you may not use this file except in compliance with the License.
 * You may obtain a copy of the License at
 *
 *      https://www.apache.org/licenses/LICENSE-2.0
 *
 * Unless required by applicable law or agreed to in writing, software
 * distributed under the License is distributed on an "AS IS" BASIS,
 * WITHOUT WARRANTIES OR CONDITIONS OF ANY KIND, either express or implied.
 * See the License for the specific language governing permissions and
 * limitations under the License.
 */

package org.springframework.boot.autoconfigure.web.embedded;

import java.time.Duration;

import org.apache.catalina.Lifecycle;
import org.apache.catalina.valves.AccessLogValve;
import org.apache.catalina.valves.ErrorReportValve;
import org.apache.catalina.valves.RemoteIpValve;
import org.apache.coyote.AbstractProtocol;
import org.apache.coyote.ProtocolHandler;
import org.apache.coyote.http11.AbstractHttp11Protocol;

import org.springframework.boot.autoconfigure.web.ErrorProperties;
import org.springframework.boot.autoconfigure.web.ErrorProperties.IncludeStacktrace;
import org.springframework.boot.autoconfigure.web.ServerProperties;
import org.springframework.boot.autoconfigure.web.ServerProperties.Tomcat;
import org.springframework.boot.autoconfigure.web.ServerProperties.Tomcat.Accesslog;
import org.springframework.boot.cloud.CloudPlatform;
import org.springframework.boot.context.properties.PropertyMapper;
import org.springframework.boot.web.embedded.tomcat.ConfigurableTomcatWebServerFactory;
import org.springframework.boot.web.server.WebServerFactoryCustomizer;
import org.springframework.core.Ordered;
import org.springframework.core.env.Environment;
import org.springframework.util.StringUtils;
import org.springframework.util.unit.DataSize;

/**
 * Customization for Tomcat-specific features common for both Servlet and Reactive
 * servers.
 *
 * @author Brian Clozel
 * @author Yulin Qin
 * @author Stephane Nicoll
 * @author Phillip Webb
 * @author Artsiom Yudovin
 * @author Chentao Qu
 * @author Andrew McGhie
 * @since 2.0.0
 */
public class TomcatWebServerFactoryCustomizer
		implements WebServerFactoryCustomizer<ConfigurableTomcatWebServerFactory>, Ordered {

	private final Environment environment;

	private final ServerProperties serverProperties;

	public TomcatWebServerFactoryCustomizer(Environment environment, ServerProperties serverProperties) {
		this.environment = environment;
		this.serverProperties = serverProperties;
	}

	@Override
	public int getOrder() {
		return 0;
	}

	@Override
	public void customize(ConfigurableTomcatWebServerFactory factory) {
		ServerProperties properties = this.serverProperties;
		ServerProperties.Tomcat tomcatProperties = properties.getTomcat();
		PropertyMapper propertyMapper = PropertyMapper.get();
		propertyMapper.from(tomcatProperties::getBasedir).whenNonNull().to(factory::setBaseDirectory);
		propertyMapper.from(tomcatProperties::getBackgroundProcessorDelay).whenNonNull().as(Duration::getSeconds)
				.as(Long::intValue).to(factory::setBackgroundProcessorDelay);
		customizeRemoteIpValve(factory);
		propertyMapper.from(tomcatProperties::getMaxThreads).when(this::isPositive)
				.to((maxThreads) -> customizeMaxThreads(factory, tomcatProperties.getMaxThreads()));
		propertyMapper.from(tomcatProperties::getMinSpareThreads).when(this::isPositive)
				.to((minSpareThreads) -> customizeMinThreads(factory, minSpareThreads));
		propertyMapper.from(this.serverProperties.getMaxHttpHeaderSize()).whenNonNull().asInt(DataSize::toBytes)
				.when(this::isPositive)
				.to((maxHttpHeaderSize) -> customizeMaxHttpHeaderSize(factory, maxHttpHeaderSize));
		propertyMapper.from(tomcatProperties::getMaxSwallowSize).whenNonNull().asInt(DataSize::toBytes)
				.to((maxSwallowSize) -> customizeMaxSwallowSize(factory, maxSwallowSize));
		propertyMapper.from(tomcatProperties::getMaxHttpPostSize).asInt(DataSize::toBytes)
				.when((maxHttpPostSize) -> maxHttpPostSize != 0)
				.to((maxHttpPostSize) -> customizeMaxHttpPostSize(factory, maxHttpPostSize));
		propertyMapper.from(tomcatProperties::getAccesslog).when(ServerProperties.Tomcat.Accesslog::isEnabled)
				.to((enabled) -> customizeAccessLog(factory));
		propertyMapper.from(tomcatProperties::getUriEncoding).whenNonNull().to(factory::setUriEncoding);
		propertyMapper.from(properties::getConnectionTimeout).whenNonNull()
				.to((connectionTimeout) -> customizeConnectionTimeout(factory, connectionTimeout));
		propertyMapper.from(tomcatProperties::getMaxConnections).when(this::isPositive)
				.to((maxConnections) -> customizeMaxConnections(factory, maxConnections));
		propertyMapper.from(tomcatProperties::getAcceptCount).when(this::isPositive)
				.to((acceptCount) -> customizeAcceptCount(factory, acceptCount));
		propertyMapper.from(tomcatProperties::getProcessorCache)
				.to((processorCache) -> customizeProcessorCache(factory, processorCache));
		customizeStaticResources(factory);
		customizeErrorReportValve(properties.getError(), factory);
	}

	private boolean isPositive(int value) {
		return value > 0;
	}

	private void customizeAcceptCount(ConfigurableTomcatWebServerFactory factory, int acceptCount) {
		factory.addConnectorCustomizers((connector) -> {
			ProtocolHandler handler = connector.getProtocolHandler();
			if (handler instanceof AbstractProtocol) {
				AbstractProtocol<?> protocol = (AbstractProtocol<?>) handler;
				protocol.setAcceptCount(acceptCount);
			}
		});
	}

	private void customizeProcessorCache(ConfigurableTomcatWebServerFactory factory, int processorCache) {
		factory.addConnectorCustomizers((connector) -> {
			ProtocolHandler handler = connector.getProtocolHandler();
			if (handler instanceof AbstractProtocol) {
				((AbstractProtocol<?>) handler).setProcessorCache(processorCache);
			}
		});
	}

	private void customizeMaxConnections(ConfigurableTomcatWebServerFactory factory, int maxConnections) {
		factory.addConnectorCustomizers((connector) -> {
			ProtocolHandler handler = connector.getProtocolHandler();
			if (handler instanceof AbstractProtocol) {
				AbstractProtocol<?> protocol = (AbstractProtocol<?>) handler;
				protocol.setMaxConnections(maxConnections);
			}
		});
	}

	private void customizeConnectionTimeout(ConfigurableTomcatWebServerFactory factory, Duration connectionTimeout) {
		factory.addConnectorCustomizers((connector) -> {
			ProtocolHandler handler = connector.getProtocolHandler();
			if (handler instanceof AbstractProtocol) {
				AbstractProtocol<?> protocol = (AbstractProtocol<?>) handler;
				protocol.setConnectionTimeout((int) connectionTimeout.toMillis());
			}
		});
	}

	private void customizeRemoteIpValve(ConfigurableTomcatWebServerFactory factory) {
		Tomcat tomcatProperties = this.serverProperties.getTomcat();
		String protocolHeader = tomcatProperties.getProtocolHeader();
		String remoteIpHeader = tomcatProperties.getRemoteIpHeader();
		// For back compatibility the valve is also enabled if protocol-header is set
		if (StringUtils.hasText(protocolHeader) || StringUtils.hasText(remoteIpHeader)
				|| getOrDeduceUseForwardHeaders()) {
			RemoteIpValve valve = new RemoteIpValve();
			valve.setProtocolHeader(StringUtils.hasLength(protocolHeader) ? protocolHeader : "X-Forwarded-Proto");
			if (StringUtils.hasLength(remoteIpHeader)) {
				valve.setRemoteIpHeader(remoteIpHeader);
			}
			// The internal proxies default to a white list of "safe" internal IP
			// addresses
			valve.setInternalProxies(tomcatProperties.getInternalProxies());
			valve.setPortHeader(tomcatProperties.getPortHeader());
			valve.setProtocolHeaderHttpsValue(tomcatProperties.getProtocolHeaderHttpsValue());
			// ... so it's safe to add this valve by default.
			factory.addEngineValves(valve);
		}
	}

	private boolean getOrDeduceUseForwardHeaders() {
		if (this.serverProperties.getForwardHeadersStrategy().equals(ServerProperties.ForwardHeadersStrategy.NONE)) {
			CloudPlatform platform = CloudPlatform.getActive(this.environment);
			return platform != null && platform.isUsingForwardHeaders();
		}
		return this.serverProperties.getForwardHeadersStrategy().equals(ServerProperties.ForwardHeadersStrategy.NATIVE);
	}

	@SuppressWarnings("rawtypes")
	private void customizeMaxThreads(ConfigurableTomcatWebServerFactory factory, int maxThreads) {
		factory.addConnectorCustomizers((connector) -> {
			ProtocolHandler handler = connector.getProtocolHandler();
			if (handler instanceof AbstractProtocol) {
				AbstractProtocol protocol = (AbstractProtocol) handler;
				protocol.setMaxThreads(maxThreads);
			}
		});
	}

	@SuppressWarnings("rawtypes")
	private void customizeMinThreads(ConfigurableTomcatWebServerFactory factory, int minSpareThreads) {
		factory.addConnectorCustomizers((connector) -> {
			ProtocolHandler handler = connector.getProtocolHandler();
			if (handler instanceof AbstractProtocol) {
				AbstractProtocol protocol = (AbstractProtocol) handler;
				protocol.setMinSpareThreads(minSpareThreads);
			}
		});
	}

	@SuppressWarnings("rawtypes")
	private void customizeMaxHttpHeaderSize(ConfigurableTomcatWebServerFactory factory, int maxHttpHeaderSize) {
		factory.addConnectorCustomizers((connector) -> {
			ProtocolHandler handler = connector.getProtocolHandler();
			if (handler instanceof AbstractHttp11Protocol) {
				AbstractHttp11Protocol protocol = (AbstractHttp11Protocol) handler;
				protocol.setMaxHttpHeaderSize(maxHttpHeaderSize);
			}
		});
	}

	private void customizeMaxSwallowSize(ConfigurableTomcatWebServerFactory factory, int maxSwallowSize) {
		factory.addConnectorCustomizers((connector) -> {
			ProtocolHandler handler = connector.getProtocolHandler();
			if (handler instanceof AbstractHttp11Protocol) {
				AbstractHttp11Protocol<?> protocol = (AbstractHttp11Protocol<?>) handler;
				protocol.setMaxSwallowSize(maxSwallowSize);
			}
		});
	}

	private void customizeMaxHttpPostSize(ConfigurableTomcatWebServerFactory factory, int maxHttpPostSize) {
		factory.addConnectorCustomizers((connector) -> connector.setMaxPostSize(maxHttpPostSize));
	}

	private void customizeAccessLog(ConfigurableTomcatWebServerFactory factory) {
		ServerProperties.Tomcat tomcatProperties = this.serverProperties.getTomcat();
		AccessLogValve valve = new AccessLogValve();
		PropertyMapper map = PropertyMapper.get();
		Accesslog accessLogConfig = tomcatProperties.getAccesslog();
		map.from(accessLogConfig.getConditionIf()).to(valve::setConditionIf);
		map.from(accessLogConfig.getConditionUnless()).to(valve::setConditionUnless);
		map.from(accessLogConfig.getPattern()).to(valve::setPattern);
		map.from(accessLogConfig.getDirectory()).to(valve::setDirectory);
		map.from(accessLogConfig.getPrefix()).to(valve::setPrefix);
		map.from(accessLogConfig.getSuffix()).to(valve::setSuffix);
		map.from(accessLogConfig.getEncoding()).whenHasText().to(valve::setEncoding);
		map.from(accessLogConfig.getLocale()).whenHasText().to(valve::setLocale);
		map.from(accessLogConfig.isCheckExists()).to(valve::setCheckExists);
		map.from(accessLogConfig.isRotate()).to(valve::setRotatable);
		map.from(accessLogConfig.isRenameOnRotate()).to(valve::setRenameOnRotate);
		map.from(accessLogConfig.getMaxDays()).to(valve::setMaxDays);
		map.from(accessLogConfig.getFileDateFormat()).to(valve::setFileDateFormat);
		map.from(accessLogConfig.isIpv6Canonical()).to(valve::setIpv6Canonical);
		map.from(accessLogConfig.isRequestAttributesEnabled()).to(valve::setRequestAttributesEnabled);
		map.from(accessLogConfig.isBuffered()).to(valve::setBuffered);
		factory.addEngineValves(valve);
	}

	private void customizeStaticResources(ConfigurableTomcatWebServerFactory factory) {
		ServerProperties.Tomcat.Resource resource = this.serverProperties.getTomcat().getResource();
		factory.addContextCustomizers((context) -> {
			context.addLifecycleListener((event) -> {
				if (event.getType().equals(Lifecycle.CONFIGURE_START_EVENT)) {
					context.getResources().setCachingAllowed(resource.isAllowCaching());
					if (resource.getCacheTtl() != null) {
						long ttl = resource.getCacheTtl().toMillis();
						context.getResources().setCacheTtl(ttl);
					}
				}
			});
		});
	}

	private void customizeErrorReportValve(ErrorProperties error, ConfigurableTomcatWebServerFactory factory) {
		if (error.getIncludeStacktrace() == IncludeStacktrace.NEVER) {
			factory.addContextCustomizers((context) -> {
				ErrorReportValve valve = new ErrorReportValve();
				valve.setShowServerInfo(false);
				valve.setShowReport(false);
				context.getParent().getPipeline().addValve(valve);
			});
		}
	}

}
=======
/*
 * Copyright 2012-2020 the original author or authors.
 *
 * Licensed under the Apache License, Version 2.0 (the "License");
 * you may not use this file except in compliance with the License.
 * You may obtain a copy of the License at
 *
 *      https://www.apache.org/licenses/LICENSE-2.0
 *
 * Unless required by applicable law or agreed to in writing, software
 * distributed under the License is distributed on an "AS IS" BASIS,
 * WITHOUT WARRANTIES OR CONDITIONS OF ANY KIND, either express or implied.
 * See the License for the specific language governing permissions and
 * limitations under the License.
 */

package org.springframework.boot.autoconfigure.web.embedded;

import java.time.Duration;
import java.util.List;
import java.util.stream.Collectors;

import org.apache.catalina.Lifecycle;
import org.apache.catalina.valves.AccessLogValve;
import org.apache.catalina.valves.ErrorReportValve;
import org.apache.catalina.valves.RemoteIpValve;
import org.apache.coyote.AbstractProtocol;
import org.apache.coyote.ProtocolHandler;
import org.apache.coyote.http11.AbstractHttp11Protocol;

import org.springframework.boot.autoconfigure.web.ErrorProperties;
import org.springframework.boot.autoconfigure.web.ErrorProperties.IncludeAttribute;
import org.springframework.boot.autoconfigure.web.ServerProperties;
import org.springframework.boot.autoconfigure.web.ServerProperties.Tomcat.Accesslog;
import org.springframework.boot.autoconfigure.web.ServerProperties.Tomcat.Remoteip;
import org.springframework.boot.cloud.CloudPlatform;
import org.springframework.boot.context.properties.PropertyMapper;
import org.springframework.boot.web.embedded.tomcat.ConfigurableTomcatWebServerFactory;
import org.springframework.boot.web.server.WebServerFactoryCustomizer;
import org.springframework.core.Ordered;
import org.springframework.core.env.Environment;
import org.springframework.util.StringUtils;
import org.springframework.util.unit.DataSize;

/**
 * Customization for Tomcat-specific features common for both Servlet and Reactive
 * servers.
 *
 * @author Brian Clozel
 * @author Yulin Qin
 * @author Stephane Nicoll
 * @author Phillip Webb
 * @author Artsiom Yudovin
 * @author Chentao Qu
 * @author Andrew McGhie
 * @author Dirk Deyne
 * @author Rafiullah Hamedy
 * @author Victor Mandujano
 * @since 2.0.0
 */
public class TomcatWebServerFactoryCustomizer
		implements WebServerFactoryCustomizer<ConfigurableTomcatWebServerFactory>, Ordered {

	private final Environment environment;

	private final ServerProperties serverProperties;

	public TomcatWebServerFactoryCustomizer(Environment environment, ServerProperties serverProperties) {
		this.environment = environment;
		this.serverProperties = serverProperties;
	}

	@Override
	public int getOrder() {
		return 0;
	}

	@Override
	public void customize(ConfigurableTomcatWebServerFactory factory) {
		ServerProperties properties = this.serverProperties;
		ServerProperties.Tomcat tomcatProperties = properties.getTomcat();
		PropertyMapper propertyMapper = PropertyMapper.get();
		propertyMapper.from(tomcatProperties::getBasedir).whenNonNull().to(factory::setBaseDirectory);
		propertyMapper.from(tomcatProperties::getBackgroundProcessorDelay).whenNonNull().as(Duration::getSeconds)
				.as(Long::intValue).to(factory::setBackgroundProcessorDelay);
		customizeRemoteIpValve(factory);
		ServerProperties.Tomcat.Threads threadProperties = tomcatProperties.getThreads();
		propertyMapper.from(threadProperties::getMax).when(this::isPositive)
				.to((maxThreads) -> customizeMaxThreads(factory, threadProperties.getMax()));
		propertyMapper.from(threadProperties::getMinSpare).when(this::isPositive)
				.to((minSpareThreads) -> customizeMinThreads(factory, minSpareThreads));
		propertyMapper.from(this.serverProperties.getMaxHttpHeaderSize()).whenNonNull().asInt(DataSize::toBytes)
				.when(this::isPositive)
				.to((maxHttpHeaderSize) -> customizeMaxHttpHeaderSize(factory, maxHttpHeaderSize));
		propertyMapper.from(tomcatProperties::getMaxSwallowSize).whenNonNull().asInt(DataSize::toBytes)
				.to((maxSwallowSize) -> customizeMaxSwallowSize(factory, maxSwallowSize));
		propertyMapper.from(tomcatProperties::getMaxHttpFormPostSize).asInt(DataSize::toBytes)
				.when((maxHttpFormPostSize) -> maxHttpFormPostSize != 0)
				.to((maxHttpFormPostSize) -> customizeMaxHttpFormPostSize(factory, maxHttpFormPostSize));
		propertyMapper.from(tomcatProperties::getAccesslog).when(ServerProperties.Tomcat.Accesslog::isEnabled)
				.to((enabled) -> customizeAccessLog(factory));
		propertyMapper.from(tomcatProperties::getUriEncoding).whenNonNull().to(factory::setUriEncoding);
		propertyMapper.from(tomcatProperties::getConnectionTimeout).whenNonNull()
				.to((connectionTimeout) -> customizeConnectionTimeout(factory, connectionTimeout));
		propertyMapper.from(tomcatProperties::getMaxConnections).when(this::isPositive)
				.to((maxConnections) -> customizeMaxConnections(factory, maxConnections));
		propertyMapper.from(tomcatProperties::getAcceptCount).when(this::isPositive)
				.to((acceptCount) -> customizeAcceptCount(factory, acceptCount));
		propertyMapper.from(tomcatProperties::getProcessorCache)
				.to((processorCache) -> customizeProcessorCache(factory, processorCache));
		propertyMapper.from(tomcatProperties::getRelaxedPathChars).as(this::joinCharacters).whenHasText()
				.to((relaxedChars) -> customizeRelaxedPathChars(factory, relaxedChars));
		propertyMapper.from(tomcatProperties::getRelaxedQueryChars).as(this::joinCharacters).whenHasText()
				.to((relaxedChars) -> customizeRelaxedQueryChars(factory, relaxedChars));
		customizeStaticResources(factory);
		customizeErrorReportValve(properties.getError(), factory);
	}

	private boolean isPositive(int value) {
		return value > 0;
	}

	private void customizeAcceptCount(ConfigurableTomcatWebServerFactory factory, int acceptCount) {
		factory.addConnectorCustomizers((connector) -> {
			ProtocolHandler handler = connector.getProtocolHandler();
			if (handler instanceof AbstractProtocol) {
				AbstractProtocol<?> protocol = (AbstractProtocol<?>) handler;
				protocol.setAcceptCount(acceptCount);
			}
		});
	}

	private void customizeProcessorCache(ConfigurableTomcatWebServerFactory factory, int processorCache) {
		factory.addConnectorCustomizers((connector) -> {
			ProtocolHandler handler = connector.getProtocolHandler();
			if (handler instanceof AbstractProtocol) {
				((AbstractProtocol<?>) handler).setProcessorCache(processorCache);
			}
		});
	}

	private void customizeMaxConnections(ConfigurableTomcatWebServerFactory factory, int maxConnections) {
		factory.addConnectorCustomizers((connector) -> {
			ProtocolHandler handler = connector.getProtocolHandler();
			if (handler instanceof AbstractProtocol) {
				AbstractProtocol<?> protocol = (AbstractProtocol<?>) handler;
				protocol.setMaxConnections(maxConnections);
			}
		});
	}

	private void customizeConnectionTimeout(ConfigurableTomcatWebServerFactory factory, Duration connectionTimeout) {
		factory.addConnectorCustomizers((connector) -> {
			ProtocolHandler handler = connector.getProtocolHandler();
			if (handler instanceof AbstractProtocol) {
				AbstractProtocol<?> protocol = (AbstractProtocol<?>) handler;
				protocol.setConnectionTimeout((int) connectionTimeout.toMillis());
			}
		});
	}

	private void customizeRelaxedPathChars(ConfigurableTomcatWebServerFactory factory, String relaxedChars) {
		factory.addConnectorCustomizers((connector) -> connector.setProperty("relaxedPathChars", relaxedChars));
	}

	private void customizeRelaxedQueryChars(ConfigurableTomcatWebServerFactory factory, String relaxedChars) {
		factory.addConnectorCustomizers((connector) -> connector.setProperty("relaxedQueryChars", relaxedChars));
	}

	private String joinCharacters(List<Character> content) {
		return content.stream().map(String::valueOf).collect(Collectors.joining());
	}

	private void customizeRemoteIpValve(ConfigurableTomcatWebServerFactory factory) {
		Remoteip remoteIpProperties = this.serverProperties.getTomcat().getRemoteip();
		String protocolHeader = remoteIpProperties.getProtocolHeader();
		String remoteIpHeader = remoteIpProperties.getRemoteIpHeader();
		// For back compatibility the valve is also enabled if protocol-header is set
		if (StringUtils.hasText(protocolHeader) || StringUtils.hasText(remoteIpHeader)
				|| getOrDeduceUseForwardHeaders()) {
			RemoteIpValve valve = new RemoteIpValve();
			valve.setProtocolHeader(StringUtils.hasLength(protocolHeader) ? protocolHeader : "X-Forwarded-Proto");
			if (StringUtils.hasLength(remoteIpHeader)) {
				valve.setRemoteIpHeader(remoteIpHeader);
			}
			// The internal proxies default to a list of "safe" internal IP addresses
			valve.setInternalProxies(remoteIpProperties.getInternalProxies());
			try {
				valve.setHostHeader(remoteIpProperties.getHostHeader());
			}
			catch (NoSuchMethodError ex) {
				// Avoid failure with war deployments to Tomcat 8.5 before 8.5.44 and
				// Tomcat 9 before 9.0.23
			}
			valve.setPortHeader(remoteIpProperties.getPortHeader());
			valve.setProtocolHeaderHttpsValue(remoteIpProperties.getProtocolHeaderHttpsValue());
			// ... so it's safe to add this valve by default.
			factory.addEngineValves(valve);
		}
	}

	private boolean getOrDeduceUseForwardHeaders() {
		if (this.serverProperties.getForwardHeadersStrategy() == null) {
			CloudPlatform platform = CloudPlatform.getActive(this.environment);
			return platform != null && platform.isUsingForwardHeaders();
		}
		return this.serverProperties.getForwardHeadersStrategy().equals(ServerProperties.ForwardHeadersStrategy.NATIVE);
	}

	@SuppressWarnings("rawtypes")
	private void customizeMaxThreads(ConfigurableTomcatWebServerFactory factory, int maxThreads) {
		factory.addConnectorCustomizers((connector) -> {
			ProtocolHandler handler = connector.getProtocolHandler();
			if (handler instanceof AbstractProtocol) {
				AbstractProtocol protocol = (AbstractProtocol) handler;
				protocol.setMaxThreads(maxThreads);
			}
		});
	}

	@SuppressWarnings("rawtypes")
	private void customizeMinThreads(ConfigurableTomcatWebServerFactory factory, int minSpareThreads) {
		factory.addConnectorCustomizers((connector) -> {
			ProtocolHandler handler = connector.getProtocolHandler();
			if (handler instanceof AbstractProtocol) {
				AbstractProtocol protocol = (AbstractProtocol) handler;
				protocol.setMinSpareThreads(minSpareThreads);
			}
		});
	}

	@SuppressWarnings("rawtypes")
	private void customizeMaxHttpHeaderSize(ConfigurableTomcatWebServerFactory factory, int maxHttpHeaderSize) {
		factory.addConnectorCustomizers((connector) -> {
			ProtocolHandler handler = connector.getProtocolHandler();
			if (handler instanceof AbstractHttp11Protocol) {
				AbstractHttp11Protocol protocol = (AbstractHttp11Protocol) handler;
				protocol.setMaxHttpHeaderSize(maxHttpHeaderSize);
			}
		});
	}

	private void customizeMaxSwallowSize(ConfigurableTomcatWebServerFactory factory, int maxSwallowSize) {
		factory.addConnectorCustomizers((connector) -> {
			ProtocolHandler handler = connector.getProtocolHandler();
			if (handler instanceof AbstractHttp11Protocol) {
				AbstractHttp11Protocol<?> protocol = (AbstractHttp11Protocol<?>) handler;
				protocol.setMaxSwallowSize(maxSwallowSize);
			}
		});
	}

	private void customizeMaxHttpFormPostSize(ConfigurableTomcatWebServerFactory factory, int maxHttpFormPostSize) {
		factory.addConnectorCustomizers((connector) -> connector.setMaxPostSize(maxHttpFormPostSize));
	}

	private void customizeAccessLog(ConfigurableTomcatWebServerFactory factory) {
		ServerProperties.Tomcat tomcatProperties = this.serverProperties.getTomcat();
		AccessLogValve valve = new AccessLogValve();
		PropertyMapper map = PropertyMapper.get();
		Accesslog accessLogConfig = tomcatProperties.getAccesslog();
		map.from(accessLogConfig.getConditionIf()).to(valve::setConditionIf);
		map.from(accessLogConfig.getConditionUnless()).to(valve::setConditionUnless);
		map.from(accessLogConfig.getPattern()).to(valve::setPattern);
		map.from(accessLogConfig.getDirectory()).to(valve::setDirectory);
		map.from(accessLogConfig.getPrefix()).to(valve::setPrefix);
		map.from(accessLogConfig.getSuffix()).to(valve::setSuffix);
		map.from(accessLogConfig.getEncoding()).whenHasText().to(valve::setEncoding);
		map.from(accessLogConfig.getLocale()).whenHasText().to(valve::setLocale);
		map.from(accessLogConfig.isCheckExists()).to(valve::setCheckExists);
		map.from(accessLogConfig.isRotate()).to(valve::setRotatable);
		map.from(accessLogConfig.isRenameOnRotate()).to(valve::setRenameOnRotate);
		map.from(accessLogConfig.getMaxDays()).to(valve::setMaxDays);
		map.from(accessLogConfig.getFileDateFormat()).to(valve::setFileDateFormat);
		map.from(accessLogConfig.isIpv6Canonical()).to(valve::setIpv6Canonical);
		map.from(accessLogConfig.isRequestAttributesEnabled()).to(valve::setRequestAttributesEnabled);
		map.from(accessLogConfig.isBuffered()).to(valve::setBuffered);
		factory.addEngineValves(valve);
	}

	private void customizeStaticResources(ConfigurableTomcatWebServerFactory factory) {
		ServerProperties.Tomcat.Resource resource = this.serverProperties.getTomcat().getResource();
		factory.addContextCustomizers((context) -> context.addLifecycleListener((event) -> {
			if (event.getType().equals(Lifecycle.CONFIGURE_START_EVENT)) {
				context.getResources().setCachingAllowed(resource.isAllowCaching());
				if (resource.getCacheTtl() != null) {
					long ttl = resource.getCacheTtl().toMillis();
					context.getResources().setCacheTtl(ttl);
				}
			}
		}));
	}

	private void customizeErrorReportValve(ErrorProperties error, ConfigurableTomcatWebServerFactory factory) {
		if (error.getIncludeStacktrace() == IncludeAttribute.NEVER) {
			factory.addContextCustomizers((context) -> {
				ErrorReportValve valve = new ErrorReportValve();
				valve.setShowServerInfo(false);
				valve.setShowReport(false);
				context.getParent().getPipeline().addValve(valve);
			});
		}
	}

}
>>>>>>> 6755b480
<|MERGE_RESOLUTION|>--- conflicted
+++ resolved
@@ -1,284 +1,3 @@
-<<<<<<< HEAD
-/*
- * Copyright 2012-2019 the original author or authors.
- *
- * Licensed under the Apache License, Version 2.0 (the "License");
- * you may not use this file except in compliance with the License.
- * You may obtain a copy of the License at
- *
- *      https://www.apache.org/licenses/LICENSE-2.0
- *
- * Unless required by applicable law or agreed to in writing, software
- * distributed under the License is distributed on an "AS IS" BASIS,
- * WITHOUT WARRANTIES OR CONDITIONS OF ANY KIND, either express or implied.
- * See the License for the specific language governing permissions and
- * limitations under the License.
- */
-
-package org.springframework.boot.autoconfigure.web.embedded;
-
-import java.time.Duration;
-
-import org.apache.catalina.Lifecycle;
-import org.apache.catalina.valves.AccessLogValve;
-import org.apache.catalina.valves.ErrorReportValve;
-import org.apache.catalina.valves.RemoteIpValve;
-import org.apache.coyote.AbstractProtocol;
-import org.apache.coyote.ProtocolHandler;
-import org.apache.coyote.http11.AbstractHttp11Protocol;
-
-import org.springframework.boot.autoconfigure.web.ErrorProperties;
-import org.springframework.boot.autoconfigure.web.ErrorProperties.IncludeStacktrace;
-import org.springframework.boot.autoconfigure.web.ServerProperties;
-import org.springframework.boot.autoconfigure.web.ServerProperties.Tomcat;
-import org.springframework.boot.autoconfigure.web.ServerProperties.Tomcat.Accesslog;
-import org.springframework.boot.cloud.CloudPlatform;
-import org.springframework.boot.context.properties.PropertyMapper;
-import org.springframework.boot.web.embedded.tomcat.ConfigurableTomcatWebServerFactory;
-import org.springframework.boot.web.server.WebServerFactoryCustomizer;
-import org.springframework.core.Ordered;
-import org.springframework.core.env.Environment;
-import org.springframework.util.StringUtils;
-import org.springframework.util.unit.DataSize;
-
-/**
- * Customization for Tomcat-specific features common for both Servlet and Reactive
- * servers.
- *
- * @author Brian Clozel
- * @author Yulin Qin
- * @author Stephane Nicoll
- * @author Phillip Webb
- * @author Artsiom Yudovin
- * @author Chentao Qu
- * @author Andrew McGhie
- * @since 2.0.0
- */
-public class TomcatWebServerFactoryCustomizer
-		implements WebServerFactoryCustomizer<ConfigurableTomcatWebServerFactory>, Ordered {
-
-	private final Environment environment;
-
-	private final ServerProperties serverProperties;
-
-	public TomcatWebServerFactoryCustomizer(Environment environment, ServerProperties serverProperties) {
-		this.environment = environment;
-		this.serverProperties = serverProperties;
-	}
-
-	@Override
-	public int getOrder() {
-		return 0;
-	}
-
-	@Override
-	public void customize(ConfigurableTomcatWebServerFactory factory) {
-		ServerProperties properties = this.serverProperties;
-		ServerProperties.Tomcat tomcatProperties = properties.getTomcat();
-		PropertyMapper propertyMapper = PropertyMapper.get();
-		propertyMapper.from(tomcatProperties::getBasedir).whenNonNull().to(factory::setBaseDirectory);
-		propertyMapper.from(tomcatProperties::getBackgroundProcessorDelay).whenNonNull().as(Duration::getSeconds)
-				.as(Long::intValue).to(factory::setBackgroundProcessorDelay);
-		customizeRemoteIpValve(factory);
-		propertyMapper.from(tomcatProperties::getMaxThreads).when(this::isPositive)
-				.to((maxThreads) -> customizeMaxThreads(factory, tomcatProperties.getMaxThreads()));
-		propertyMapper.from(tomcatProperties::getMinSpareThreads).when(this::isPositive)
-				.to((minSpareThreads) -> customizeMinThreads(factory, minSpareThreads));
-		propertyMapper.from(this.serverProperties.getMaxHttpHeaderSize()).whenNonNull().asInt(DataSize::toBytes)
-				.when(this::isPositive)
-				.to((maxHttpHeaderSize) -> customizeMaxHttpHeaderSize(factory, maxHttpHeaderSize));
-		propertyMapper.from(tomcatProperties::getMaxSwallowSize).whenNonNull().asInt(DataSize::toBytes)
-				.to((maxSwallowSize) -> customizeMaxSwallowSize(factory, maxSwallowSize));
-		propertyMapper.from(tomcatProperties::getMaxHttpPostSize).asInt(DataSize::toBytes)
-				.when((maxHttpPostSize) -> maxHttpPostSize != 0)
-				.to((maxHttpPostSize) -> customizeMaxHttpPostSize(factory, maxHttpPostSize));
-		propertyMapper.from(tomcatProperties::getAccesslog).when(ServerProperties.Tomcat.Accesslog::isEnabled)
-				.to((enabled) -> customizeAccessLog(factory));
-		propertyMapper.from(tomcatProperties::getUriEncoding).whenNonNull().to(factory::setUriEncoding);
-		propertyMapper.from(properties::getConnectionTimeout).whenNonNull()
-				.to((connectionTimeout) -> customizeConnectionTimeout(factory, connectionTimeout));
-		propertyMapper.from(tomcatProperties::getMaxConnections).when(this::isPositive)
-				.to((maxConnections) -> customizeMaxConnections(factory, maxConnections));
-		propertyMapper.from(tomcatProperties::getAcceptCount).when(this::isPositive)
-				.to((acceptCount) -> customizeAcceptCount(factory, acceptCount));
-		propertyMapper.from(tomcatProperties::getProcessorCache)
-				.to((processorCache) -> customizeProcessorCache(factory, processorCache));
-		customizeStaticResources(factory);
-		customizeErrorReportValve(properties.getError(), factory);
-	}
-
-	private boolean isPositive(int value) {
-		return value > 0;
-	}
-
-	private void customizeAcceptCount(ConfigurableTomcatWebServerFactory factory, int acceptCount) {
-		factory.addConnectorCustomizers((connector) -> {
-			ProtocolHandler handler = connector.getProtocolHandler();
-			if (handler instanceof AbstractProtocol) {
-				AbstractProtocol<?> protocol = (AbstractProtocol<?>) handler;
-				protocol.setAcceptCount(acceptCount);
-			}
-		});
-	}
-
-	private void customizeProcessorCache(ConfigurableTomcatWebServerFactory factory, int processorCache) {
-		factory.addConnectorCustomizers((connector) -> {
-			ProtocolHandler handler = connector.getProtocolHandler();
-			if (handler instanceof AbstractProtocol) {
-				((AbstractProtocol<?>) handler).setProcessorCache(processorCache);
-			}
-		});
-	}
-
-	private void customizeMaxConnections(ConfigurableTomcatWebServerFactory factory, int maxConnections) {
-		factory.addConnectorCustomizers((connector) -> {
-			ProtocolHandler handler = connector.getProtocolHandler();
-			if (handler instanceof AbstractProtocol) {
-				AbstractProtocol<?> protocol = (AbstractProtocol<?>) handler;
-				protocol.setMaxConnections(maxConnections);
-			}
-		});
-	}
-
-	private void customizeConnectionTimeout(ConfigurableTomcatWebServerFactory factory, Duration connectionTimeout) {
-		factory.addConnectorCustomizers((connector) -> {
-			ProtocolHandler handler = connector.getProtocolHandler();
-			if (handler instanceof AbstractProtocol) {
-				AbstractProtocol<?> protocol = (AbstractProtocol<?>) handler;
-				protocol.setConnectionTimeout((int) connectionTimeout.toMillis());
-			}
-		});
-	}
-
-	private void customizeRemoteIpValve(ConfigurableTomcatWebServerFactory factory) {
-		Tomcat tomcatProperties = this.serverProperties.getTomcat();
-		String protocolHeader = tomcatProperties.getProtocolHeader();
-		String remoteIpHeader = tomcatProperties.getRemoteIpHeader();
-		// For back compatibility the valve is also enabled if protocol-header is set
-		if (StringUtils.hasText(protocolHeader) || StringUtils.hasText(remoteIpHeader)
-				|| getOrDeduceUseForwardHeaders()) {
-			RemoteIpValve valve = new RemoteIpValve();
-			valve.setProtocolHeader(StringUtils.hasLength(protocolHeader) ? protocolHeader : "X-Forwarded-Proto");
-			if (StringUtils.hasLength(remoteIpHeader)) {
-				valve.setRemoteIpHeader(remoteIpHeader);
-			}
-			// The internal proxies default to a white list of "safe" internal IP
-			// addresses
-			valve.setInternalProxies(tomcatProperties.getInternalProxies());
-			valve.setPortHeader(tomcatProperties.getPortHeader());
-			valve.setProtocolHeaderHttpsValue(tomcatProperties.getProtocolHeaderHttpsValue());
-			// ... so it's safe to add this valve by default.
-			factory.addEngineValves(valve);
-		}
-	}
-
-	private boolean getOrDeduceUseForwardHeaders() {
-		if (this.serverProperties.getForwardHeadersStrategy().equals(ServerProperties.ForwardHeadersStrategy.NONE)) {
-			CloudPlatform platform = CloudPlatform.getActive(this.environment);
-			return platform != null && platform.isUsingForwardHeaders();
-		}
-		return this.serverProperties.getForwardHeadersStrategy().equals(ServerProperties.ForwardHeadersStrategy.NATIVE);
-	}
-
-	@SuppressWarnings("rawtypes")
-	private void customizeMaxThreads(ConfigurableTomcatWebServerFactory factory, int maxThreads) {
-		factory.addConnectorCustomizers((connector) -> {
-			ProtocolHandler handler = connector.getProtocolHandler();
-			if (handler instanceof AbstractProtocol) {
-				AbstractProtocol protocol = (AbstractProtocol) handler;
-				protocol.setMaxThreads(maxThreads);
-			}
-		});
-	}
-
-	@SuppressWarnings("rawtypes")
-	private void customizeMinThreads(ConfigurableTomcatWebServerFactory factory, int minSpareThreads) {
-		factory.addConnectorCustomizers((connector) -> {
-			ProtocolHandler handler = connector.getProtocolHandler();
-			if (handler instanceof AbstractProtocol) {
-				AbstractProtocol protocol = (AbstractProtocol) handler;
-				protocol.setMinSpareThreads(minSpareThreads);
-			}
-		});
-	}
-
-	@SuppressWarnings("rawtypes")
-	private void customizeMaxHttpHeaderSize(ConfigurableTomcatWebServerFactory factory, int maxHttpHeaderSize) {
-		factory.addConnectorCustomizers((connector) -> {
-			ProtocolHandler handler = connector.getProtocolHandler();
-			if (handler instanceof AbstractHttp11Protocol) {
-				AbstractHttp11Protocol protocol = (AbstractHttp11Protocol) handler;
-				protocol.setMaxHttpHeaderSize(maxHttpHeaderSize);
-			}
-		});
-	}
-
-	private void customizeMaxSwallowSize(ConfigurableTomcatWebServerFactory factory, int maxSwallowSize) {
-		factory.addConnectorCustomizers((connector) -> {
-			ProtocolHandler handler = connector.getProtocolHandler();
-			if (handler instanceof AbstractHttp11Protocol) {
-				AbstractHttp11Protocol<?> protocol = (AbstractHttp11Protocol<?>) handler;
-				protocol.setMaxSwallowSize(maxSwallowSize);
-			}
-		});
-	}
-
-	private void customizeMaxHttpPostSize(ConfigurableTomcatWebServerFactory factory, int maxHttpPostSize) {
-		factory.addConnectorCustomizers((connector) -> connector.setMaxPostSize(maxHttpPostSize));
-	}
-
-	private void customizeAccessLog(ConfigurableTomcatWebServerFactory factory) {
-		ServerProperties.Tomcat tomcatProperties = this.serverProperties.getTomcat();
-		AccessLogValve valve = new AccessLogValve();
-		PropertyMapper map = PropertyMapper.get();
-		Accesslog accessLogConfig = tomcatProperties.getAccesslog();
-		map.from(accessLogConfig.getConditionIf()).to(valve::setConditionIf);
-		map.from(accessLogConfig.getConditionUnless()).to(valve::setConditionUnless);
-		map.from(accessLogConfig.getPattern()).to(valve::setPattern);
-		map.from(accessLogConfig.getDirectory()).to(valve::setDirectory);
-		map.from(accessLogConfig.getPrefix()).to(valve::setPrefix);
-		map.from(accessLogConfig.getSuffix()).to(valve::setSuffix);
-		map.from(accessLogConfig.getEncoding()).whenHasText().to(valve::setEncoding);
-		map.from(accessLogConfig.getLocale()).whenHasText().to(valve::setLocale);
-		map.from(accessLogConfig.isCheckExists()).to(valve::setCheckExists);
-		map.from(accessLogConfig.isRotate()).to(valve::setRotatable);
-		map.from(accessLogConfig.isRenameOnRotate()).to(valve::setRenameOnRotate);
-		map.from(accessLogConfig.getMaxDays()).to(valve::setMaxDays);
-		map.from(accessLogConfig.getFileDateFormat()).to(valve::setFileDateFormat);
-		map.from(accessLogConfig.isIpv6Canonical()).to(valve::setIpv6Canonical);
-		map.from(accessLogConfig.isRequestAttributesEnabled()).to(valve::setRequestAttributesEnabled);
-		map.from(accessLogConfig.isBuffered()).to(valve::setBuffered);
-		factory.addEngineValves(valve);
-	}
-
-	private void customizeStaticResources(ConfigurableTomcatWebServerFactory factory) {
-		ServerProperties.Tomcat.Resource resource = this.serverProperties.getTomcat().getResource();
-		factory.addContextCustomizers((context) -> {
-			context.addLifecycleListener((event) -> {
-				if (event.getType().equals(Lifecycle.CONFIGURE_START_EVENT)) {
-					context.getResources().setCachingAllowed(resource.isAllowCaching());
-					if (resource.getCacheTtl() != null) {
-						long ttl = resource.getCacheTtl().toMillis();
-						context.getResources().setCacheTtl(ttl);
-					}
-				}
-			});
-		});
-	}
-
-	private void customizeErrorReportValve(ErrorProperties error, ConfigurableTomcatWebServerFactory factory) {
-		if (error.getIncludeStacktrace() == IncludeStacktrace.NEVER) {
-			factory.addContextCustomizers((context) -> {
-				ErrorReportValve valve = new ErrorReportValve();
-				valve.setShowServerInfo(false);
-				valve.setShowReport(false);
-				context.getParent().getPipeline().addValve(valve);
-			});
-		}
-	}
-
-}
-=======
 /*
  * Copyright 2012-2020 the original author or authors.
  *
@@ -583,5 +302,4 @@
 		}
 	}
 
-}
->>>>>>> 6755b480
+}