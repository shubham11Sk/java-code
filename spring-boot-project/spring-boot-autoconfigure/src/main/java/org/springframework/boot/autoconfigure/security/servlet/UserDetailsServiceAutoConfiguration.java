<<<<<<< HEAD
/*
 * Copyright 2012-2019 the original author or authors.
 *
 * Licensed under the Apache License, Version 2.0 (the "License");
 * you may not use this file except in compliance with the License.
 * You may obtain a copy of the License at
 *
 *      https://www.apache.org/licenses/LICENSE-2.0
 *
 * Unless required by applicable law or agreed to in writing, software
 * distributed under the License is distributed on an "AS IS" BASIS,
 * WITHOUT WARRANTIES OR CONDITIONS OF ANY KIND, either express or implied.
 * See the License for the specific language governing permissions and
 * limitations under the License.
 */

package org.springframework.boot.autoconfigure.security.servlet;

import java.util.List;
import java.util.regex.Pattern;

import org.apache.commons.logging.Log;
import org.apache.commons.logging.LogFactory;

import org.springframework.beans.factory.ObjectProvider;
import org.springframework.boot.autoconfigure.EnableAutoConfiguration;
import org.springframework.boot.autoconfigure.condition.ConditionalOnBean;
import org.springframework.boot.autoconfigure.condition.ConditionalOnClass;
import org.springframework.boot.autoconfigure.condition.ConditionalOnMissingBean;
import org.springframework.boot.autoconfigure.security.SecurityProperties;
import org.springframework.context.annotation.Bean;
import org.springframework.context.annotation.Configuration;
import org.springframework.context.annotation.Lazy;
import org.springframework.security.authentication.AuthenticationManager;
import org.springframework.security.authentication.AuthenticationProvider;
import org.springframework.security.config.annotation.ObjectPostProcessor;
import org.springframework.security.core.userdetails.User;
import org.springframework.security.core.userdetails.UserDetailsService;
import org.springframework.security.crypto.password.PasswordEncoder;
import org.springframework.security.provisioning.InMemoryUserDetailsManager;
import org.springframework.util.StringUtils;

/**
 * {@link EnableAutoConfiguration Auto-configuration} for a Spring Security in-memory
 * {@link AuthenticationManager}. Adds an {@link InMemoryUserDetailsManager} with a
 * default user and generated password. This can be disabled by providing a bean of type
 * {@link AuthenticationManager}, {@link AuthenticationProvider} or
 * {@link UserDetailsService}.
 *
 * @author Dave Syer
 * @author Rob Winch
 * @author Madhura Bhave
 * @since 2.0.0
 */
@Configuration(proxyBeanMethods = false)
@ConditionalOnClass(AuthenticationManager.class)
@ConditionalOnBean(ObjectPostProcessor.class)
@ConditionalOnMissingBean({ AuthenticationManager.class, AuthenticationProvider.class, UserDetailsService.class })
public class UserDetailsServiceAutoConfiguration {

	private static final String NOOP_PASSWORD_PREFIX = "{noop}";

	private static final Pattern PASSWORD_ALGORITHM_PATTERN = Pattern.compile("^\\{.+}.*$");

	private static final Log logger = LogFactory.getLog(UserDetailsServiceAutoConfiguration.class);

	@Bean
	@ConditionalOnMissingBean(
			type = "org.springframework.security.oauth2.client.registration.ClientRegistrationRepository")
	@Lazy
	public InMemoryUserDetailsManager inMemoryUserDetailsManager(SecurityProperties properties,
			ObjectProvider<PasswordEncoder> passwordEncoder) {
		SecurityProperties.User user = properties.getUser();
		List<String> roles = user.getRoles();
		return new InMemoryUserDetailsManager(
				User.withUsername(user.getName()).password(getOrDeducePassword(user, passwordEncoder.getIfAvailable()))
						.roles(StringUtils.toStringArray(roles)).build());
	}

	private String getOrDeducePassword(SecurityProperties.User user, PasswordEncoder encoder) {
		String password = user.getPassword();
		if (user.isPasswordGenerated()) {
			logger.info(String.format("%n%nUsing generated security password: %s%n", user.getPassword()));
		}
		if (encoder != null || PASSWORD_ALGORITHM_PATTERN.matcher(password).matches()) {
			return password;
		}
		return NOOP_PASSWORD_PREFIX + password;
	}

}
=======
/*
 * Copyright 2012-2019 the original author or authors.
 *
 * Licensed under the Apache License, Version 2.0 (the "License");
 * you may not use this file except in compliance with the License.
 * You may obtain a copy of the License at
 *
 *      https://www.apache.org/licenses/LICENSE-2.0
 *
 * Unless required by applicable law or agreed to in writing, software
 * distributed under the License is distributed on an "AS IS" BASIS,
 * WITHOUT WARRANTIES OR CONDITIONS OF ANY KIND, either express or implied.
 * See the License for the specific language governing permissions and
 * limitations under the License.
 */

package org.springframework.boot.autoconfigure.security.servlet;

import java.util.List;
import java.util.regex.Pattern;

import org.apache.commons.logging.Log;
import org.apache.commons.logging.LogFactory;

import org.springframework.beans.factory.ObjectProvider;
import org.springframework.boot.autoconfigure.EnableAutoConfiguration;
import org.springframework.boot.autoconfigure.condition.ConditionalOnBean;
import org.springframework.boot.autoconfigure.condition.ConditionalOnClass;
import org.springframework.boot.autoconfigure.condition.ConditionalOnMissingBean;
import org.springframework.boot.autoconfigure.security.SecurityProperties;
import org.springframework.context.annotation.Bean;
import org.springframework.context.annotation.Configuration;
import org.springframework.context.annotation.Lazy;
import org.springframework.security.authentication.AuthenticationManager;
import org.springframework.security.authentication.AuthenticationProvider;
import org.springframework.security.config.annotation.ObjectPostProcessor;
import org.springframework.security.core.userdetails.User;
import org.springframework.security.core.userdetails.UserDetailsService;
import org.springframework.security.crypto.password.PasswordEncoder;
import org.springframework.security.provisioning.InMemoryUserDetailsManager;
import org.springframework.util.StringUtils;

/**
 * {@link EnableAutoConfiguration Auto-configuration} for a Spring Security in-memory
 * {@link AuthenticationManager}. Adds an {@link InMemoryUserDetailsManager} with a
 * default user and generated password. This can be disabled by providing a bean of type
 * {@link AuthenticationManager}, {@link AuthenticationProvider} or
 * {@link UserDetailsService}.
 *
 * @author Dave Syer
 * @author Rob Winch
 * @author Madhura Bhave
 * @since 2.0.0
 */
@Configuration(proxyBeanMethods = false)
@ConditionalOnClass(AuthenticationManager.class)
@ConditionalOnBean(ObjectPostProcessor.class)
@ConditionalOnMissingBean(
		value = { AuthenticationManager.class, AuthenticationProvider.class, UserDetailsService.class },
		type = { "org.springframework.security.oauth2.jwt.JwtDecoder",
				"org.springframework.security.oauth2.server.resource.introspection.OpaqueTokenIntrospector" })
public class UserDetailsServiceAutoConfiguration {

	private static final String NOOP_PASSWORD_PREFIX = "{noop}";

	private static final Pattern PASSWORD_ALGORITHM_PATTERN = Pattern.compile("^\\{.+}.*$");

	private static final Log logger = LogFactory.getLog(UserDetailsServiceAutoConfiguration.class);

	@Bean
	@ConditionalOnMissingBean(
			type = "org.springframework.security.oauth2.client.registration.ClientRegistrationRepository")
	@Lazy
	public InMemoryUserDetailsManager inMemoryUserDetailsManager(SecurityProperties properties,
			ObjectProvider<PasswordEncoder> passwordEncoder) {
		SecurityProperties.User user = properties.getUser();
		List<String> roles = user.getRoles();
		return new InMemoryUserDetailsManager(
				User.withUsername(user.getName()).password(getOrDeducePassword(user, passwordEncoder.getIfAvailable()))
						.roles(StringUtils.toStringArray(roles)).build());
	}

	private String getOrDeducePassword(SecurityProperties.User user, PasswordEncoder encoder) {
		String password = user.getPassword();
		if (user.isPasswordGenerated()) {
			logger.info(String.format("%n%nUsing generated security password: %s%n", user.getPassword()));
		}
		if (encoder != null || PASSWORD_ALGORITHM_PATTERN.matcher(password).matches()) {
			return password;
		}
		return NOOP_PASSWORD_PREFIX + password;
	}

}
>>>>>>> 6755b480
<|MERGE_RESOLUTION|>--- conflicted
+++ resolved
@@ -1,96 +1,3 @@
-<<<<<<< HEAD
-/*
- * Copyright 2012-2019 the original author or authors.
- *
- * Licensed under the Apache License, Version 2.0 (the "License");
- * you may not use this file except in compliance with the License.
- * You may obtain a copy of the License at
- *
- *      https://www.apache.org/licenses/LICENSE-2.0
- *
- * Unless required by applicable law or agreed to in writing, software
- * distributed under the License is distributed on an "AS IS" BASIS,
- * WITHOUT WARRANTIES OR CONDITIONS OF ANY KIND, either express or implied.
- * See the License for the specific language governing permissions and
- * limitations under the License.
- */
-
-package org.springframework.boot.autoconfigure.security.servlet;
-
-import java.util.List;
-import java.util.regex.Pattern;
-
-import org.apache.commons.logging.Log;
-import org.apache.commons.logging.LogFactory;
-
-import org.springframework.beans.factory.ObjectProvider;
-import org.springframework.boot.autoconfigure.EnableAutoConfiguration;
-import org.springframework.boot.autoconfigure.condition.ConditionalOnBean;
-import org.springframework.boot.autoconfigure.condition.ConditionalOnClass;
-import org.springframework.boot.autoconfigure.condition.ConditionalOnMissingBean;
-import org.springframework.boot.autoconfigure.security.SecurityProperties;
-import org.springframework.context.annotation.Bean;
-import org.springframework.context.annotation.Configuration;
-import org.springframework.context.annotation.Lazy;
-import org.springframework.security.authentication.AuthenticationManager;
-import org.springframework.security.authentication.AuthenticationProvider;
-import org.springframework.security.config.annotation.ObjectPostProcessor;
-import org.springframework.security.core.userdetails.User;
-import org.springframework.security.core.userdetails.UserDetailsService;
-import org.springframework.security.crypto.password.PasswordEncoder;
-import org.springframework.security.provisioning.InMemoryUserDetailsManager;
-import org.springframework.util.StringUtils;
-
-/**
- * {@link EnableAutoConfiguration Auto-configuration} for a Spring Security in-memory
- * {@link AuthenticationManager}. Adds an {@link InMemoryUserDetailsManager} with a
- * default user and generated password. This can be disabled by providing a bean of type
- * {@link AuthenticationManager}, {@link AuthenticationProvider} or
- * {@link UserDetailsService}.
- *
- * @author Dave Syer
- * @author Rob Winch
- * @author Madhura Bhave
- * @since 2.0.0
- */
-@Configuration(proxyBeanMethods = false)
-@ConditionalOnClass(AuthenticationManager.class)
-@ConditionalOnBean(ObjectPostProcessor.class)
-@ConditionalOnMissingBean({ AuthenticationManager.class, AuthenticationProvider.class, UserDetailsService.class })
-public class UserDetailsServiceAutoConfiguration {
-
-	private static final String NOOP_PASSWORD_PREFIX = "{noop}";
-
-	private static final Pattern PASSWORD_ALGORITHM_PATTERN = Pattern.compile("^\\{.+}.*$");
-
-	private static final Log logger = LogFactory.getLog(UserDetailsServiceAutoConfiguration.class);
-
-	@Bean
-	@ConditionalOnMissingBean(
-			type = "org.springframework.security.oauth2.client.registration.ClientRegistrationRepository")
-	@Lazy
-	public InMemoryUserDetailsManager inMemoryUserDetailsManager(SecurityProperties properties,
-			ObjectProvider<PasswordEncoder> passwordEncoder) {
-		SecurityProperties.User user = properties.getUser();
-		List<String> roles = user.getRoles();
-		return new InMemoryUserDetailsManager(
-				User.withUsername(user.getName()).password(getOrDeducePassword(user, passwordEncoder.getIfAvailable()))
-						.roles(StringUtils.toStringArray(roles)).build());
-	}
-
-	private String getOrDeducePassword(SecurityProperties.User user, PasswordEncoder encoder) {
-		String password = user.getPassword();
-		if (user.isPasswordGenerated()) {
-			logger.info(String.format("%n%nUsing generated security password: %s%n", user.getPassword()));
-		}
-		if (encoder != null || PASSWORD_ALGORITHM_PATTERN.matcher(password).matches()) {
-			return password;
-		}
-		return NOOP_PASSWORD_PREFIX + password;
-	}
-
-}
-=======
 /*
  * Copyright 2012-2019 the original author or authors.
  *
@@ -184,5 +91,4 @@
 		return NOOP_PASSWORD_PREFIX + password;
 	}
 
-}
->>>>>>> 6755b480
+}