--- conflicted
+++ resolved
@@ -15,8 +15,6 @@
  */
 
 package org.springframework.boot.autoconfigure.ssl;
-
-import java.util.Arrays;
 
 import org.springframework.boot.autoconfigure.ssl.SslBundleProperties.Key;
 import org.springframework.boot.ssl.SslBundle;
@@ -147,18 +145,12 @@
 
 	@Override
 	public String toString() {
-<<<<<<< HEAD
-		return "PropertiesSslBundle{" + "key=" + this.key + ", protocol='" + this.protocol + '\'' + ", ciphers="
-				+ Arrays.toString(this.options.getCiphers()) + ", enabled-protocols="
-				+ Arrays.toString(this.options.getEnabledProtocols()) + '}';
-=======
 		ToStringCreator creator = new ToStringCreator(this);
 		creator.append("key", this.key);
 		creator.append("options", this.options);
 		creator.append("protocol", this.protocol);
 		creator.append("stores", this.stores);
 		return creator.toString();
->>>>>>> 40c188f8
 	}
 
 }