--- conflicted
+++ resolved
@@ -1,118 +1,3 @@
-<<<<<<< HEAD
-/*
- * Copyright 2012-2019 the original author or authors.
- *
- * Licensed under the Apache License, Version 2.0 (the "License");
- * you may not use this file except in compliance with the License.
- * You may obtain a copy of the License at
- *
- *      https://www.apache.org/licenses/LICENSE-2.0
- *
- * Unless required by applicable law or agreed to in writing, software
- * distributed under the License is distributed on an "AS IS" BASIS,
- * WITHOUT WARRANTIES OR CONDITIONS OF ANY KIND, either express or implied.
- * See the License for the specific language governing permissions and
- * limitations under the License.
- */
-
-package org.springframework.boot.autoconfigure.jms.artemis;
-
-import java.util.List;
-import java.util.stream.Collectors;
-
-import org.apache.activemq.artemis.jms.server.config.JMSConfiguration;
-import org.apache.activemq.artemis.jms.server.config.JMSQueueConfiguration;
-import org.apache.activemq.artemis.jms.server.config.TopicConfiguration;
-import org.apache.activemq.artemis.jms.server.config.impl.JMSConfigurationImpl;
-import org.apache.activemq.artemis.jms.server.config.impl.JMSQueueConfigurationImpl;
-import org.apache.activemq.artemis.jms.server.config.impl.TopicConfigurationImpl;
-import org.apache.activemq.artemis.jms.server.embedded.EmbeddedJMS;
-
-import org.springframework.beans.factory.ObjectProvider;
-import org.springframework.boot.autoconfigure.condition.ConditionalOnClass;
-import org.springframework.boot.autoconfigure.condition.ConditionalOnMissingBean;
-import org.springframework.boot.autoconfigure.condition.ConditionalOnProperty;
-import org.springframework.context.annotation.Bean;
-import org.springframework.context.annotation.Configuration;
-
-/**
- * Configuration used to create the embedded Artemis server.
- *
- * @author Eddú Meléndez
- * @author Phillip Webb
- * @author Stephane Nicoll
- */
-@Configuration(proxyBeanMethods = false)
-@ConditionalOnClass(EmbeddedJMS.class)
-@ConditionalOnProperty(prefix = "spring.artemis.embedded", name = "enabled", havingValue = "true",
-		matchIfMissing = true)
-class ArtemisEmbeddedServerConfiguration {
-
-	private final ArtemisProperties properties;
-
-	ArtemisEmbeddedServerConfiguration(ArtemisProperties properties) {
-		this.properties = properties;
-	}
-
-	@Bean
-	@ConditionalOnMissingBean
-	org.apache.activemq.artemis.core.config.Configuration artemisConfiguration() {
-		return new ArtemisEmbeddedConfigurationFactory(this.properties).createConfiguration();
-	}
-
-	@Bean(initMethod = "start", destroyMethod = "stop")
-	@ConditionalOnMissingBean
-	EmbeddedJMS artemisServer(org.apache.activemq.artemis.core.config.Configuration configuration,
-			JMSConfiguration jmsConfiguration,
-			ObjectProvider<ArtemisConfigurationCustomizer> configurationCustomizers) {
-		EmbeddedJMS server = new EmbeddedJMS();
-		configurationCustomizers.orderedStream().forEach((customizer) -> customizer.customize(configuration));
-		server.setConfiguration(configuration);
-		server.setJmsConfiguration(jmsConfiguration);
-		server.setRegistry(new ArtemisNoOpBindingRegistry());
-		return server;
-	}
-
-	@Bean
-	@ConditionalOnMissingBean
-	JMSConfiguration artemisJmsConfiguration(ObjectProvider<JMSQueueConfiguration> queuesConfiguration,
-			ObjectProvider<TopicConfiguration> topicsConfiguration) {
-		JMSConfiguration configuration = new JMSConfigurationImpl();
-		addAll(configuration.getQueueConfigurations(), queuesConfiguration);
-		addAll(configuration.getTopicConfigurations(), topicsConfiguration);
-		addQueues(configuration, this.properties.getEmbedded().getQueues());
-		addTopics(configuration, this.properties.getEmbedded().getTopics());
-		return configuration;
-	}
-
-	private <T> void addAll(List<T> list, ObjectProvider<T> items) {
-		if (items != null) {
-			list.addAll(items.orderedStream().collect(Collectors.toList()));
-		}
-	}
-
-	private void addQueues(JMSConfiguration configuration, String[] queues) {
-		boolean persistent = this.properties.getEmbedded().isPersistent();
-		for (String queue : queues) {
-			JMSQueueConfigurationImpl jmsQueueConfiguration = new JMSQueueConfigurationImpl();
-			jmsQueueConfiguration.setName(queue);
-			jmsQueueConfiguration.setDurable(persistent);
-			jmsQueueConfiguration.setBindings("/queue/" + queue);
-			configuration.getQueueConfigurations().add(jmsQueueConfiguration);
-		}
-	}
-
-	private void addTopics(JMSConfiguration configuration, String[] topics) {
-		for (String topic : topics) {
-			TopicConfigurationImpl topicConfiguration = new TopicConfigurationImpl();
-			topicConfiguration.setName(topic);
-			topicConfiguration.setBindings("/topic/" + topic);
-			configuration.getTopicConfigurations().add(topicConfiguration);
-		}
-	}
-
-}
-=======
 /*
  * Copyright 2012-2020 the original author or authors.
  *
@@ -238,5 +123,4 @@
 		}
 	}
 
-}
->>>>>>> 6755b480
+}