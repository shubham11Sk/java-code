<<<<<<< HEAD
/*
 * Copyright 2012-2019 the original author or authors.
 *
 * Licensed under the Apache License, Version 2.0 (the "License");
 * you may not use this file except in compliance with the License.
 * You may obtain a copy of the License at
 *
 *      https://www.apache.org/licenses/LICENSE-2.0
 *
 * Unless required by applicable law or agreed to in writing, software
 * distributed under the License is distributed on an "AS IS" BASIS,
 * WITHOUT WARRANTIES OR CONDITIONS OF ANY KIND, either express or implied.
 * See the License for the specific language governing permissions and
 * limitations under the License.
 */

package org.springframework.boot.autoconfigure.thymeleaf;

import java.util.LinkedHashMap;

import javax.annotation.PostConstruct;
import javax.servlet.DispatcherType;

import com.github.mxab.thymeleaf.extras.dataattribute.dialect.DataAttributeDialect;
import nz.net.ultraq.thymeleaf.LayoutDialect;
import org.apache.commons.logging.Log;
import org.apache.commons.logging.LogFactory;
import org.thymeleaf.dialect.IDialect;
import org.thymeleaf.extras.java8time.dialect.Java8TimeDialect;
import org.thymeleaf.extras.springsecurity5.dialect.SpringSecurityDialect;
import org.thymeleaf.spring5.ISpringWebFluxTemplateEngine;
import org.thymeleaf.spring5.SpringTemplateEngine;
import org.thymeleaf.spring5.SpringWebFluxTemplateEngine;
import org.thymeleaf.spring5.templateresolver.SpringResourceTemplateResolver;
import org.thymeleaf.spring5.view.ThymeleafViewResolver;
import org.thymeleaf.spring5.view.reactive.ThymeleafReactiveViewResolver;
import org.thymeleaf.templatemode.TemplateMode;
import org.thymeleaf.templateresolver.ITemplateResolver;

import org.springframework.beans.factory.ObjectProvider;
import org.springframework.boot.autoconfigure.AutoConfigureAfter;
import org.springframework.boot.autoconfigure.EnableAutoConfiguration;
import org.springframework.boot.autoconfigure.condition.ConditionalOnClass;
import org.springframework.boot.autoconfigure.condition.ConditionalOnMissingBean;
import org.springframework.boot.autoconfigure.condition.ConditionalOnProperty;
import org.springframework.boot.autoconfigure.condition.ConditionalOnWebApplication;
import org.springframework.boot.autoconfigure.condition.ConditionalOnWebApplication.Type;
import org.springframework.boot.autoconfigure.template.TemplateLocation;
import org.springframework.boot.autoconfigure.thymeleaf.ThymeleafProperties.Reactive;
import org.springframework.boot.autoconfigure.web.ConditionalOnEnabledResourceChain;
import org.springframework.boot.autoconfigure.web.reactive.WebFluxAutoConfiguration;
import org.springframework.boot.autoconfigure.web.servlet.ConditionalOnMissingFilterBean;
import org.springframework.boot.autoconfigure.web.servlet.WebMvcAutoConfiguration;
import org.springframework.boot.context.properties.EnableConfigurationProperties;
import org.springframework.boot.context.properties.PropertyMapper;
import org.springframework.boot.web.servlet.FilterRegistrationBean;
import org.springframework.context.ApplicationContext;
import org.springframework.context.annotation.Bean;
import org.springframework.context.annotation.Configuration;
import org.springframework.core.Ordered;
import org.springframework.util.MimeType;
import org.springframework.util.unit.DataSize;
import org.springframework.web.servlet.resource.ResourceUrlEncodingFilter;

/**
 * {@link EnableAutoConfiguration Auto-configuration} for Thymeleaf.
 *
 * @author Dave Syer
 * @author Andy Wilkinson
 * @author Stephane Nicoll
 * @author Brian Clozel
 * @author Eddú Meléndez
 * @author Daniel Fernández
 * @author Kazuki Shimizu
 * @author Artsiom Yudovin
 * @since 1.0.0
 */
@Configuration(proxyBeanMethods = false)
@EnableConfigurationProperties(ThymeleafProperties.class)
@ConditionalOnClass({ TemplateMode.class, SpringTemplateEngine.class })
@AutoConfigureAfter({ WebMvcAutoConfiguration.class, WebFluxAutoConfiguration.class })
public class ThymeleafAutoConfiguration {

	@Configuration(proxyBeanMethods = false)
	@ConditionalOnMissingBean(name = "defaultTemplateResolver")
	static class DefaultTemplateResolverConfiguration {

		private static final Log logger = LogFactory.getLog(DefaultTemplateResolverConfiguration.class);

		private final ThymeleafProperties properties;

		private final ApplicationContext applicationContext;

		DefaultTemplateResolverConfiguration(ThymeleafProperties properties, ApplicationContext applicationContext) {
			this.properties = properties;
			this.applicationContext = applicationContext;
		}

		@PostConstruct
		void checkTemplateLocationExists() {
			boolean checkTemplateLocation = this.properties.isCheckTemplateLocation();
			if (checkTemplateLocation) {
				TemplateLocation location = new TemplateLocation(this.properties.getPrefix());
				if (!location.exists(this.applicationContext)) {
					logger.warn("Cannot find template location: " + location + " (please add some templates or check "
							+ "your Thymeleaf configuration)");
				}
			}
		}

		@Bean
		SpringResourceTemplateResolver defaultTemplateResolver() {
			SpringResourceTemplateResolver resolver = new SpringResourceTemplateResolver();
			resolver.setApplicationContext(this.applicationContext);
			resolver.setPrefix(this.properties.getPrefix());
			resolver.setSuffix(this.properties.getSuffix());
			resolver.setTemplateMode(this.properties.getMode());
			if (this.properties.getEncoding() != null) {
				resolver.setCharacterEncoding(this.properties.getEncoding().name());
			}
			resolver.setCacheable(this.properties.isCache());
			Integer order = this.properties.getTemplateResolverOrder();
			if (order != null) {
				resolver.setOrder(order);
			}
			resolver.setCheckExistence(this.properties.isCheckTemplate());
			return resolver;
		}

	}

	@Configuration(proxyBeanMethods = false)
	protected static class ThymeleafDefaultConfiguration {

		@Bean
		@ConditionalOnMissingBean
		SpringTemplateEngine templateEngine(ThymeleafProperties properties,
				ObjectProvider<ITemplateResolver> templateResolvers, ObjectProvider<IDialect> dialects) {
			SpringTemplateEngine engine = new SpringTemplateEngine();
			engine.setEnableSpringELCompiler(properties.isEnableSpringElCompiler());
			engine.setRenderHiddenMarkersBeforeCheckboxes(properties.isRenderHiddenMarkersBeforeCheckboxes());
			templateResolvers.orderedStream().forEach(engine::addTemplateResolver);
			dialects.orderedStream().forEach(engine::addDialect);
			return engine;
		}

	}

	@Configuration(proxyBeanMethods = false)
	@ConditionalOnWebApplication(type = Type.SERVLET)
	@ConditionalOnProperty(name = "spring.thymeleaf.enabled", matchIfMissing = true)
	static class ThymeleafWebMvcConfiguration {

		@Bean
		@ConditionalOnEnabledResourceChain
		@ConditionalOnMissingFilterBean(ResourceUrlEncodingFilter.class)
		FilterRegistrationBean<ResourceUrlEncodingFilter> resourceUrlEncodingFilter() {
			FilterRegistrationBean<ResourceUrlEncodingFilter> registration = new FilterRegistrationBean<>(
					new ResourceUrlEncodingFilter());
			registration.setDispatcherTypes(DispatcherType.REQUEST, DispatcherType.ERROR);
			return registration;
		}

		@Configuration(proxyBeanMethods = false)
		static class ThymeleafViewResolverConfiguration {

			@Bean
			@ConditionalOnMissingBean(name = "thymeleafViewResolver")
			ThymeleafViewResolver thymeleafViewResolver(ThymeleafProperties properties,
					SpringTemplateEngine templateEngine) {
				ThymeleafViewResolver resolver = new ThymeleafViewResolver();
				resolver.setTemplateEngine(templateEngine);
				resolver.setCharacterEncoding(properties.getEncoding().name());
				resolver.setContentType(
						appendCharset(properties.getServlet().getContentType(), resolver.getCharacterEncoding()));
				resolver.setProducePartialOutputWhileProcessing(
						properties.getServlet().isProducePartialOutputWhileProcessing());
				resolver.setExcludedViewNames(properties.getExcludedViewNames());
				resolver.setViewNames(properties.getViewNames());
				// This resolver acts as a fallback resolver (e.g. like a
				// InternalResourceViewResolver) so it needs to have low precedence
				resolver.setOrder(Ordered.LOWEST_PRECEDENCE - 5);
				resolver.setCache(properties.isCache());
				return resolver;
			}

			private String appendCharset(MimeType type, String charset) {
				if (type.getCharset() != null) {
					return type.toString();
				}
				LinkedHashMap<String, String> parameters = new LinkedHashMap<>();
				parameters.put("charset", charset);
				parameters.putAll(type.getParameters());
				return new MimeType(type, parameters).toString();
			}

		}

	}

	@Configuration(proxyBeanMethods = false)
	@ConditionalOnWebApplication(type = Type.REACTIVE)
	@ConditionalOnProperty(name = "spring.thymeleaf.enabled", matchIfMissing = true)
	static class ThymeleafReactiveConfiguration {

		@Bean
		@ConditionalOnMissingBean(ISpringWebFluxTemplateEngine.class)
		SpringWebFluxTemplateEngine templateEngine(ThymeleafProperties properties,
				ObjectProvider<ITemplateResolver> templateResolvers, ObjectProvider<IDialect> dialects) {
			SpringWebFluxTemplateEngine engine = new SpringWebFluxTemplateEngine();
			engine.setEnableSpringELCompiler(properties.isEnableSpringElCompiler());
			engine.setRenderHiddenMarkersBeforeCheckboxes(properties.isRenderHiddenMarkersBeforeCheckboxes());
			templateResolvers.orderedStream().forEach(engine::addTemplateResolver);
			dialects.orderedStream().forEach(engine::addDialect);
			return engine;
		}

	}

	@Configuration(proxyBeanMethods = false)
	@ConditionalOnWebApplication(type = Type.REACTIVE)
	@ConditionalOnProperty(name = "spring.thymeleaf.enabled", matchIfMissing = true)
	static class ThymeleafWebFluxConfiguration {

		@Bean
		@ConditionalOnMissingBean(name = "thymeleafReactiveViewResolver")
		ThymeleafReactiveViewResolver thymeleafViewResolver(ISpringWebFluxTemplateEngine templateEngine,
				ThymeleafProperties properties) {
			ThymeleafReactiveViewResolver resolver = new ThymeleafReactiveViewResolver();
			resolver.setTemplateEngine(templateEngine);
			mapProperties(properties, resolver);
			mapReactiveProperties(properties.getReactive(), resolver);
			// This resolver acts as a fallback resolver (e.g. like a
			// InternalResourceViewResolver) so it needs to have low precedence
			resolver.setOrder(Ordered.LOWEST_PRECEDENCE - 5);
			return resolver;
		}

		private void mapProperties(ThymeleafProperties properties, ThymeleafReactiveViewResolver resolver) {
			PropertyMapper map = PropertyMapper.get();
			map.from(properties::getEncoding).to(resolver::setDefaultCharset);
			resolver.setExcludedViewNames(properties.getExcludedViewNames());
			resolver.setViewNames(properties.getViewNames());
		}

		private void mapReactiveProperties(Reactive properties, ThymeleafReactiveViewResolver resolver) {
			PropertyMapper map = PropertyMapper.get();
			map.from(properties::getMediaTypes).whenNonNull().to(resolver::setSupportedMediaTypes);
			map.from(properties::getMaxChunkSize).asInt(DataSize::toBytes).when((size) -> size > 0)
					.to(resolver::setResponseMaxChunkSizeBytes);
			map.from(properties::getFullModeViewNames).to(resolver::setFullModeViewNames);
			map.from(properties::getChunkedModeViewNames).to(resolver::setChunkedModeViewNames);
		}

	}

	@Configuration(proxyBeanMethods = false)
	@ConditionalOnClass(LayoutDialect.class)
	static class ThymeleafWebLayoutConfiguration {

		@Bean
		@ConditionalOnMissingBean
		LayoutDialect layoutDialect() {
			return new LayoutDialect();
		}

	}

	@Configuration(proxyBeanMethods = false)
	@ConditionalOnClass(DataAttributeDialect.class)
	static class DataAttributeDialectConfiguration {

		@Bean
		@ConditionalOnMissingBean
		DataAttributeDialect dialect() {
			return new DataAttributeDialect();
		}

	}

	@Configuration(proxyBeanMethods = false)
	@ConditionalOnClass({ SpringSecurityDialect.class })
	static class ThymeleafSecurityDialectConfiguration {

		@Bean
		@ConditionalOnMissingBean
		SpringSecurityDialect securityDialect() {
			return new SpringSecurityDialect();
		}

	}

	@Configuration(proxyBeanMethods = false)
	@ConditionalOnClass(Java8TimeDialect.class)
	static class ThymeleafJava8TimeDialect {

		@Bean
		@ConditionalOnMissingBean
		Java8TimeDialect java8TimeDialect() {
			return new Java8TimeDialect();
		}

	}

}
=======
/*
 * Copyright 2012-2020 the original author or authors.
 *
 * Licensed under the Apache License, Version 2.0 (the "License");
 * you may not use this file except in compliance with the License.
 * You may obtain a copy of the License at
 *
 *      https://www.apache.org/licenses/LICENSE-2.0
 *
 * Unless required by applicable law or agreed to in writing, software
 * distributed under the License is distributed on an "AS IS" BASIS,
 * WITHOUT WARRANTIES OR CONDITIONS OF ANY KIND, either express or implied.
 * See the License for the specific language governing permissions and
 * limitations under the License.
 */

package org.springframework.boot.autoconfigure.thymeleaf;

import java.util.LinkedHashMap;

import javax.servlet.DispatcherType;

import com.github.mxab.thymeleaf.extras.dataattribute.dialect.DataAttributeDialect;
import nz.net.ultraq.thymeleaf.LayoutDialect;
import org.apache.commons.logging.Log;
import org.apache.commons.logging.LogFactory;
import org.thymeleaf.dialect.IDialect;
import org.thymeleaf.extras.java8time.dialect.Java8TimeDialect;
import org.thymeleaf.extras.springsecurity5.dialect.SpringSecurityDialect;
import org.thymeleaf.spring5.ISpringTemplateEngine;
import org.thymeleaf.spring5.ISpringWebFluxTemplateEngine;
import org.thymeleaf.spring5.SpringTemplateEngine;
import org.thymeleaf.spring5.SpringWebFluxTemplateEngine;
import org.thymeleaf.spring5.templateresolver.SpringResourceTemplateResolver;
import org.thymeleaf.spring5.view.ThymeleafViewResolver;
import org.thymeleaf.spring5.view.reactive.ThymeleafReactiveViewResolver;
import org.thymeleaf.templatemode.TemplateMode;
import org.thymeleaf.templateresolver.ITemplateResolver;

import org.springframework.beans.factory.ObjectProvider;
import org.springframework.boot.autoconfigure.AutoConfigureAfter;
import org.springframework.boot.autoconfigure.EnableAutoConfiguration;
import org.springframework.boot.autoconfigure.condition.ConditionalOnClass;
import org.springframework.boot.autoconfigure.condition.ConditionalOnMissingBean;
import org.springframework.boot.autoconfigure.condition.ConditionalOnProperty;
import org.springframework.boot.autoconfigure.condition.ConditionalOnWebApplication;
import org.springframework.boot.autoconfigure.condition.ConditionalOnWebApplication.Type;
import org.springframework.boot.autoconfigure.template.TemplateLocation;
import org.springframework.boot.autoconfigure.thymeleaf.ThymeleafProperties.Reactive;
import org.springframework.boot.autoconfigure.web.ConditionalOnEnabledResourceChain;
import org.springframework.boot.autoconfigure.web.reactive.WebFluxAutoConfiguration;
import org.springframework.boot.autoconfigure.web.servlet.ConditionalOnMissingFilterBean;
import org.springframework.boot.autoconfigure.web.servlet.WebMvcAutoConfiguration;
import org.springframework.boot.context.properties.EnableConfigurationProperties;
import org.springframework.boot.context.properties.PropertyMapper;
import org.springframework.boot.web.servlet.FilterRegistrationBean;
import org.springframework.context.ApplicationContext;
import org.springframework.context.annotation.Bean;
import org.springframework.context.annotation.Configuration;
import org.springframework.core.Ordered;
import org.springframework.util.MimeType;
import org.springframework.util.unit.DataSize;
import org.springframework.web.servlet.resource.ResourceUrlEncodingFilter;

/**
 * {@link EnableAutoConfiguration Auto-configuration} for Thymeleaf.
 *
 * @author Dave Syer
 * @author Andy Wilkinson
 * @author Stephane Nicoll
 * @author Brian Clozel
 * @author Eddú Meléndez
 * @author Daniel Fernández
 * @author Kazuki Shimizu
 * @author Artsiom Yudovin
 * @since 1.0.0
 */
@Configuration(proxyBeanMethods = false)
@EnableConfigurationProperties(ThymeleafProperties.class)
@ConditionalOnClass({ TemplateMode.class, SpringTemplateEngine.class })
@AutoConfigureAfter({ WebMvcAutoConfiguration.class, WebFluxAutoConfiguration.class })
public class ThymeleafAutoConfiguration {

	@Configuration(proxyBeanMethods = false)
	@ConditionalOnMissingBean(name = "defaultTemplateResolver")
	static class DefaultTemplateResolverConfiguration {

		private static final Log logger = LogFactory.getLog(DefaultTemplateResolverConfiguration.class);

		private final ThymeleafProperties properties;

		private final ApplicationContext applicationContext;

		DefaultTemplateResolverConfiguration(ThymeleafProperties properties, ApplicationContext applicationContext) {
			this.properties = properties;
			this.applicationContext = applicationContext;
			checkTemplateLocationExists();
		}

		private void checkTemplateLocationExists() {
			boolean checkTemplateLocation = this.properties.isCheckTemplateLocation();
			if (checkTemplateLocation) {
				TemplateLocation location = new TemplateLocation(this.properties.getPrefix());
				if (!location.exists(this.applicationContext)) {
					logger.warn("Cannot find template location: " + location + " (please add some templates or check "
							+ "your Thymeleaf configuration)");
				}
			}
		}

		@Bean
		SpringResourceTemplateResolver defaultTemplateResolver() {
			SpringResourceTemplateResolver resolver = new SpringResourceTemplateResolver();
			resolver.setApplicationContext(this.applicationContext);
			resolver.setPrefix(this.properties.getPrefix());
			resolver.setSuffix(this.properties.getSuffix());
			resolver.setTemplateMode(this.properties.getMode());
			if (this.properties.getEncoding() != null) {
				resolver.setCharacterEncoding(this.properties.getEncoding().name());
			}
			resolver.setCacheable(this.properties.isCache());
			Integer order = this.properties.getTemplateResolverOrder();
			if (order != null) {
				resolver.setOrder(order);
			}
			resolver.setCheckExistence(this.properties.isCheckTemplate());
			return resolver;
		}

	}

	@Configuration(proxyBeanMethods = false)
	protected static class ThymeleafDefaultConfiguration {

		@Bean
		@ConditionalOnMissingBean(ISpringTemplateEngine.class)
		SpringTemplateEngine templateEngine(ThymeleafProperties properties,
				ObjectProvider<ITemplateResolver> templateResolvers, ObjectProvider<IDialect> dialects) {
			SpringTemplateEngine engine = new SpringTemplateEngine();
			engine.setEnableSpringELCompiler(properties.isEnableSpringElCompiler());
			engine.setRenderHiddenMarkersBeforeCheckboxes(properties.isRenderHiddenMarkersBeforeCheckboxes());
			templateResolvers.orderedStream().forEach(engine::addTemplateResolver);
			dialects.orderedStream().forEach(engine::addDialect);
			return engine;
		}

	}

	@Configuration(proxyBeanMethods = false)
	@ConditionalOnWebApplication(type = Type.SERVLET)
	@ConditionalOnProperty(name = "spring.thymeleaf.enabled", matchIfMissing = true)
	static class ThymeleafWebMvcConfiguration {

		@Bean
		@ConditionalOnEnabledResourceChain
		@ConditionalOnMissingFilterBean(ResourceUrlEncodingFilter.class)
		FilterRegistrationBean<ResourceUrlEncodingFilter> resourceUrlEncodingFilter() {
			FilterRegistrationBean<ResourceUrlEncodingFilter> registration = new FilterRegistrationBean<>(
					new ResourceUrlEncodingFilter());
			registration.setDispatcherTypes(DispatcherType.REQUEST, DispatcherType.ERROR);
			return registration;
		}

		@Configuration(proxyBeanMethods = false)
		static class ThymeleafViewResolverConfiguration {

			@Bean
			@ConditionalOnMissingBean(name = "thymeleafViewResolver")
			ThymeleafViewResolver thymeleafViewResolver(ThymeleafProperties properties,
					SpringTemplateEngine templateEngine) {
				ThymeleafViewResolver resolver = new ThymeleafViewResolver();
				resolver.setTemplateEngine(templateEngine);
				resolver.setCharacterEncoding(properties.getEncoding().name());
				resolver.setContentType(
						appendCharset(properties.getServlet().getContentType(), resolver.getCharacterEncoding()));
				resolver.setProducePartialOutputWhileProcessing(
						properties.getServlet().isProducePartialOutputWhileProcessing());
				resolver.setExcludedViewNames(properties.getExcludedViewNames());
				resolver.setViewNames(properties.getViewNames());
				// This resolver acts as a fallback resolver (e.g. like a
				// InternalResourceViewResolver) so it needs to have low precedence
				resolver.setOrder(Ordered.LOWEST_PRECEDENCE - 5);
				resolver.setCache(properties.isCache());
				return resolver;
			}

			private String appendCharset(MimeType type, String charset) {
				if (type.getCharset() != null) {
					return type.toString();
				}
				LinkedHashMap<String, String> parameters = new LinkedHashMap<>();
				parameters.put("charset", charset);
				parameters.putAll(type.getParameters());
				return new MimeType(type, parameters).toString();
			}

		}

	}

	@Configuration(proxyBeanMethods = false)
	@ConditionalOnWebApplication(type = Type.REACTIVE)
	@ConditionalOnProperty(name = "spring.thymeleaf.enabled", matchIfMissing = true)
	static class ThymeleafReactiveConfiguration {

		@Bean
		@ConditionalOnMissingBean(ISpringWebFluxTemplateEngine.class)
		SpringWebFluxTemplateEngine templateEngine(ThymeleafProperties properties,
				ObjectProvider<ITemplateResolver> templateResolvers, ObjectProvider<IDialect> dialects) {
			SpringWebFluxTemplateEngine engine = new SpringWebFluxTemplateEngine();
			engine.setEnableSpringELCompiler(properties.isEnableSpringElCompiler());
			engine.setRenderHiddenMarkersBeforeCheckboxes(properties.isRenderHiddenMarkersBeforeCheckboxes());
			templateResolvers.orderedStream().forEach(engine::addTemplateResolver);
			dialects.orderedStream().forEach(engine::addDialect);
			return engine;
		}

	}

	@Configuration(proxyBeanMethods = false)
	@ConditionalOnWebApplication(type = Type.REACTIVE)
	@ConditionalOnProperty(name = "spring.thymeleaf.enabled", matchIfMissing = true)
	static class ThymeleafWebFluxConfiguration {

		@Bean
		@ConditionalOnMissingBean(name = "thymeleafReactiveViewResolver")
		ThymeleafReactiveViewResolver thymeleafViewResolver(ISpringWebFluxTemplateEngine templateEngine,
				ThymeleafProperties properties) {
			ThymeleafReactiveViewResolver resolver = new ThymeleafReactiveViewResolver();
			resolver.setTemplateEngine(templateEngine);
			mapProperties(properties, resolver);
			mapReactiveProperties(properties.getReactive(), resolver);
			// This resolver acts as a fallback resolver (e.g. like a
			// InternalResourceViewResolver) so it needs to have low precedence
			resolver.setOrder(Ordered.LOWEST_PRECEDENCE - 5);
			return resolver;
		}

		private void mapProperties(ThymeleafProperties properties, ThymeleafReactiveViewResolver resolver) {
			PropertyMapper map = PropertyMapper.get();
			map.from(properties::getEncoding).to(resolver::setDefaultCharset);
			resolver.setExcludedViewNames(properties.getExcludedViewNames());
			resolver.setViewNames(properties.getViewNames());
		}

		private void mapReactiveProperties(Reactive properties, ThymeleafReactiveViewResolver resolver) {
			PropertyMapper map = PropertyMapper.get();
			map.from(properties::getMediaTypes).whenNonNull().to(resolver::setSupportedMediaTypes);
			map.from(properties::getMaxChunkSize).asInt(DataSize::toBytes).when((size) -> size > 0)
					.to(resolver::setResponseMaxChunkSizeBytes);
			map.from(properties::getFullModeViewNames).to(resolver::setFullModeViewNames);
			map.from(properties::getChunkedModeViewNames).to(resolver::setChunkedModeViewNames);
		}

	}

	@Configuration(proxyBeanMethods = false)
	@ConditionalOnClass(LayoutDialect.class)
	static class ThymeleafWebLayoutConfiguration {

		@Bean
		@ConditionalOnMissingBean
		LayoutDialect layoutDialect() {
			return new LayoutDialect();
		}

	}

	@Configuration(proxyBeanMethods = false)
	@ConditionalOnClass(DataAttributeDialect.class)
	static class DataAttributeDialectConfiguration {

		@Bean
		@ConditionalOnMissingBean
		DataAttributeDialect dialect() {
			return new DataAttributeDialect();
		}

	}

	@Configuration(proxyBeanMethods = false)
	@ConditionalOnClass({ SpringSecurityDialect.class })
	static class ThymeleafSecurityDialectConfiguration {

		@Bean
		@ConditionalOnMissingBean
		SpringSecurityDialect securityDialect() {
			return new SpringSecurityDialect();
		}

	}

	@Configuration(proxyBeanMethods = false)
	@ConditionalOnClass(Java8TimeDialect.class)
	static class ThymeleafJava8TimeDialect {

		@Bean
		@ConditionalOnMissingBean
		Java8TimeDialect java8TimeDialect() {
			return new Java8TimeDialect();
		}

	}

}
>>>>>>> 6755b480
<|MERGE_RESOLUTION|>--- conflicted
+++ resolved
@@ -1,6 +1,5 @@
-<<<<<<< HEAD
 /*
- * Copyright 2012-2019 the original author or authors.
+ * Copyright 2012-2020 the original author or authors.
  *
  * Licensed under the Apache License, Version 2.0 (the "License");
  * you may not use this file except in compliance with the License.
@@ -19,7 +18,6 @@
 
 import java.util.LinkedHashMap;
 
-import javax.annotation.PostConstruct;
 import javax.servlet.DispatcherType;
 
 import com.github.mxab.thymeleaf.extras.dataattribute.dialect.DataAttributeDialect;
@@ -29,6 +27,7 @@
 import org.thymeleaf.dialect.IDialect;
 import org.thymeleaf.extras.java8time.dialect.Java8TimeDialect;
 import org.thymeleaf.extras.springsecurity5.dialect.SpringSecurityDialect;
+import org.thymeleaf.spring5.ISpringTemplateEngine;
 import org.thymeleaf.spring5.ISpringWebFluxTemplateEngine;
 import org.thymeleaf.spring5.SpringTemplateEngine;
 import org.thymeleaf.spring5.SpringWebFluxTemplateEngine;
@@ -95,10 +94,10 @@
 		DefaultTemplateResolverConfiguration(ThymeleafProperties properties, ApplicationContext applicationContext) {
 			this.properties = properties;
 			this.applicationContext = applicationContext;
-		}
-
-		@PostConstruct
-		void checkTemplateLocationExists() {
+			checkTemplateLocationExists();
+		}
+
+		private void checkTemplateLocationExists() {
 			boolean checkTemplateLocation = this.properties.isCheckTemplateLocation();
 			if (checkTemplateLocation) {
 				TemplateLocation location = new TemplateLocation(this.properties.getPrefix());
@@ -134,7 +133,7 @@
 	protected static class ThymeleafDefaultConfiguration {
 
 		@Bean
-		@ConditionalOnMissingBean
+		@ConditionalOnMissingBean(ISpringTemplateEngine.class)
 		SpringTemplateEngine templateEngine(ThymeleafProperties properties,
 				ObjectProvider<ITemplateResolver> templateResolvers, ObjectProvider<IDialect> dialects) {
 			SpringTemplateEngine engine = new SpringTemplateEngine();
@@ -303,311 +302,4 @@
 
 	}
 
-}
-=======
-/*
- * Copyright 2012-2020 the original author or authors.
- *
- * Licensed under the Apache License, Version 2.0 (the "License");
- * you may not use this file except in compliance with the License.
- * You may obtain a copy of the License at
- *
- *      https://www.apache.org/licenses/LICENSE-2.0
- *
- * Unless required by applicable law or agreed to in writing, software
- * distributed under the License is distributed on an "AS IS" BASIS,
- * WITHOUT WARRANTIES OR CONDITIONS OF ANY KIND, either express or implied.
- * See the License for the specific language governing permissions and
- * limitations under the License.
- */
-
-package org.springframework.boot.autoconfigure.thymeleaf;
-
-import java.util.LinkedHashMap;
-
-import javax.servlet.DispatcherType;
-
-import com.github.mxab.thymeleaf.extras.dataattribute.dialect.DataAttributeDialect;
-import nz.net.ultraq.thymeleaf.LayoutDialect;
-import org.apache.commons.logging.Log;
-import org.apache.commons.logging.LogFactory;
-import org.thymeleaf.dialect.IDialect;
-import org.thymeleaf.extras.java8time.dialect.Java8TimeDialect;
-import org.thymeleaf.extras.springsecurity5.dialect.SpringSecurityDialect;
-import org.thymeleaf.spring5.ISpringTemplateEngine;
-import org.thymeleaf.spring5.ISpringWebFluxTemplateEngine;
-import org.thymeleaf.spring5.SpringTemplateEngine;
-import org.thymeleaf.spring5.SpringWebFluxTemplateEngine;
-import org.thymeleaf.spring5.templateresolver.SpringResourceTemplateResolver;
-import org.thymeleaf.spring5.view.ThymeleafViewResolver;
-import org.thymeleaf.spring5.view.reactive.ThymeleafReactiveViewResolver;
-import org.thymeleaf.templatemode.TemplateMode;
-import org.thymeleaf.templateresolver.ITemplateResolver;
-
-import org.springframework.beans.factory.ObjectProvider;
-import org.springframework.boot.autoconfigure.AutoConfigureAfter;
-import org.springframework.boot.autoconfigure.EnableAutoConfiguration;
-import org.springframework.boot.autoconfigure.condition.ConditionalOnClass;
-import org.springframework.boot.autoconfigure.condition.ConditionalOnMissingBean;
-import org.springframework.boot.autoconfigure.condition.ConditionalOnProperty;
-import org.springframework.boot.autoconfigure.condition.ConditionalOnWebApplication;
-import org.springframework.boot.autoconfigure.condition.ConditionalOnWebApplication.Type;
-import org.springframework.boot.autoconfigure.template.TemplateLocation;
-import org.springframework.boot.autoconfigure.thymeleaf.ThymeleafProperties.Reactive;
-import org.springframework.boot.autoconfigure.web.ConditionalOnEnabledResourceChain;
-import org.springframework.boot.autoconfigure.web.reactive.WebFluxAutoConfiguration;
-import org.springframework.boot.autoconfigure.web.servlet.ConditionalOnMissingFilterBean;
-import org.springframework.boot.autoconfigure.web.servlet.WebMvcAutoConfiguration;
-import org.springframework.boot.context.properties.EnableConfigurationProperties;
-import org.springframework.boot.context.properties.PropertyMapper;
-import org.springframework.boot.web.servlet.FilterRegistrationBean;
-import org.springframework.context.ApplicationContext;
-import org.springframework.context.annotation.Bean;
-import org.springframework.context.annotation.Configuration;
-import org.springframework.core.Ordered;
-import org.springframework.util.MimeType;
-import org.springframework.util.unit.DataSize;
-import org.springframework.web.servlet.resource.ResourceUrlEncodingFilter;
-
-/**
- * {@link EnableAutoConfiguration Auto-configuration} for Thymeleaf.
- *
- * @author Dave Syer
- * @author Andy Wilkinson
- * @author Stephane Nicoll
- * @author Brian Clozel
- * @author Eddú Meléndez
- * @author Daniel Fernández
- * @author Kazuki Shimizu
- * @author Artsiom Yudovin
- * @since 1.0.0
- */
-@Configuration(proxyBeanMethods = false)
-@EnableConfigurationProperties(ThymeleafProperties.class)
-@ConditionalOnClass({ TemplateMode.class, SpringTemplateEngine.class })
-@AutoConfigureAfter({ WebMvcAutoConfiguration.class, WebFluxAutoConfiguration.class })
-public class ThymeleafAutoConfiguration {
-
-	@Configuration(proxyBeanMethods = false)
-	@ConditionalOnMissingBean(name = "defaultTemplateResolver")
-	static class DefaultTemplateResolverConfiguration {
-
-		private static final Log logger = LogFactory.getLog(DefaultTemplateResolverConfiguration.class);
-
-		private final ThymeleafProperties properties;
-
-		private final ApplicationContext applicationContext;
-
-		DefaultTemplateResolverConfiguration(ThymeleafProperties properties, ApplicationContext applicationContext) {
-			this.properties = properties;
-			this.applicationContext = applicationContext;
-			checkTemplateLocationExists();
-		}
-
-		private void checkTemplateLocationExists() {
-			boolean checkTemplateLocation = this.properties.isCheckTemplateLocation();
-			if (checkTemplateLocation) {
-				TemplateLocation location = new TemplateLocation(this.properties.getPrefix());
-				if (!location.exists(this.applicationContext)) {
-					logger.warn("Cannot find template location: " + location + " (please add some templates or check "
-							+ "your Thymeleaf configuration)");
-				}
-			}
-		}
-
-		@Bean
-		SpringResourceTemplateResolver defaultTemplateResolver() {
-			SpringResourceTemplateResolver resolver = new SpringResourceTemplateResolver();
-			resolver.setApplicationContext(this.applicationContext);
-			resolver.setPrefix(this.properties.getPrefix());
-			resolver.setSuffix(this.properties.getSuffix());
-			resolver.setTemplateMode(this.properties.getMode());
-			if (this.properties.getEncoding() != null) {
-				resolver.setCharacterEncoding(this.properties.getEncoding().name());
-			}
-			resolver.setCacheable(this.properties.isCache());
-			Integer order = this.properties.getTemplateResolverOrder();
-			if (order != null) {
-				resolver.setOrder(order);
-			}
-			resolver.setCheckExistence(this.properties.isCheckTemplate());
-			return resolver;
-		}
-
-	}
-
-	@Configuration(proxyBeanMethods = false)
-	protected static class ThymeleafDefaultConfiguration {
-
-		@Bean
-		@ConditionalOnMissingBean(ISpringTemplateEngine.class)
-		SpringTemplateEngine templateEngine(ThymeleafProperties properties,
-				ObjectProvider<ITemplateResolver> templateResolvers, ObjectProvider<IDialect> dialects) {
-			SpringTemplateEngine engine = new SpringTemplateEngine();
-			engine.setEnableSpringELCompiler(properties.isEnableSpringElCompiler());
-			engine.setRenderHiddenMarkersBeforeCheckboxes(properties.isRenderHiddenMarkersBeforeCheckboxes());
-			templateResolvers.orderedStream().forEach(engine::addTemplateResolver);
-			dialects.orderedStream().forEach(engine::addDialect);
-			return engine;
-		}
-
-	}
-
-	@Configuration(proxyBeanMethods = false)
-	@ConditionalOnWebApplication(type = Type.SERVLET)
-	@ConditionalOnProperty(name = "spring.thymeleaf.enabled", matchIfMissing = true)
-	static class ThymeleafWebMvcConfiguration {
-
-		@Bean
-		@ConditionalOnEnabledResourceChain
-		@ConditionalOnMissingFilterBean(ResourceUrlEncodingFilter.class)
-		FilterRegistrationBean<ResourceUrlEncodingFilter> resourceUrlEncodingFilter() {
-			FilterRegistrationBean<ResourceUrlEncodingFilter> registration = new FilterRegistrationBean<>(
-					new ResourceUrlEncodingFilter());
-			registration.setDispatcherTypes(DispatcherType.REQUEST, DispatcherType.ERROR);
-			return registration;
-		}
-
-		@Configuration(proxyBeanMethods = false)
-		static class ThymeleafViewResolverConfiguration {
-
-			@Bean
-			@ConditionalOnMissingBean(name = "thymeleafViewResolver")
-			ThymeleafViewResolver thymeleafViewResolver(ThymeleafProperties properties,
-					SpringTemplateEngine templateEngine) {
-				ThymeleafViewResolver resolver = new ThymeleafViewResolver();
-				resolver.setTemplateEngine(templateEngine);
-				resolver.setCharacterEncoding(properties.getEncoding().name());
-				resolver.setContentType(
-						appendCharset(properties.getServlet().getContentType(), resolver.getCharacterEncoding()));
-				resolver.setProducePartialOutputWhileProcessing(
-						properties.getServlet().isProducePartialOutputWhileProcessing());
-				resolver.setExcludedViewNames(properties.getExcludedViewNames());
-				resolver.setViewNames(properties.getViewNames());
-				// This resolver acts as a fallback resolver (e.g. like a
-				// InternalResourceViewResolver) so it needs to have low precedence
-				resolver.setOrder(Ordered.LOWEST_PRECEDENCE - 5);
-				resolver.setCache(properties.isCache());
-				return resolver;
-			}
-
-			private String appendCharset(MimeType type, String charset) {
-				if (type.getCharset() != null) {
-					return type.toString();
-				}
-				LinkedHashMap<String, String> parameters = new LinkedHashMap<>();
-				parameters.put("charset", charset);
-				parameters.putAll(type.getParameters());
-				return new MimeType(type, parameters).toString();
-			}
-
-		}
-
-	}
-
-	@Configuration(proxyBeanMethods = false)
-	@ConditionalOnWebApplication(type = Type.REACTIVE)
-	@ConditionalOnProperty(name = "spring.thymeleaf.enabled", matchIfMissing = true)
-	static class ThymeleafReactiveConfiguration {
-
-		@Bean
-		@ConditionalOnMissingBean(ISpringWebFluxTemplateEngine.class)
-		SpringWebFluxTemplateEngine templateEngine(ThymeleafProperties properties,
-				ObjectProvider<ITemplateResolver> templateResolvers, ObjectProvider<IDialect> dialects) {
-			SpringWebFluxTemplateEngine engine = new SpringWebFluxTemplateEngine();
-			engine.setEnableSpringELCompiler(properties.isEnableSpringElCompiler());
-			engine.setRenderHiddenMarkersBeforeCheckboxes(properties.isRenderHiddenMarkersBeforeCheckboxes());
-			templateResolvers.orderedStream().forEach(engine::addTemplateResolver);
-			dialects.orderedStream().forEach(engine::addDialect);
-			return engine;
-		}
-
-	}
-
-	@Configuration(proxyBeanMethods = false)
-	@ConditionalOnWebApplication(type = Type.REACTIVE)
-	@ConditionalOnProperty(name = "spring.thymeleaf.enabled", matchIfMissing = true)
-	static class ThymeleafWebFluxConfiguration {
-
-		@Bean
-		@ConditionalOnMissingBean(name = "thymeleafReactiveViewResolver")
-		ThymeleafReactiveViewResolver thymeleafViewResolver(ISpringWebFluxTemplateEngine templateEngine,
-				ThymeleafProperties properties) {
-			ThymeleafReactiveViewResolver resolver = new ThymeleafReactiveViewResolver();
-			resolver.setTemplateEngine(templateEngine);
-			mapProperties(properties, resolver);
-			mapReactiveProperties(properties.getReactive(), resolver);
-			// This resolver acts as a fallback resolver (e.g. like a
-			// InternalResourceViewResolver) so it needs to have low precedence
-			resolver.setOrder(Ordered.LOWEST_PRECEDENCE - 5);
-			return resolver;
-		}
-
-		private void mapProperties(ThymeleafProperties properties, ThymeleafReactiveViewResolver resolver) {
-			PropertyMapper map = PropertyMapper.get();
-			map.from(properties::getEncoding).to(resolver::setDefaultCharset);
-			resolver.setExcludedViewNames(properties.getExcludedViewNames());
-			resolver.setViewNames(properties.getViewNames());
-		}
-
-		private void mapReactiveProperties(Reactive properties, ThymeleafReactiveViewResolver resolver) {
-			PropertyMapper map = PropertyMapper.get();
-			map.from(properties::getMediaTypes).whenNonNull().to(resolver::setSupportedMediaTypes);
-			map.from(properties::getMaxChunkSize).asInt(DataSize::toBytes).when((size) -> size > 0)
-					.to(resolver::setResponseMaxChunkSizeBytes);
-			map.from(properties::getFullModeViewNames).to(resolver::setFullModeViewNames);
-			map.from(properties::getChunkedModeViewNames).to(resolver::setChunkedModeViewNames);
-		}
-
-	}
-
-	@Configuration(proxyBeanMethods = false)
-	@ConditionalOnClass(LayoutDialect.class)
-	static class ThymeleafWebLayoutConfiguration {
-
-		@Bean
-		@ConditionalOnMissingBean
-		LayoutDialect layoutDialect() {
-			return new LayoutDialect();
-		}
-
-	}
-
-	@Configuration(proxyBeanMethods = false)
-	@ConditionalOnClass(DataAttributeDialect.class)
-	static class DataAttributeDialectConfiguration {
-
-		@Bean
-		@ConditionalOnMissingBean
-		DataAttributeDialect dialect() {
-			return new DataAttributeDialect();
-		}
-
-	}
-
-	@Configuration(proxyBeanMethods = false)
-	@ConditionalOnClass({ SpringSecurityDialect.class })
-	static class ThymeleafSecurityDialectConfiguration {
-
-		@Bean
-		@ConditionalOnMissingBean
-		SpringSecurityDialect securityDialect() {
-			return new SpringSecurityDialect();
-		}
-
-	}
-
-	@Configuration(proxyBeanMethods = false)
-	@ConditionalOnClass(Java8TimeDialect.class)
-	static class ThymeleafJava8TimeDialect {
-
-		@Bean
-		@ConditionalOnMissingBean
-		Java8TimeDialect java8TimeDialect() {
-			return new Java8TimeDialect();
-		}
-
-	}
-
-}
->>>>>>> 6755b480
+}