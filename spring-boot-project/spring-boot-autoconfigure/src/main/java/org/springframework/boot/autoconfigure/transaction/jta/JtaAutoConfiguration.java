--- conflicted
+++ resolved
@@ -1,51 +1,3 @@
-<<<<<<< HEAD
-/*
- * Copyright 2012-2019 the original author or authors.
- *
- * Licensed under the Apache License, Version 2.0 (the "License");
- * you may not use this file except in compliance with the License.
- * You may obtain a copy of the License at
- *
- *      https://www.apache.org/licenses/LICENSE-2.0
- *
- * Unless required by applicable law or agreed to in writing, software
- * distributed under the License is distributed on an "AS IS" BASIS,
- * WITHOUT WARRANTIES OR CONDITIONS OF ANY KIND, either express or implied.
- * See the License for the specific language governing permissions and
- * limitations under the License.
- */
-
-package org.springframework.boot.autoconfigure.transaction.jta;
-
-import org.springframework.boot.autoconfigure.AutoConfigureBefore;
-import org.springframework.boot.autoconfigure.EnableAutoConfiguration;
-import org.springframework.boot.autoconfigure.condition.ConditionalOnClass;
-import org.springframework.boot.autoconfigure.condition.ConditionalOnProperty;
-import org.springframework.boot.autoconfigure.jdbc.XADataSourceAutoConfiguration;
-import org.springframework.boot.autoconfigure.jms.activemq.ActiveMQAutoConfiguration;
-import org.springframework.boot.autoconfigure.jms.artemis.ArtemisAutoConfiguration;
-import org.springframework.boot.autoconfigure.orm.jpa.HibernateJpaAutoConfiguration;
-import org.springframework.context.annotation.Configuration;
-import org.springframework.context.annotation.Import;
-
-/**
- * {@link EnableAutoConfiguration Auto-configuration} for JTA.
- *
- * @author Josh Long
- * @author Phillip Webb
- * @author Nishant Raut
- * @since 1.2.0
- */
-@Configuration(proxyBeanMethods = false)
-@ConditionalOnClass(javax.transaction.Transaction.class)
-@ConditionalOnProperty(prefix = "spring.jta", value = "enabled", matchIfMissing = true)
-@AutoConfigureBefore({ XADataSourceAutoConfiguration.class, ActiveMQAutoConfiguration.class,
-		ArtemisAutoConfiguration.class, HibernateJpaAutoConfiguration.class })
-@Import({ JndiJtaConfiguration.class, BitronixJtaConfiguration.class, AtomikosJtaConfiguration.class })
-public class JtaAutoConfiguration {
-
-}
-=======
 /*
  * Copyright 2012-2021 the original author or authors.
  *
@@ -91,5 +43,4 @@
 @Import({ JndiJtaConfiguration.class, AtomikosJtaConfiguration.class })
 public class JtaAutoConfiguration {
 
-}
->>>>>>> 6755b480
+}