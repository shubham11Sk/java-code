<<<<<<< HEAD
/*
 * Copyright 2012-2019 the original author or authors.
 *
 * Licensed under the Apache License, Version 2.0 (the "License");
 * you may not use this file except in compliance with the License.
 * You may obtain a copy of the License at
 *
 *      https://www.apache.org/licenses/LICENSE-2.0
 *
 * Unless required by applicable law or agreed to in writing, software
 * distributed under the License is distributed on an "AS IS" BASIS,
 * WITHOUT WARRANTIES OR CONDITIONS OF ANY KIND, either express or implied.
 * See the License for the specific language governing permissions and
 * limitations under the License.
 */
package org.springframework.boot.autoconfigure.security.oauth2.resource;

import org.springframework.boot.autoconfigure.condition.ConditionMessage;
import org.springframework.boot.autoconfigure.condition.ConditionOutcome;
import org.springframework.boot.autoconfigure.condition.SpringBootCondition;
import org.springframework.context.annotation.ConditionContext;
import org.springframework.core.env.Environment;
import org.springframework.core.type.AnnotatedTypeMetadata;
import org.springframework.security.oauth2.jwt.JwtDecoder;
import org.springframework.util.StringUtils;

/**
 * Condition for creating {@link JwtDecoder} by oidc issuer location.
 *
 * @author Artsiom Yudovin
 * @since 2.1.0
 */
public class IssuerUriCondition extends SpringBootCondition {

	@Override
	public ConditionOutcome getMatchOutcome(ConditionContext context, AnnotatedTypeMetadata metadata) {
		ConditionMessage.Builder message = ConditionMessage.forCondition("OpenID Connect Issuer URI Condition");
		Environment environment = context.getEnvironment();
		String issuerUri = environment.getProperty("spring.security.oauth2.resourceserver.jwt.issuer-uri");
		String jwkSetUri = environment.getProperty("spring.security.oauth2.resourceserver.jwt.jwk-set-uri");
		if (!StringUtils.hasText(issuerUri)) {
			return ConditionOutcome.noMatch(message.didNotFind("issuer-uri property").atAll());
		}
		if (StringUtils.hasText(jwkSetUri)) {
			return ConditionOutcome.noMatch(message.found("jwk-set-uri property").items(jwkSetUri));
		}
		return ConditionOutcome.match(message.foundExactly("issuer-uri property"));
	}

}
=======
/*
 * Copyright 2012-2020 the original author or authors.
 *
 * Licensed under the Apache License, Version 2.0 (the "License");
 * you may not use this file except in compliance with the License.
 * You may obtain a copy of the License at
 *
 *      https://www.apache.org/licenses/LICENSE-2.0
 *
 * Unless required by applicable law or agreed to in writing, software
 * distributed under the License is distributed on an "AS IS" BASIS,
 * WITHOUT WARRANTIES OR CONDITIONS OF ANY KIND, either express or implied.
 * See the License for the specific language governing permissions and
 * limitations under the License.
 */

package org.springframework.boot.autoconfigure.security.oauth2.resource;

import org.springframework.boot.autoconfigure.condition.ConditionMessage;
import org.springframework.boot.autoconfigure.condition.ConditionOutcome;
import org.springframework.boot.autoconfigure.condition.SpringBootCondition;
import org.springframework.context.annotation.ConditionContext;
import org.springframework.core.env.Environment;
import org.springframework.core.type.AnnotatedTypeMetadata;
import org.springframework.security.oauth2.jwt.JwtDecoder;
import org.springframework.util.StringUtils;

/**
 * Condition for creating {@link JwtDecoder} by oidc issuer location.
 *
 * @author Artsiom Yudovin
 * @since 2.1.0
 */
public class IssuerUriCondition extends SpringBootCondition {

	@Override
	public ConditionOutcome getMatchOutcome(ConditionContext context, AnnotatedTypeMetadata metadata) {
		ConditionMessage.Builder message = ConditionMessage.forCondition("OpenID Connect Issuer URI Condition");
		Environment environment = context.getEnvironment();
		String issuerUri = environment.getProperty("spring.security.oauth2.resourceserver.jwt.issuer-uri");
		String jwkSetUri = environment.getProperty("spring.security.oauth2.resourceserver.jwt.jwk-set-uri");
		if (!StringUtils.hasText(issuerUri)) {
			return ConditionOutcome.noMatch(message.didNotFind("issuer-uri property").atAll());
		}
		if (StringUtils.hasText(jwkSetUri)) {
			return ConditionOutcome.noMatch(message.found("jwk-set-uri property").items(jwkSetUri));
		}
		return ConditionOutcome.match(message.foundExactly("issuer-uri property"));
	}

}
>>>>>>> 6755b480
<|MERGE_RESOLUTION|>--- conflicted
+++ resolved
@@ -1,55 +1,3 @@
-<<<<<<< HEAD
-/*
- * Copyright 2012-2019 the original author or authors.
- *
- * Licensed under the Apache License, Version 2.0 (the "License");
- * you may not use this file except in compliance with the License.
- * You may obtain a copy of the License at
- *
- *      https://www.apache.org/licenses/LICENSE-2.0
- *
- * Unless required by applicable law or agreed to in writing, software
- * distributed under the License is distributed on an "AS IS" BASIS,
- * WITHOUT WARRANTIES OR CONDITIONS OF ANY KIND, either express or implied.
- * See the License for the specific language governing permissions and
- * limitations under the License.
- */
-package org.springframework.boot.autoconfigure.security.oauth2.resource;
-
-import org.springframework.boot.autoconfigure.condition.ConditionMessage;
-import org.springframework.boot.autoconfigure.condition.ConditionOutcome;
-import org.springframework.boot.autoconfigure.condition.SpringBootCondition;
-import org.springframework.context.annotation.ConditionContext;
-import org.springframework.core.env.Environment;
-import org.springframework.core.type.AnnotatedTypeMetadata;
-import org.springframework.security.oauth2.jwt.JwtDecoder;
-import org.springframework.util.StringUtils;
-
-/**
- * Condition for creating {@link JwtDecoder} by oidc issuer location.
- *
- * @author Artsiom Yudovin
- * @since 2.1.0
- */
-public class IssuerUriCondition extends SpringBootCondition {
-
-	@Override
-	public ConditionOutcome getMatchOutcome(ConditionContext context, AnnotatedTypeMetadata metadata) {
-		ConditionMessage.Builder message = ConditionMessage.forCondition("OpenID Connect Issuer URI Condition");
-		Environment environment = context.getEnvironment();
-		String issuerUri = environment.getProperty("spring.security.oauth2.resourceserver.jwt.issuer-uri");
-		String jwkSetUri = environment.getProperty("spring.security.oauth2.resourceserver.jwt.jwk-set-uri");
-		if (!StringUtils.hasText(issuerUri)) {
-			return ConditionOutcome.noMatch(message.didNotFind("issuer-uri property").atAll());
-		}
-		if (StringUtils.hasText(jwkSetUri)) {
-			return ConditionOutcome.noMatch(message.found("jwk-set-uri property").items(jwkSetUri));
-		}
-		return ConditionOutcome.match(message.foundExactly("issuer-uri property"));
-	}
-
-}
-=======
 /*
  * Copyright 2012-2020 the original author or authors.
  *
@@ -100,5 +48,4 @@
 		return ConditionOutcome.match(message.foundExactly("issuer-uri property"));
 	}
 
-}
->>>>>>> 6755b480
+}