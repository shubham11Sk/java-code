--- conflicted
+++ resolved
@@ -1,232 +1,3 @@
-<<<<<<< HEAD
-/*
- * Copyright 2012-2019 the original author or authors.
- *
- * Licensed under the Apache License, Version 2.0 (the "License");
- * you may not use this file except in compliance with the License.
- * You may obtain a copy of the License at
- *
- *      https://www.apache.org/licenses/LICENSE-2.0
- *
- * Unless required by applicable law or agreed to in writing, software
- * distributed under the License is distributed on an "AS IS" BASIS,
- * WITHOUT WARRANTIES OR CONDITIONS OF ANY KIND, either express or implied.
- * See the License for the specific language governing permissions and
- * limitations under the License.
- */
-
-package org.springframework.boot.autoconfigure.condition;
-
-import org.junit.jupiter.api.AfterEach;
-import org.junit.jupiter.api.Test;
-
-import org.springframework.context.annotation.AnnotationConfigApplicationContext;
-import org.springframework.context.annotation.Bean;
-import org.springframework.context.annotation.Configuration;
-import org.springframework.context.annotation.Primary;
-
-import static org.assertj.core.api.Assertions.assertThat;
-import static org.assertj.core.api.Assertions.assertThatIllegalStateException;
-
-/**
- * Tests for {@link ConditionalOnSingleCandidate @ConditionalOnSingleCandidate}.
- *
- * @author Stephane Nicoll
- * @author Andy Wilkinson
- */
-class ConditionalOnSingleCandidateTests {
-
-	private final AnnotationConfigApplicationContext context = new AnnotationConfigApplicationContext();
-
-	@AfterEach
-	void close() {
-		if (this.context != null) {
-			this.context.close();
-		}
-	}
-
-	@Test
-	void singleCandidateNoCandidate() {
-		load(OnBeanSingleCandidateConfiguration.class);
-		assertThat(this.context.containsBean("baz")).isFalse();
-	}
-
-	@Test
-	void singleCandidateOneCandidate() {
-		load(FooConfiguration.class, OnBeanSingleCandidateConfiguration.class);
-		assertThat(this.context.containsBean("baz")).isTrue();
-		assertThat(this.context.getBean("baz")).isEqualTo("foo");
-	}
-
-	@Test
-	void singleCandidateInAncestorsOneCandidateInCurrent() {
-		load();
-		AnnotationConfigApplicationContext child = new AnnotationConfigApplicationContext();
-		child.register(FooConfiguration.class, OnBeanSingleCandidateInAncestorsConfiguration.class);
-		child.setParent(this.context);
-		child.refresh();
-		assertThat(child.containsBean("baz")).isFalse();
-		child.close();
-	}
-
-	@Test
-	void singleCandidateInAncestorsOneCandidateInParent() {
-		load(FooConfiguration.class);
-		AnnotationConfigApplicationContext child = new AnnotationConfigApplicationContext();
-		child.register(OnBeanSingleCandidateInAncestorsConfiguration.class);
-		child.setParent(this.context);
-		child.refresh();
-		assertThat(child.containsBean("baz")).isTrue();
-		assertThat(child.getBean("baz")).isEqualTo("foo");
-		child.close();
-	}
-
-	@Test
-	void singleCandidateInAncestorsOneCandidateInGrandparent() {
-		load(FooConfiguration.class);
-		AnnotationConfigApplicationContext parent = new AnnotationConfigApplicationContext();
-		parent.setParent(this.context);
-		parent.refresh();
-		AnnotationConfigApplicationContext child = new AnnotationConfigApplicationContext();
-		child.register(OnBeanSingleCandidateInAncestorsConfiguration.class);
-		child.setParent(parent);
-		child.refresh();
-		assertThat(child.containsBean("baz")).isTrue();
-		assertThat(child.getBean("baz")).isEqualTo("foo");
-		child.close();
-		parent.close();
-	}
-
-	@Test
-	void singleCandidateMultipleCandidates() {
-		load(FooConfiguration.class, BarConfiguration.class, OnBeanSingleCandidateConfiguration.class);
-		assertThat(this.context.containsBean("baz")).isFalse();
-	}
-
-	@Test
-	void singleCandidateMultipleCandidatesOnePrimary() {
-		load(FooPrimaryConfiguration.class, BarConfiguration.class, OnBeanSingleCandidateConfiguration.class);
-		assertThat(this.context.containsBean("baz")).isTrue();
-		assertThat(this.context.getBean("baz")).isEqualTo("foo");
-	}
-
-	@Test
-	void singleCandidateMultipleCandidatesMultiplePrimary() {
-		load(FooPrimaryConfiguration.class, BarPrimaryConfiguration.class, OnBeanSingleCandidateConfiguration.class);
-		assertThat(this.context.containsBean("baz")).isFalse();
-	}
-
-	@Test
-	void invalidAnnotationTwoTypes() {
-		assertThatIllegalStateException().isThrownBy(() -> load(OnBeanSingleCandidateTwoTypesConfiguration.class))
-				.withCauseInstanceOf(IllegalArgumentException.class)
-				.withMessageContaining(OnBeanSingleCandidateTwoTypesConfiguration.class.getName());
-	}
-
-	@Test
-	void invalidAnnotationNoType() {
-		assertThatIllegalStateException().isThrownBy(() -> load(OnBeanSingleCandidateNoTypeConfiguration.class))
-				.withCauseInstanceOf(IllegalArgumentException.class)
-				.withMessageContaining(OnBeanSingleCandidateNoTypeConfiguration.class.getName());
-	}
-
-	@Test
-	void singleCandidateMultipleCandidatesInContextHierarchy() {
-		load(FooPrimaryConfiguration.class, BarConfiguration.class);
-		try (AnnotationConfigApplicationContext child = new AnnotationConfigApplicationContext()) {
-			child.setParent(this.context);
-			child.register(OnBeanSingleCandidateConfiguration.class);
-			child.refresh();
-			assertThat(child.containsBean("baz")).isTrue();
-			assertThat(child.getBean("baz")).isEqualTo("foo");
-		}
-	}
-
-	private void load(Class<?>... classes) {
-		if (classes.length > 0) {
-			this.context.register(classes);
-		}
-		this.context.refresh();
-	}
-
-	@Configuration(proxyBeanMethods = false)
-	@ConditionalOnSingleCandidate(String.class)
-	static class OnBeanSingleCandidateConfiguration {
-
-		@Bean
-		String baz(String s) {
-			return s;
-		}
-
-	}
-
-	@Configuration(proxyBeanMethods = false)
-	@ConditionalOnSingleCandidate(value = String.class, search = SearchStrategy.ANCESTORS)
-	static class OnBeanSingleCandidateInAncestorsConfiguration {
-
-		@Bean
-		String baz(String s) {
-			return s;
-		}
-
-	}
-
-	@Configuration(proxyBeanMethods = false)
-	@ConditionalOnSingleCandidate(value = String.class, type = "java.lang.String")
-	static class OnBeanSingleCandidateTwoTypesConfiguration {
-
-	}
-
-	@Configuration(proxyBeanMethods = false)
-	@ConditionalOnSingleCandidate
-	static class OnBeanSingleCandidateNoTypeConfiguration {
-
-	}
-
-	@Configuration(proxyBeanMethods = false)
-	static class FooConfiguration {
-
-		@Bean
-		String foo() {
-			return "foo";
-		}
-
-	}
-
-	@Configuration(proxyBeanMethods = false)
-	static class FooPrimaryConfiguration {
-
-		@Bean
-		@Primary
-		String foo() {
-			return "foo";
-		}
-
-	}
-
-	@Configuration(proxyBeanMethods = false)
-	static class BarConfiguration {
-
-		@Bean
-		String bar() {
-			return "bar";
-		}
-
-	}
-
-	@Configuration(proxyBeanMethods = false)
-	static class BarPrimaryConfiguration {
-
-		@Bean
-		@Primary
-		String bar() {
-			return "bar";
-		}
-
-	}
-
-}
-=======
 /*
  * Copyright 2012-2020 the original author or authors.
  *
@@ -461,5 +232,4 @@
 
 	}
 
-}
->>>>>>> 6755b480
+}