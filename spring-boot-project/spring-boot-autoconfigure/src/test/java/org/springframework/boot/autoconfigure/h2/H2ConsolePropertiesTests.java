<<<<<<< HEAD
/*
 * Copyright 2012-2019 the original author or authors.
 *
 * Licensed under the Apache License, Version 2.0 (the "License");
 * you may not use this file except in compliance with the License.
 * You may obtain a copy of the License at
 *
 *      https://www.apache.org/licenses/LICENSE-2.0
 *
 * Unless required by applicable law or agreed to in writing, software
 * distributed under the License is distributed on an "AS IS" BASIS,
 * WITHOUT WARRANTIES OR CONDITIONS OF ANY KIND, either express or implied.
 * See the License for the specific language governing permissions and
 * limitations under the License.
 */

package org.springframework.boot.autoconfigure.h2;

import org.junit.jupiter.api.Test;

import static org.assertj.core.api.Assertions.assertThatIllegalArgumentException;

/**
 * Tests for {@link H2ConsoleProperties}.
 *
 * @author Madhura Bhave
 */
class H2ConsolePropertiesTests {

	private H2ConsoleProperties properties;

	@Test
	void pathMustNotBeEmpty() {
		this.properties = new H2ConsoleProperties();
		assertThatIllegalArgumentException().isThrownBy(() -> this.properties.setPath(""))
				.withMessageContaining("Path must have length greater than 1");
	}

	@Test
	void pathMustHaveLengthGreaterThanOne() {
		this.properties = new H2ConsoleProperties();
		assertThatIllegalArgumentException().isThrownBy(() -> this.properties.setPath("/"))
				.withMessageContaining("Path must have length greater than 1");
	}

	@Test
	void customPathMustBeginWithASlash() {
		this.properties = new H2ConsoleProperties();
		assertThatIllegalArgumentException().isThrownBy(() -> this.properties.setPath("custom"))
				.withMessageContaining("Path must start with '/'");
	}

}
=======
/*
 * Copyright 2012-2020 the original author or authors.
 *
 * Licensed under the Apache License, Version 2.0 (the "License");
 * you may not use this file except in compliance with the License.
 * You may obtain a copy of the License at
 *
 *      https://www.apache.org/licenses/LICENSE-2.0
 *
 * Unless required by applicable law or agreed to in writing, software
 * distributed under the License is distributed on an "AS IS" BASIS,
 * WITHOUT WARRANTIES OR CONDITIONS OF ANY KIND, either express or implied.
 * See the License for the specific language governing permissions and
 * limitations under the License.
 */

package org.springframework.boot.autoconfigure.h2;

import org.junit.jupiter.api.Test;

import static org.assertj.core.api.Assertions.assertThatIllegalArgumentException;

/**
 * Tests for {@link H2ConsoleProperties}.
 *
 * @author Madhura Bhave
 */
class H2ConsolePropertiesTests {

	@Test
	void pathMustNotBeEmpty() {
		H2ConsoleProperties properties = new H2ConsoleProperties();
		assertThatIllegalArgumentException().isThrownBy(() -> properties.setPath(""))
				.withMessageContaining("Path must have length greater than 1");
	}

	@Test
	void pathMustHaveLengthGreaterThanOne() {
		H2ConsoleProperties properties = new H2ConsoleProperties();
		assertThatIllegalArgumentException().isThrownBy(() -> properties.setPath("/"))
				.withMessageContaining("Path must have length greater than 1");
	}

	@Test
	void customPathMustBeginWithASlash() {
		H2ConsoleProperties properties = new H2ConsoleProperties();
		assertThatIllegalArgumentException().isThrownBy(() -> properties.setPath("custom"))
				.withMessageContaining("Path must start with '/'");
	}

}
>>>>>>> 6755b480
<|MERGE_RESOLUTION|>--- conflicted
+++ resolved
@@ -1,58 +1,3 @@
-<<<<<<< HEAD
-/*
- * Copyright 2012-2019 the original author or authors.
- *
- * Licensed under the Apache License, Version 2.0 (the "License");
- * you may not use this file except in compliance with the License.
- * You may obtain a copy of the License at
- *
- *      https://www.apache.org/licenses/LICENSE-2.0
- *
- * Unless required by applicable law or agreed to in writing, software
- * distributed under the License is distributed on an "AS IS" BASIS,
- * WITHOUT WARRANTIES OR CONDITIONS OF ANY KIND, either express or implied.
- * See the License for the specific language governing permissions and
- * limitations under the License.
- */
-
-package org.springframework.boot.autoconfigure.h2;
-
-import org.junit.jupiter.api.Test;
-
-import static org.assertj.core.api.Assertions.assertThatIllegalArgumentException;
-
-/**
- * Tests for {@link H2ConsoleProperties}.
- *
- * @author Madhura Bhave
- */
-class H2ConsolePropertiesTests {
-
-	private H2ConsoleProperties properties;
-
-	@Test
-	void pathMustNotBeEmpty() {
-		this.properties = new H2ConsoleProperties();
-		assertThatIllegalArgumentException().isThrownBy(() -> this.properties.setPath(""))
-				.withMessageContaining("Path must have length greater than 1");
-	}
-
-	@Test
-	void pathMustHaveLengthGreaterThanOne() {
-		this.properties = new H2ConsoleProperties();
-		assertThatIllegalArgumentException().isThrownBy(() -> this.properties.setPath("/"))
-				.withMessageContaining("Path must have length greater than 1");
-	}
-
-	@Test
-	void customPathMustBeginWithASlash() {
-		this.properties = new H2ConsoleProperties();
-		assertThatIllegalArgumentException().isThrownBy(() -> this.properties.setPath("custom"))
-				.withMessageContaining("Path must start with '/'");
-	}
-
-}
-=======
 /*
  * Copyright 2012-2020 the original author or authors.
  *
@@ -103,5 +48,4 @@
 				.withMessageContaining("Path must start with '/'");
 	}
 
-}
->>>>>>> 6755b480
+}