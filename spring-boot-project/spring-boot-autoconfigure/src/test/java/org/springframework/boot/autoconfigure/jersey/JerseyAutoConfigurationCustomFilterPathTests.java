--- conflicted
+++ resolved
@@ -1,104 +1,3 @@
-<<<<<<< HEAD
-/*
- * Copyright 2012-2019 the original author or authors.
- *
- * Licensed under the Apache License, Version 2.0 (the "License");
- * you may not use this file except in compliance with the License.
- * You may obtain a copy of the License at
- *
- *      https://www.apache.org/licenses/LICENSE-2.0
- *
- * Unless required by applicable law or agreed to in writing, software
- * distributed under the License is distributed on an "AS IS" BASIS,
- * WITHOUT WARRANTIES OR CONDITIONS OF ANY KIND, either express or implied.
- * See the License for the specific language governing permissions and
- * limitations under the License.
- */
-
-package org.springframework.boot.autoconfigure.jersey;
-
-import java.lang.annotation.Documented;
-import java.lang.annotation.ElementType;
-import java.lang.annotation.Retention;
-import java.lang.annotation.RetentionPolicy;
-import java.lang.annotation.Target;
-
-import javax.ws.rs.ApplicationPath;
-import javax.ws.rs.GET;
-import javax.ws.rs.Path;
-
-import org.glassfish.jersey.server.ResourceConfig;
-import org.junit.jupiter.api.Test;
-
-import org.springframework.beans.factory.annotation.Autowired;
-import org.springframework.beans.factory.annotation.Value;
-import org.springframework.boot.SpringApplication;
-import org.springframework.boot.autoconfigure.context.PropertyPlaceholderAutoConfiguration;
-import org.springframework.boot.autoconfigure.web.servlet.ServletWebServerFactoryAutoConfiguration;
-import org.springframework.boot.test.context.SpringBootTest;
-import org.springframework.boot.test.context.SpringBootTest.WebEnvironment;
-import org.springframework.boot.test.web.client.TestRestTemplate;
-import org.springframework.context.annotation.Configuration;
-import org.springframework.context.annotation.Import;
-import org.springframework.http.HttpStatus;
-import org.springframework.http.ResponseEntity;
-import org.springframework.test.annotation.DirtiesContext;
-
-import static org.assertj.core.api.Assertions.assertThat;
-
-/**
- * Tests for {@link JerseyAutoConfiguration} when using custom servlet paths.
- *
- * @author Dave Syer
- */
-@SpringBootTest(webEnvironment = WebEnvironment.RANDOM_PORT, properties = "spring.jersey.type=filter")
-@DirtiesContext
-class JerseyAutoConfigurationCustomFilterPathTests {
-
-	@Autowired
-	private TestRestTemplate restTemplate;
-
-	@Test
-	void contextLoads() {
-		ResponseEntity<String> entity = this.restTemplate.getForEntity("/rest/hello", String.class);
-		assertThat(entity.getStatusCode()).isEqualTo(HttpStatus.OK);
-	}
-
-	@MinimalWebConfiguration
-	@ApplicationPath("rest")
-	@Path("/hello")
-	public static class Application extends ResourceConfig {
-
-		@Value("${message:World}")
-		private String msg;
-
-		Application() {
-			register(Application.class);
-		}
-
-		@GET
-		public String message() {
-			return "Hello " + this.msg;
-		}
-
-		static void main(String[] args) {
-			SpringApplication.run(Application.class, args);
-		}
-
-	}
-
-	@Target(ElementType.TYPE)
-	@Retention(RetentionPolicy.RUNTIME)
-	@Documented
-	@Configuration
-	@Import({ ServletWebServerFactoryAutoConfiguration.class, JerseyAutoConfiguration.class,
-			PropertyPlaceholderAutoConfiguration.class })
-	protected @interface MinimalWebConfiguration {
-
-	}
-
-}
-=======
 /*
  * Copyright 2012-2020 the original author or authors.
  *
@@ -198,5 +97,4 @@
 
 	}
 
-}
->>>>>>> 6755b480
+}