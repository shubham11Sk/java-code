--- conflicted
+++ resolved
@@ -1,6 +1,5 @@
-<<<<<<< HEAD
 /*
- * Copyright 2012-2019 the original author or authors.
+ * Copyright 2012-2020 the original author or authors.
  *
  * Licensed under the Apache License, Version 2.0 (the "License");
  * you may not use this file except in compliance with the License.
@@ -22,6 +21,7 @@
 import java.lang.annotation.Retention;
 import java.lang.annotation.RetentionPolicy;
 import java.lang.annotation.Target;
+import java.util.Collection;
 import java.util.Date;
 import java.util.function.Consumer;
 
@@ -138,776 +138,6 @@
 	}
 
 	@Test
-	void testOnMissingBeanConditionWithFactoryBean() {
-		this.contextRunner
-				.withUserConfiguration(FactoryBeanConfiguration.class, ConditionalOnFactoryBean.class,
-						PropertyPlaceholderAutoConfiguration.class)
-				.run((context) -> assertThat(context.getBean(ExampleBean.class).toString()).isEqualTo("fromFactory"));
-	}
-
-	@Test
-	void testOnMissingBeanConditionWithComponentScannedFactoryBean() {
-		this.contextRunner
-				.withUserConfiguration(ComponentScannedFactoryBeanBeanMethodConfiguration.class,
-						ConditionalOnFactoryBean.class, PropertyPlaceholderAutoConfiguration.class)
-				.run((context) -> assertThat(context.getBean(ExampleBean.class).toString()).isEqualTo("fromFactory"));
-	}
-
-	@Test
-	void testOnMissingBeanConditionWithComponentScannedFactoryBeanWithBeanMethodArguments() {
-		this.contextRunner
-				.withUserConfiguration(ComponentScannedFactoryBeanBeanMethodWithArgumentsConfiguration.class,
-						ConditionalOnFactoryBean.class, PropertyPlaceholderAutoConfiguration.class)
-				.run((context) -> assertThat(context.getBean(ExampleBean.class).toString()).isEqualTo("fromFactory"));
-	}
-
-	@Test
-	void testOnMissingBeanConditionWithFactoryBeanWithBeanMethodArguments() {
-		this.contextRunner
-				.withUserConfiguration(FactoryBeanWithBeanMethodArgumentsConfiguration.class,
-						ConditionalOnFactoryBean.class, PropertyPlaceholderAutoConfiguration.class)
-				.withPropertyValues("theValue=foo")
-				.run((context) -> assertThat(context.getBean(ExampleBean.class).toString()).isEqualTo("fromFactory"));
-	}
-
-	@Test
-	void testOnMissingBeanConditionWithConcreteFactoryBean() {
-		this.contextRunner
-				.withUserConfiguration(ConcreteFactoryBeanConfiguration.class, ConditionalOnFactoryBean.class,
-						PropertyPlaceholderAutoConfiguration.class)
-				.run((context) -> assertThat(context.getBean(ExampleBean.class).toString()).isEqualTo("fromFactory"));
-	}
-
-	@Test
-	void testOnMissingBeanConditionWithUnhelpfulFactoryBean() {
-		// We could not tell that the FactoryBean would ultimately create an ExampleBean
-		this.contextRunner
-				.withUserConfiguration(UnhelpfulFactoryBeanConfiguration.class, ConditionalOnFactoryBean.class,
-						PropertyPlaceholderAutoConfiguration.class)
-				.run((context) -> assertThat(context).getBeans(ExampleBean.class).hasSize(2));
-	}
-
-	@Test
-	void testOnMissingBeanConditionWithRegisteredFactoryBean() {
-		this.contextRunner
-				.withUserConfiguration(RegisteredFactoryBeanConfiguration.class, ConditionalOnFactoryBean.class,
-						PropertyPlaceholderAutoConfiguration.class)
-				.run((context) -> assertThat(context.getBean(ExampleBean.class).toString()).isEqualTo("fromFactory"));
-	}
-
-	@Test
-	void testOnMissingBeanConditionWithNonspecificFactoryBeanWithClassAttribute() {
-		this.contextRunner
-				.withUserConfiguration(NonspecificFactoryBeanClassAttributeConfiguration.class,
-						ConditionalOnFactoryBean.class, PropertyPlaceholderAutoConfiguration.class)
-				.run((context) -> assertThat(context.getBean(ExampleBean.class).toString()).isEqualTo("fromFactory"));
-	}
-
-	@Test
-	void testOnMissingBeanConditionWithNonspecificFactoryBeanWithStringAttribute() {
-		this.contextRunner
-				.withUserConfiguration(NonspecificFactoryBeanStringAttributeConfiguration.class,
-						ConditionalOnFactoryBean.class, PropertyPlaceholderAutoConfiguration.class)
-				.run((context) -> assertThat(context.getBean(ExampleBean.class).toString()).isEqualTo("fromFactory"));
-	}
-
-	@Test
-	void testOnMissingBeanConditionWithFactoryBeanInXml() {
-		this.contextRunner
-				.withUserConfiguration(FactoryBeanXmlConfiguration.class, ConditionalOnFactoryBean.class,
-						PropertyPlaceholderAutoConfiguration.class)
-				.run((context) -> assertThat(context.getBean(ExampleBean.class).toString()).isEqualTo("fromFactory"));
-	}
-
-	@Test
-	void testOnMissingBeanConditionWithIgnoredSubclass() {
-		this.contextRunner.withUserConfiguration(CustomExampleBeanConfiguration.class,
-				ConditionalOnIgnoredSubclass.class, PropertyPlaceholderAutoConfiguration.class).run((context) -> {
-					assertThat(context).getBeans(ExampleBean.class).hasSize(2);
-					assertThat(context).getBeans(CustomExampleBean.class).hasSize(1);
-				});
-	}
-
-	@Test
-	void testOnMissingBeanConditionWithIgnoredSubclassByName() {
-		this.contextRunner.withUserConfiguration(CustomExampleBeanConfiguration.class,
-				ConditionalOnIgnoredSubclassByName.class, PropertyPlaceholderAutoConfiguration.class).run((context) -> {
-					assertThat(context).getBeans(ExampleBean.class).hasSize(2);
-					assertThat(context).getBeans(CustomExampleBean.class).hasSize(1);
-				});
-	}
-
-	@Test
-	void grandparentIsConsideredWhenUsingAncestorsStrategy() {
-		this.contextRunner.withUserConfiguration(ExampleBeanConfiguration.class)
-				.run((grandparent) -> new ApplicationContextRunner().withParent(grandparent)
-						.run((parent) -> new ApplicationContextRunner().withParent(parent)
-								.withUserConfiguration(ExampleBeanConfiguration.class,
-										OnBeanInAncestorsConfiguration.class)
-								.run((context) -> assertThat(context).getBeans(ExampleBean.class).hasSize(1))));
-	}
-
-	@Test
-	void currentContextIsIgnoredWhenUsingAncestorsStrategy() {
-		this.contextRunner.run((parent) -> new ApplicationContextRunner().withParent(parent)
-				.withUserConfiguration(ExampleBeanConfiguration.class, OnBeanInAncestorsConfiguration.class)
-				.run((context) -> assertThat(context).getBeans(ExampleBean.class).hasSize(2)));
-	}
-
-	@Test
-	void beanProducedByFactoryBeanIsConsideredWhenMatchingOnAnnotation() {
-		this.contextRunner.withUserConfiguration(ConcreteFactoryBeanConfiguration.class,
-				OnAnnotationWithFactoryBeanConfiguration.class).run((context) -> {
-					assertThat(context).doesNotHaveBean("bar");
-					assertThat(context).hasSingleBean(ExampleBean.class);
-				});
-	}
-
-	@Test
-	void parameterizedContainerWhenValueIsOfMissingBeanMatches() {
-		this.contextRunner
-				.withUserConfiguration(ParameterizedWithoutCustomConfig.class,
-						ParameterizedConditionWithValueConfig.class)
-				.run((context) -> assertThat(context)
-						.satisfies(exampleBeanRequirement("otherExampleBean", "conditionalCustomExampleBean")));
-	}
-
-	@Test
-	void parameterizedContainerWhenValueIsOfExistingBeanDoesNotMatch() {
-		this.contextRunner
-				.withUserConfiguration(ParameterizedWithCustomConfig.class, ParameterizedConditionWithValueConfig.class)
-				.run((context) -> assertThat(context).satisfies(exampleBeanRequirement("customExampleBean")));
-	}
-
-	@Test
-	void parameterizedContainerWhenValueIsOfMissingBeanRegistrationMatches() {
-		this.contextRunner
-				.withUserConfiguration(ParameterizedWithoutCustomContainerConfig.class,
-						ParameterizedConditionWithValueConfig.class)
-				.run((context) -> assertThat(context)
-						.satisfies(exampleBeanRequirement("otherExampleBean", "conditionalCustomExampleBean")));
-	}
-
-	@Test
-	void parameterizedContainerWhenValueIsOfExistingBeanRegistrationDoesNotMatch() {
-		this.contextRunner
-				.withUserConfiguration(ParameterizedWithCustomContainerConfig.class,
-						ParameterizedConditionWithValueConfig.class)
-				.run((context) -> assertThat(context).satisfies(exampleBeanRequirement("customExampleBean")));
-	}
-
-	@Test
-	void parameterizedContainerWhenReturnTypeIsOfExistingBeanDoesNotMatch() {
-		this.contextRunner
-				.withUserConfiguration(ParameterizedWithCustomConfig.class,
-						ParameterizedConditionWithReturnTypeConfig.class)
-				.run((context) -> assertThat(context).satisfies(exampleBeanRequirement("customExampleBean")));
-	}
-
-	@Test
-	void parameterizedContainerWhenReturnTypeIsOfExistingBeanRegistrationDoesNotMatch() {
-		this.contextRunner
-				.withUserConfiguration(ParameterizedWithCustomContainerConfig.class,
-						ParameterizedConditionWithReturnTypeConfig.class)
-				.run((context) -> assertThat(context).satisfies(exampleBeanRequirement("customExampleBean")));
-	}
-
-	@Test
-	void parameterizedContainerWhenReturnRegistrationTypeIsOfExistingBeanDoesNotMatch() {
-		this.contextRunner
-				.withUserConfiguration(ParameterizedWithCustomConfig.class,
-						ParameterizedConditionWithReturnRegistrationTypeConfig.class)
-				.run((context) -> assertThat(context).satisfies(exampleBeanRequirement("customExampleBean")));
-	}
-
-	@Test
-	void parameterizedContainerWhenReturnRegistrationTypeIsOfExistingBeanRegistrationDoesNotMatch() {
-		this.contextRunner
-				.withUserConfiguration(ParameterizedWithCustomContainerConfig.class,
-						ParameterizedConditionWithReturnRegistrationTypeConfig.class)
-				.run((context) -> assertThat(context).satisfies(exampleBeanRequirement("customExampleBean")));
-	}
-
-	private Consumer<ConfigurableApplicationContext> exampleBeanRequirement(String... names) {
-		return (context) -> {
-			String[] beans = context.getBeanNamesForType(ExampleBean.class);
-			String[] containers = context.getBeanNamesForType(TestParameterizedContainer.class);
-			assertThat(StringUtils.concatenateStringArrays(beans, containers)).containsOnly(names);
-		};
-	}
-
-	@Configuration(proxyBeanMethods = false)
-	static class OnBeanInAncestorsConfiguration {
-
-		@Bean
-		@ConditionalOnMissingBean(search = SearchStrategy.ANCESTORS)
-		ExampleBean exampleBean2() {
-			return new ExampleBean("test");
-		}
-
-	}
-
-	@Configuration(proxyBeanMethods = false)
-	@ConditionalOnMissingBean(name = "foo")
-	static class OnBeanNameConfiguration {
-
-		@Bean
-		String bar() {
-			return "bar";
-		}
-
-	}
-
-	@Configuration(proxyBeanMethods = false)
-	@ConditionalOnMissingBean(name = "foo", value = Date.class)
-	@ConditionalOnBean(name = "foo", value = Date.class)
-	static class OnBeanNameAndTypeConfiguration {
-
-		@Bean
-		String bar() {
-			return "bar";
-		}
-
-	}
-
-	@Configuration(proxyBeanMethods = false)
-	static class FactoryBeanConfiguration {
-
-		@Bean
-		FactoryBean<ExampleBean> exampleBeanFactoryBean() {
-			return new ExampleFactoryBean("foo");
-		}
-
-	}
-
-	@Configuration(proxyBeanMethods = false)
-	@ComponentScan(basePackages = "org.springframework.boot.autoconfigure.condition.scan",
-			includeFilters = @Filter(type = FilterType.ASSIGNABLE_TYPE,
-					classes = ScannedFactoryBeanConfiguration.class))
-	static class ComponentScannedFactoryBeanBeanMethodConfiguration {
-
-	}
-
-	@Configuration(proxyBeanMethods = false)
-	@ComponentScan(basePackages = "org.springframework.boot.autoconfigure.condition.scan",
-			includeFilters = @Filter(type = FilterType.ASSIGNABLE_TYPE,
-					classes = ScannedFactoryBeanWithBeanMethodArgumentsConfiguration.class))
-	static class ComponentScannedFactoryBeanBeanMethodWithArgumentsConfiguration {
-
-	}
-
-	@Configuration(proxyBeanMethods = false)
-	static class FactoryBeanWithBeanMethodArgumentsConfiguration {
-
-		@Bean
-		FactoryBean<ExampleBean> exampleBeanFactoryBean(@Value("${theValue}") String value) {
-			return new ExampleFactoryBean(value);
-		}
-
-	}
-
-	@Configuration(proxyBeanMethods = false)
-	static class ConcreteFactoryBeanConfiguration {
-
-		@Bean
-		ExampleFactoryBean exampleBeanFactoryBean() {
-			return new ExampleFactoryBean("foo");
-		}
-
-	}
-
-	@Configuration(proxyBeanMethods = false)
-	static class UnhelpfulFactoryBeanConfiguration {
-
-		@Bean
-		@SuppressWarnings("rawtypes")
-		FactoryBean exampleBeanFactoryBean() {
-			return new ExampleFactoryBean("foo");
-		}
-
-	}
-
-	@Configuration(proxyBeanMethods = false)
-	@Import(NonspecificFactoryBeanClassAttributeRegistrar.class)
-	static class NonspecificFactoryBeanClassAttributeConfiguration {
-
-	}
-
-	static class NonspecificFactoryBeanClassAttributeRegistrar implements ImportBeanDefinitionRegistrar {
-
-		@Override
-		public void registerBeanDefinitions(AnnotationMetadata meta, BeanDefinitionRegistry registry) {
-			BeanDefinitionBuilder builder = BeanDefinitionBuilder.genericBeanDefinition(NonspecificFactoryBean.class);
-			builder.addConstructorArgValue("foo");
-			builder.getBeanDefinition().setAttribute(OnBeanCondition.FACTORY_BEAN_OBJECT_TYPE, ExampleBean.class);
-			registry.registerBeanDefinition("exampleBeanFactoryBean", builder.getBeanDefinition());
-		}
-
-	}
-
-	@Configuration(proxyBeanMethods = false)
-	@Import(NonspecificFactoryBeanClassAttributeRegistrar.class)
-	static class NonspecificFactoryBeanStringAttributeConfiguration {
-
-	}
-
-	static class NonspecificFactoryBeanStringAttributeRegistrar implements ImportBeanDefinitionRegistrar {
-
-		@Override
-		public void registerBeanDefinitions(AnnotationMetadata meta, BeanDefinitionRegistry registry) {
-			BeanDefinitionBuilder builder = BeanDefinitionBuilder.genericBeanDefinition(NonspecificFactoryBean.class);
-			builder.addConstructorArgValue("foo");
-			builder.getBeanDefinition().setAttribute(OnBeanCondition.FACTORY_BEAN_OBJECT_TYPE,
-					ExampleBean.class.getName());
-			registry.registerBeanDefinition("exampleBeanFactoryBean", builder.getBeanDefinition());
-		}
-
-	}
-
-	@Configuration(proxyBeanMethods = false)
-	@Import(FactoryBeanRegistrar.class)
-	static class RegisteredFactoryBeanConfiguration {
-
-	}
-
-	static class FactoryBeanRegistrar implements ImportBeanDefinitionRegistrar {
-
-		@Override
-		public void registerBeanDefinitions(AnnotationMetadata meta, BeanDefinitionRegistry registry) {
-			BeanDefinitionBuilder builder = BeanDefinitionBuilder.genericBeanDefinition(ExampleFactoryBean.class);
-			builder.addConstructorArgValue("foo");
-			registry.registerBeanDefinition("exampleBeanFactoryBean", builder.getBeanDefinition());
-		}
-
-	}
-
-	@Configuration(proxyBeanMethods = false)
-	@ImportResource("org/springframework/boot/autoconfigure/condition/factorybean.xml")
-	static class FactoryBeanXmlConfiguration {
-
-	}
-
-	@Configuration(proxyBeanMethods = false)
-	static class ConditionalOnFactoryBean {
-
-		@Bean
-		@ConditionalOnMissingBean(ExampleBean.class)
-		ExampleBean createExampleBean() {
-			return new ExampleBean("direct");
-		}
-
-	}
-
-	@Configuration(proxyBeanMethods = false)
-	static class ConditionalOnIgnoredSubclass {
-
-		@Bean
-		@ConditionalOnMissingBean(value = ExampleBean.class, ignored = CustomExampleBean.class)
-		ExampleBean exampleBean() {
-			return new ExampleBean("test");
-		}
-
-	}
-
-	@Configuration(proxyBeanMethods = false)
-	static class ConditionalOnIgnoredSubclassByName {
-
-		@Bean
-		@ConditionalOnMissingBean(value = ExampleBean.class,
-				ignoredType = "org.springframework.boot.autoconfigure.condition.ConditionalOnMissingBeanTests.CustomExampleBean")
-		ExampleBean exampleBean() {
-			return new ExampleBean("test");
-		}
-
-	}
-
-	@Configuration(proxyBeanMethods = false)
-	static class CustomExampleBeanConfiguration {
-
-		@Bean
-		CustomExampleBean customExampleBean() {
-			return new CustomExampleBean();
-		}
-
-	}
-
-	@Configuration(proxyBeanMethods = false)
-	@ConditionalOnMissingBean(annotation = EnableScheduling.class)
-	static class OnAnnotationConfiguration {
-
-		@Bean
-		String bar() {
-			return "bar";
-		}
-
-	}
-
-	@Configuration(proxyBeanMethods = false)
-	@ConditionalOnMissingBean(annotation = TestAnnotation.class)
-	static class OnAnnotationWithFactoryBeanConfiguration {
-
-		@Bean
-		String bar() {
-			return "bar";
-		}
-
-	}
-
-	@Configuration(proxyBeanMethods = false)
-	@EnableScheduling
-	static class FooConfiguration {
-
-		@Bean
-		String foo() {
-			return "foo";
-		}
-
-	}
-
-	@Configuration(proxyBeanMethods = false)
-	@ConditionalOnMissingBean(name = "foo")
-	static class HierarchyConsidered {
-
-		@Bean
-		String bar() {
-			return "bar";
-		}
-
-	}
-
-	@Configuration(proxyBeanMethods = false)
-	@ConditionalOnMissingBean(name = "foo", search = SearchStrategy.CURRENT)
-	static class HierarchyNotConsidered {
-
-		@Bean
-		String bar() {
-			return "bar";
-		}
-
-	}
-
-	@Configuration(proxyBeanMethods = false)
-	static class ExampleBeanConfiguration {
-
-		@Bean
-		ExampleBean exampleBean() {
-			return new ExampleBean("test");
-		}
-
-	}
-
-	@Configuration(proxyBeanMethods = false)
-	static class ImpliedOnBeanMethod {
-
-		@Bean
-		@ConditionalOnMissingBean
-		ExampleBean exampleBean2() {
-			return new ExampleBean("test");
-		}
-
-	}
-
-	public static class ExampleFactoryBean implements FactoryBean<ExampleBean> {
-
-		public ExampleFactoryBean(String value) {
-			Assert.state(!value.contains("$"), "value should not contain '$'");
-		}
-
-		@Override
-		public ExampleBean getObject() {
-			return new ExampleBean("fromFactory");
-		}
-
-		@Override
-		public Class<?> getObjectType() {
-			return ExampleBean.class;
-		}
-
-		@Override
-		public boolean isSingleton() {
-			return false;
-		}
-
-	}
-
-	static class NonspecificFactoryBean implements FactoryBean<Object> {
-
-		NonspecificFactoryBean(String value) {
-			Assert.state(!value.contains("$"), "value should not contain '$'");
-		}
-
-		@Override
-		public ExampleBean getObject() {
-			return new ExampleBean("fromFactory");
-		}
-
-		@Override
-		public Class<?> getObjectType() {
-			return ExampleBean.class;
-		}
-
-		@Override
-		public boolean isSingleton() {
-			return false;
-		}
-
-	}
-
-	@Configuration(proxyBeanMethods = false)
-	static class ParameterizedWithCustomConfig {
-
-		@Bean
-		CustomExampleBean customExampleBean() {
-			return new CustomExampleBean();
-		}
-
-	}
-
-	@Configuration(proxyBeanMethods = false)
-	static class ParameterizedWithoutCustomConfig {
-
-		@Bean
-		OtherExampleBean otherExampleBean() {
-			return new OtherExampleBean();
-		}
-
-	}
-
-	@Configuration(proxyBeanMethods = false)
-	static class ParameterizedWithoutCustomContainerConfig {
-
-		@Bean
-		TestParameterizedContainer<OtherExampleBean> otherExampleBean() {
-			return new TestParameterizedContainer<>();
-		}
-
-	}
-
-	@Configuration(proxyBeanMethods = false)
-	static class ParameterizedWithCustomContainerConfig {
-
-		@Bean
-		TestParameterizedContainer<CustomExampleBean> customExampleBean() {
-			return new TestParameterizedContainer<>();
-		}
-
-	}
-
-	@Configuration(proxyBeanMethods = false)
-	static class ParameterizedConditionWithValueConfig {
-
-		@Bean
-		@ConditionalOnMissingBean(value = CustomExampleBean.class,
-				parameterizedContainer = TestParameterizedContainer.class)
-		CustomExampleBean conditionalCustomExampleBean() {
-			return new CustomExampleBean();
-		}
-
-	}
-
-	@Configuration(proxyBeanMethods = false)
-	static class ParameterizedConditionWithReturnTypeConfig {
-
-		@Bean
-		@ConditionalOnMissingBean(parameterizedContainer = TestParameterizedContainer.class)
-		CustomExampleBean conditionalCustomExampleBean() {
-			return new CustomExampleBean();
-		}
-
-	}
-
-	@Configuration(proxyBeanMethods = false)
-	static class ParameterizedConditionWithReturnRegistrationTypeConfig {
-
-		@Bean
-		@ConditionalOnMissingBean(parameterizedContainer = TestParameterizedContainer.class)
-		TestParameterizedContainer<CustomExampleBean> conditionalCustomExampleBean() {
-			return new TestParameterizedContainer<>();
-		}
-
-	}
-
-	@TestAnnotation
-	public static class ExampleBean {
-
-		private String value;
-
-		public ExampleBean(String value) {
-			this.value = value;
-		}
-
-		@Override
-		public String toString() {
-			return this.value;
-		}
-
-	}
-
-	static class CustomExampleBean extends ExampleBean {
-
-		CustomExampleBean() {
-			super("custom subclass");
-		}
-
-	}
-
-	static class OtherExampleBean extends ExampleBean {
-
-		OtherExampleBean() {
-			super("other subclass");
-		}
-
-	}
-
-	@Target(ElementType.TYPE)
-	@Retention(RetentionPolicy.RUNTIME)
-	@Documented
-	@interface TestAnnotation {
-
-	}
-
-}
-=======
-/*
- * Copyright 2012-2020 the original author or authors.
- *
- * Licensed under the Apache License, Version 2.0 (the "License");
- * you may not use this file except in compliance with the License.
- * You may obtain a copy of the License at
- *
- *      https://www.apache.org/licenses/LICENSE-2.0
- *
- * Unless required by applicable law or agreed to in writing, software
- * distributed under the License is distributed on an "AS IS" BASIS,
- * WITHOUT WARRANTIES OR CONDITIONS OF ANY KIND, either express or implied.
- * See the License for the specific language governing permissions and
- * limitations under the License.
- */
-
-package org.springframework.boot.autoconfigure.condition;
-
-import java.lang.annotation.Documented;
-import java.lang.annotation.ElementType;
-import java.lang.annotation.Retention;
-import java.lang.annotation.RetentionPolicy;
-import java.lang.annotation.Target;
-import java.util.Collection;
-import java.util.Date;
-import java.util.function.Consumer;
-
-import org.junit.jupiter.api.Test;
-
-import org.springframework.beans.factory.FactoryBean;
-import org.springframework.beans.factory.annotation.Value;
-import org.springframework.beans.factory.support.BeanDefinitionBuilder;
-import org.springframework.beans.factory.support.BeanDefinitionRegistry;
-import org.springframework.boot.autoconfigure.condition.scan.ScannedFactoryBeanConfiguration;
-import org.springframework.boot.autoconfigure.condition.scan.ScannedFactoryBeanWithBeanMethodArgumentsConfiguration;
-import org.springframework.boot.autoconfigure.context.PropertyPlaceholderAutoConfiguration;
-import org.springframework.boot.test.context.runner.ApplicationContextRunner;
-import org.springframework.context.ConfigurableApplicationContext;
-import org.springframework.context.annotation.Bean;
-import org.springframework.context.annotation.ComponentScan;
-import org.springframework.context.annotation.ComponentScan.Filter;
-import org.springframework.context.annotation.Configuration;
-import org.springframework.context.annotation.FilterType;
-import org.springframework.context.annotation.Import;
-import org.springframework.context.annotation.ImportBeanDefinitionRegistrar;
-import org.springframework.context.annotation.ImportResource;
-import org.springframework.core.type.AnnotationMetadata;
-import org.springframework.scheduling.annotation.EnableScheduling;
-import org.springframework.util.Assert;
-import org.springframework.util.StringUtils;
-
-import static org.assertj.core.api.Assertions.assertThat;
-
-/**
- * Tests for {@link ConditionalOnMissingBean @ConditionalOnMissingBean}.
- *
- * @author Dave Syer
- * @author Phillip Webb
- * @author Jakub Kubrynski
- * @author Andy Wilkinson
- */
-@SuppressWarnings("resource")
-public class ConditionalOnMissingBeanTests {
-
-	private final ApplicationContextRunner contextRunner = new ApplicationContextRunner();
-
-	@Test
-	void testNameOnMissingBeanCondition() {
-		this.contextRunner.withUserConfiguration(FooConfiguration.class, OnBeanNameConfiguration.class)
-				.run((context) -> {
-					assertThat(context).doesNotHaveBean("bar");
-					assertThat(context.getBean("foo")).isEqualTo("foo");
-				});
-	}
-
-	@Test
-	void testNameOnMissingBeanConditionReverseOrder() {
-		this.contextRunner.withUserConfiguration(OnBeanNameConfiguration.class, FooConfiguration.class)
-				.run((context) -> {
-					// Ideally this would be doesNotHaveBean, but the ordering is a
-					// problem
-					assertThat(context).hasBean("bar");
-					assertThat(context.getBean("foo")).isEqualTo("foo");
-				});
-	}
-
-	@Test
-	void testNameAndTypeOnMissingBeanCondition() {
-		// Arguably this should be hasBean, but as things are implemented the conditions
-		// specified in the different attributes of @ConditionalOnBean are combined with
-		// logical OR (not AND) so if any of them match the condition is true.
-		this.contextRunner.withUserConfiguration(FooConfiguration.class, OnBeanNameAndTypeConfiguration.class)
-				.run((context) -> assertThat(context).doesNotHaveBean("bar"));
-	}
-
-	@Test
-	void hierarchyConsidered() {
-		this.contextRunner.withUserConfiguration(FooConfiguration.class)
-				.run((parent) -> new ApplicationContextRunner().withParent(parent)
-						.withUserConfiguration(HierarchyConsidered.class)
-						.run((context) -> assertThat(context.containsLocalBean("bar")).isFalse()));
-	}
-
-	@Test
-	void hierarchyNotConsidered() {
-		this.contextRunner.withUserConfiguration(FooConfiguration.class)
-				.run((parent) -> new ApplicationContextRunner().withParent(parent)
-						.withUserConfiguration(HierarchyNotConsidered.class)
-						.run((context) -> assertThat(context.containsLocalBean("bar")).isTrue()));
-	}
-
-	@Test
-	void impliedOnBeanMethod() {
-		this.contextRunner.withUserConfiguration(ExampleBeanConfiguration.class, ImpliedOnBeanMethod.class)
-				.run((context) -> assertThat(context).hasSingleBean(ExampleBean.class));
-	}
-
-	@Test
-	void testAnnotationOnMissingBeanCondition() {
-		this.contextRunner.withUserConfiguration(FooConfiguration.class, OnAnnotationConfiguration.class)
-				.run((context) -> {
-					assertThat(context).doesNotHaveBean("bar");
-					assertThat(context.getBean("foo")).isEqualTo("foo");
-				});
-	}
-
-	@Test
-	void testAnnotationOnMissingBeanConditionWithEagerFactoryBean() {
-		// Rigorous test for SPR-11069
-		this.contextRunner
-				.withUserConfiguration(FooConfiguration.class, OnAnnotationConfiguration.class,
-						FactoryBeanXmlConfiguration.class, PropertyPlaceholderAutoConfiguration.class)
-				.run((context) -> {
-					assertThat(context).doesNotHaveBean("bar");
-					assertThat(context).hasBean("example");
-					assertThat(context.getBean("foo")).isEqualTo("foo");
-				});
-	}
-
-	@Test
 	void testOnMissingBeanConditionOutputShouldNotContainConditionalOnBeanClassInMessage() {
 		this.contextRunner.withUserConfiguration(OnBeanNameConfiguration.class).run((context) -> {
 			Collection<ConditionEvaluationReport.ConditionAndOutcomes> conditionAndOutcomes = ConditionEvaluationReport
@@ -1546,5 +776,4 @@
 
 	}
 
-}
->>>>>>> 6755b480
+}