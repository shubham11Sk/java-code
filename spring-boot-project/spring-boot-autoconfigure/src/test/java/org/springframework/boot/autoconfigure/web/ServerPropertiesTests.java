--- conflicted
+++ resolved
@@ -73,12 +73,9 @@
  * @author Eddú Meléndez
  * @author Quinten De Swaef
  * @author Venil Noronha
-<<<<<<< HEAD
  * @author Andrew McGhie
  * @author HaiTao Zhang
-=======
  * @author Rafiullah Hamedy
->>>>>>> b61b7b07
  */
 class ServerPropertiesTests {
 
@@ -309,19 +306,15 @@
 	}
 
 	@Test
-<<<<<<< HEAD
 	void tomcatBackgroundProcessorDelayMatchesEngineDefault() {
-=======
-	public void tomcatMaxHttpFormPostSizeMatchesConnectorDefault() throws Exception {
+		assertThat(this.properties.getTomcat().getBackgroundProcessorDelay())
+				.isEqualTo(Duration.ofSeconds((new StandardEngine().getBackgroundProcessorDelay())));
+	}
+
+	@Test
+	void tomcatMaxHttpFormPostSizeMatchesConnectorDefault() throws Exception {
 		assertThat(this.properties.getTomcat().getMaxHttpFormPostSize().toBytes())
 				.isEqualTo(getDefaultConnector().getMaxPostSize());
-	}
-
-	@Test
-	public void tomcatBackgroundProcessorDelayMatchesEngineDefault() {
->>>>>>> b61b7b07
-		assertThat(this.properties.getTomcat().getBackgroundProcessorDelay())
-				.isEqualTo(Duration.ofSeconds((new StandardEngine().getBackgroundProcessorDelay())));
 	}
 
 	@Test
@@ -355,11 +348,7 @@
 	}
 
 	@Test
-<<<<<<< HEAD
-	void jettyMaxHttpPostSizeMatchesDefault() throws Exception {
-=======
-	public void jettyMaxHttpFormPostSizeMatchesDefault() throws Exception {
->>>>>>> b61b7b07
+	void jettyMaxHttpFormPostSizeMatchesDefault() throws Exception {
 		JettyServletWebServerFactory jettyFactory = new JettyServletWebServerFactory(0);
 		JettyWebServer jetty = (JettyWebServer) jettyFactory
 				.getWebServer((ServletContextInitializer) (servletContext) -> servletContext
