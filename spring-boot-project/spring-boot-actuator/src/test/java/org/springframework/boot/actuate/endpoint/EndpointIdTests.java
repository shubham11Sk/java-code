--- conflicted
+++ resolved
@@ -1,129 +1,3 @@
-<<<<<<< HEAD
-/*
- * Copyright 2012-2019 the original author or authors.
- *
- * Licensed under the Apache License, Version 2.0 (the "License");
- * you may not use this file except in compliance with the License.
- * You may obtain a copy of the License at
- *
- *      https://www.apache.org/licenses/LICENSE-2.0
- *
- * Unless required by applicable law or agreed to in writing, software
- * distributed under the License is distributed on an "AS IS" BASIS,
- * WITHOUT WARRANTIES OR CONDITIONS OF ANY KIND, either express or implied.
- * See the License for the specific language governing permissions and
- * limitations under the License.
- */
-
-package org.springframework.boot.actuate.endpoint;
-
-import org.junit.jupiter.api.Test;
-import org.junit.jupiter.api.extension.ExtendWith;
-
-import org.springframework.boot.test.system.CapturedOutput;
-import org.springframework.boot.test.system.OutputCaptureExtension;
-
-import static org.assertj.core.api.Assertions.assertThat;
-import static org.assertj.core.api.Assertions.assertThatIllegalArgumentException;
-
-/**
- * Tests for {@link EndpointId}.
- *
- * @author Phillip Webb
- */
-@ExtendWith(OutputCaptureExtension.class)
-class EndpointIdTests {
-
-	@Test
-	void ofWhenNullThrowsException() {
-		assertThatIllegalArgumentException().isThrownBy(() -> EndpointId.of(null))
-				.withMessage("Value must not be empty");
-	}
-
-	@Test
-	void ofWhenEmptyThrowsException() {
-		assertThatIllegalArgumentException().isThrownBy(() -> EndpointId.of("")).withMessage("Value must not be empty");
-	}
-
-	@Test
-	void ofWhenContainsSlashThrowsException() {
-		assertThatIllegalArgumentException().isThrownBy(() -> EndpointId.of("foo/bar"))
-				.withMessage("Value must only contain valid chars");
-	}
-
-	@Test
-	void ofWhenHasBadCharThrowsException() {
-		assertThatIllegalArgumentException().isThrownBy(() -> EndpointId.of("foo!bar"))
-				.withMessage("Value must only contain valid chars");
-	}
-
-	@Test
-	void ofWhenStartsWithNumberThrowsException() {
-		assertThatIllegalArgumentException().isThrownBy(() -> EndpointId.of("1foo"))
-				.withMessage("Value must not start with a number");
-	}
-
-	@Test
-	void ofWhenStartsWithUppercaseLetterThrowsException() {
-		assertThatIllegalArgumentException().isThrownBy(() -> EndpointId.of("Foo"))
-				.withMessage("Value must not start with an uppercase letter");
-	}
-
-	@Test
-	void ofWhenContainsDotIsValid() {
-		// Ideally we wouldn't support this but there are existing endpoints using the
-		// pattern. See gh-14773
-		EndpointId endpointId = EndpointId.of("foo.bar");
-		assertThat(endpointId.toString()).isEqualTo("foo.bar");
-	}
-
-	@Test
-	void ofWhenContainsDashIsValid() {
-		// Ideally we wouldn't support this but there are existing endpoints using the
-		// pattern. See gh-14773
-		EndpointId endpointId = EndpointId.of("foo-bar");
-		assertThat(endpointId.toString()).isEqualTo("foo-bar");
-	}
-
-	@Test
-	void ofWhenContainsDeprecatedCharsLogsWarning(CapturedOutput capturedOutput) {
-		EndpointId.resetLoggedWarnings();
-		EndpointId.of("foo-bar");
-		assertThat(capturedOutput.toString())
-				.contains("Endpoint ID 'foo-bar' contains invalid characters, please migrate to a valid format");
-	}
-
-	@Test
-	void equalsAndHashCode() {
-		EndpointId one = EndpointId.of("foobar1");
-		EndpointId two = EndpointId.of("fooBar1");
-		EndpointId three = EndpointId.of("foo-bar1");
-		EndpointId four = EndpointId.of("foo.bar1");
-		EndpointId five = EndpointId.of("barfoo1");
-		EndpointId six = EndpointId.of("foobar2");
-		assertThat(one.hashCode()).isEqualTo(two.hashCode());
-		assertThat(one).isEqualTo(one).isEqualTo(two).isEqualTo(three).isEqualTo(four).isNotEqualTo(five)
-				.isNotEqualTo(six);
-	}
-
-	@Test
-	void toLowerCaseStringReturnsLowercase() {
-		assertThat(EndpointId.of("fooBar").toLowerCaseString()).isEqualTo("foobar");
-	}
-
-	@Test
-	void toStringReturnsString() {
-		assertThat(EndpointId.of("fooBar").toString()).isEqualTo("fooBar");
-	}
-
-	@Test
-	void fromPropertyValueStripsDashes() {
-		EndpointId fromPropertyValue = EndpointId.fromPropertyValue("foo-bar");
-		assertThat(fromPropertyValue).isEqualTo(EndpointId.of("fooBar"));
-	}
-
-}
-=======
 /*
  * Copyright 2012-2020 the original author or authors.
  *
@@ -282,5 +156,4 @@
 		assertThat(fromPropertyValue).isEqualTo(EndpointId.of("fooBar"));
 	}
 
-}
->>>>>>> 6755b480
+}