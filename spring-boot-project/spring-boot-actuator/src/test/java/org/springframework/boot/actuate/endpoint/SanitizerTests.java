--- conflicted
+++ resolved
@@ -1,57 +1,3 @@
-<<<<<<< HEAD
-/*
- * Copyright 2012-2019 the original author or authors.
- *
- * Licensed under the Apache License, Version 2.0 (the "License");
- * you may not use this file except in compliance with the License.
- * You may obtain a copy of the License at
- *
- *      https://www.apache.org/licenses/LICENSE-2.0
- *
- * Unless required by applicable law or agreed to in writing, software
- * distributed under the License is distributed on an "AS IS" BASIS,
- * WITHOUT WARRANTIES OR CONDITIONS OF ANY KIND, either express or implied.
- * See the License for the specific language governing permissions and
- * limitations under the License.
- */
-
-package org.springframework.boot.actuate.endpoint;
-
-import org.junit.jupiter.api.Test;
-
-import static org.assertj.core.api.Assertions.assertThat;
-
-/**
- * Tests for {@link Sanitizer}.
- *
- * @author Phillip Webb
- * @author Stephane Nicoll
- */
-class SanitizerTests {
-
-	@Test
-	void defaults() {
-		Sanitizer sanitizer = new Sanitizer();
-		assertThat(sanitizer.sanitize("password", "secret")).isEqualTo("******");
-		assertThat(sanitizer.sanitize("my-password", "secret")).isEqualTo("******");
-		assertThat(sanitizer.sanitize("my-OTHER.paSSword", "secret")).isEqualTo("******");
-		assertThat(sanitizer.sanitize("somesecret", "secret")).isEqualTo("******");
-		assertThat(sanitizer.sanitize("somekey", "secret")).isEqualTo("******");
-		assertThat(sanitizer.sanitize("token", "secret")).isEqualTo("******");
-		assertThat(sanitizer.sanitize("sometoken", "secret")).isEqualTo("******");
-		assertThat(sanitizer.sanitize("find", "secret")).isEqualTo("secret");
-		assertThat(sanitizer.sanitize("sun.java.command", "--spring.redis.password=pa55w0rd")).isEqualTo("******");
-	}
-
-	@Test
-	void regex() {
-		Sanitizer sanitizer = new Sanitizer(".*lock.*");
-		assertThat(sanitizer.sanitize("verylOCkish", "secret")).isEqualTo("******");
-		assertThat(sanitizer.sanitize("veryokish", "secret")).isEqualTo("secret");
-	}
-
-}
-=======
 /*
  * Copyright 2012-2020 the original author or authors.
  *
@@ -188,5 +134,4 @@
 		assertThat(sanitizer.sanitize("veryokish", "secret")).isEqualTo("secret");
 	}
 
-}
->>>>>>> 6755b480
+}