--- conflicted
+++ resolved
@@ -1,145 +1,3 @@
-<<<<<<< HEAD
-/*
- * Copyright 2012-2018 the original author or authors.
- *
- * Licensed under the Apache License, Version 2.0 (the "License");
- * you may not use this file except in compliance with the License.
- * You may obtain a copy of the License at
- *
- *      https://www.apache.org/licenses/LICENSE-2.0
- *
- * Unless required by applicable law or agreed to in writing, software
- * distributed under the License is distributed on an "AS IS" BASIS,
- * WITHOUT WARRANTIES OR CONDITIONS OF ANY KIND, either express or implied.
- * See the License for the specific language governing permissions and
- * limitations under the License.
- */
-
-package org.springframework.boot.actuate.web.mappings.servlet;
-
-import java.util.List;
-import java.util.Set;
-import java.util.stream.Collectors;
-
-import org.springframework.web.bind.annotation.RequestMethod;
-import org.springframework.web.servlet.mvc.condition.MediaTypeExpression;
-import org.springframework.web.servlet.mvc.condition.NameValueExpression;
-import org.springframework.web.servlet.mvc.method.RequestMappingInfo;
-
-/**
- * Description of the conditions of a {@link RequestMappingInfo}.
- *
- * @author Andy Wilkinson
- * @since 2.0.0
- */
-public class RequestMappingConditionsDescription {
-
-	private final List<MediaTypeExpressionDescription> consumes;
-
-	private final List<NameValueExpressionDescription> headers;
-
-	private final Set<RequestMethod> methods;
-
-	private final List<NameValueExpressionDescription> params;
-
-	private final Set<String> patterns;
-
-	private final List<MediaTypeExpressionDescription> produces;
-
-	RequestMappingConditionsDescription(RequestMappingInfo requestMapping) {
-		this.consumes = requestMapping.getConsumesCondition().getExpressions().stream()
-				.map(MediaTypeExpressionDescription::new).collect(Collectors.toList());
-		this.headers = requestMapping.getHeadersCondition().getExpressions().stream()
-				.map(NameValueExpressionDescription::new).collect(Collectors.toList());
-		this.methods = requestMapping.getMethodsCondition().getMethods();
-		this.params = requestMapping.getParamsCondition().getExpressions().stream()
-				.map(NameValueExpressionDescription::new).collect(Collectors.toList());
-		this.patterns = requestMapping.getPatternsCondition().getPatterns();
-		this.produces = requestMapping.getProducesCondition().getExpressions().stream()
-				.map(MediaTypeExpressionDescription::new).collect(Collectors.toList());
-	}
-
-	public List<MediaTypeExpressionDescription> getConsumes() {
-		return this.consumes;
-	}
-
-	public List<NameValueExpressionDescription> getHeaders() {
-		return this.headers;
-	}
-
-	public Set<RequestMethod> getMethods() {
-		return this.methods;
-	}
-
-	public List<NameValueExpressionDescription> getParams() {
-		return this.params;
-	}
-
-	public Set<String> getPatterns() {
-		return this.patterns;
-	}
-
-	public List<MediaTypeExpressionDescription> getProduces() {
-		return this.produces;
-	}
-
-	/**
-	 * A description of a {@link MediaTypeExpression} in a request mapping condition.
-	 */
-	public static class MediaTypeExpressionDescription {
-
-		private final String mediaType;
-
-		private final boolean negated;
-
-		MediaTypeExpressionDescription(MediaTypeExpression expression) {
-			this.mediaType = expression.getMediaType().toString();
-			this.negated = expression.isNegated();
-		}
-
-		public String getMediaType() {
-			return this.mediaType;
-		}
-
-		public boolean isNegated() {
-			return this.negated;
-		}
-
-	}
-
-	/**
-	 * A description of a {@link NameValueExpression} in a request mapping condition.
-	 */
-	public static class NameValueExpressionDescription {
-
-		private final String name;
-
-		private final Object value;
-
-		private final boolean negated;
-
-		NameValueExpressionDescription(NameValueExpression<?> expression) {
-			this.name = expression.getName();
-			this.value = expression.getValue();
-			this.negated = expression.isNegated();
-		}
-
-		public String getName() {
-			return this.name;
-		}
-
-		public Object getValue() {
-			return this.value;
-		}
-
-		public boolean isNegated() {
-			return this.negated;
-		}
-
-	}
-
-}
-=======
 /*
  * Copyright 2012-2021 the original author or authors.
  *
@@ -286,5 +144,4 @@
 
 	}
 
-}
->>>>>>> 6755b480
+}