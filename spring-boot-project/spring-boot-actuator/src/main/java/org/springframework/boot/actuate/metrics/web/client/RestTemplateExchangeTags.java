--- conflicted
+++ resolved
@@ -1,172 +1,3 @@
-<<<<<<< HEAD
-/*
- * Copyright 2012-2019 the original author or authors.
- *
- * Licensed under the Apache License, Version 2.0 (the "License");
- * you may not use this file except in compliance with the License.
- * You may obtain a copy of the License at
- *
- *      https://www.apache.org/licenses/LICENSE-2.0
- *
- * Unless required by applicable law or agreed to in writing, software
- * distributed under the License is distributed on an "AS IS" BASIS,
- * WITHOUT WARRANTIES OR CONDITIONS OF ANY KIND, either express or implied.
- * See the License for the specific language governing permissions and
- * limitations under the License.
- */
-
-package org.springframework.boot.actuate.metrics.web.client;
-
-import java.io.IOException;
-import java.net.URI;
-import java.util.regex.Pattern;
-
-import io.micrometer.core.instrument.Tag;
-
-import org.springframework.http.HttpRequest;
-import org.springframework.http.HttpStatus;
-import org.springframework.http.client.ClientHttpResponse;
-import org.springframework.util.StringUtils;
-import org.springframework.web.client.RestTemplate;
-
-/**
- * Factory methods for creating {@link Tag Tags} related to a request-response exchange
- * performed by a {@link RestTemplate}.
- *
- * @author Andy Wilkinson
- * @author Jon Schneider
- * @author Nishant Raut
- * @author Brian Clozel
- * @since 2.0.0
- */
-public final class RestTemplateExchangeTags {
-
-	private static final Pattern STRIP_URI_PATTERN = Pattern.compile("^https?://[^/]+/");
-
-	private static final Tag OUTCOME_UNKNOWN = Tag.of("outcome", "UNKNOWN");
-
-	private static final Tag OUTCOME_INFORMATIONAL = Tag.of("outcome", "INFORMATIONAL");
-
-	private static final Tag OUTCOME_SUCCESS = Tag.of("outcome", "SUCCESS");
-
-	private static final Tag OUTCOME_REDIRECTION = Tag.of("outcome", "REDIRECTION");
-
-	private static final Tag OUTCOME_CLIENT_ERROR = Tag.of("outcome", "CLIENT_ERROR");
-
-	private static final Tag OUTCOME_SERVER_ERROR = Tag.of("outcome", "SERVER_ERROR");
-
-	private RestTemplateExchangeTags() {
-	}
-
-	/**
-	 * Creates a {@code method} {@code Tag} for the {@link HttpRequest#getMethod() method}
-	 * of the given {@code request}.
-	 * @param request the request
-	 * @return the method tag
-	 */
-	public static Tag method(HttpRequest request) {
-		return Tag.of("method", request.getMethod().name());
-	}
-
-	/**
-	 * Creates a {@code uri} {@code Tag} for the URI of the given {@code request}.
-	 * @param request the request
-	 * @return the uri tag
-	 */
-	public static Tag uri(HttpRequest request) {
-		return Tag.of("uri", ensureLeadingSlash(stripUri(request.getURI().toString())));
-	}
-
-	/**
-	 * Creates a {@code uri} {@code Tag} from the given {@code uriTemplate}.
-	 * @param uriTemplate the template
-	 * @return the uri tag
-	 */
-	public static Tag uri(String uriTemplate) {
-		String uri = (StringUtils.hasText(uriTemplate) ? uriTemplate : "none");
-		return Tag.of("uri", ensureLeadingSlash(stripUri(uri)));
-	}
-
-	private static String stripUri(String uri) {
-		return STRIP_URI_PATTERN.matcher(uri).replaceAll("");
-	}
-
-	private static String ensureLeadingSlash(String url) {
-		return (url == null || url.startsWith("/")) ? url : "/" + url;
-	}
-
-	/**
-	 * Creates a {@code status} {@code Tag} derived from the
-	 * {@link ClientHttpResponse#getRawStatusCode() status} of the given {@code response}.
-	 * @param response the response
-	 * @return the status tag
-	 */
-	public static Tag status(ClientHttpResponse response) {
-		return Tag.of("status", getStatusMessage(response));
-	}
-
-	private static String getStatusMessage(ClientHttpResponse response) {
-		try {
-			if (response == null) {
-				return "CLIENT_ERROR";
-			}
-			return String.valueOf(response.getRawStatusCode());
-		}
-		catch (IOException ex) {
-			return "IO_ERROR";
-		}
-	}
-
-	/**
-	 * Create a {@code clientName} {@code Tag} derived from the {@link URI#getHost host}
-	 * of the {@link HttpRequest#getURI() URI} of the given {@code request}.
-	 * @param request the request
-	 * @return the clientName tag
-	 */
-	public static Tag clientName(HttpRequest request) {
-		String host = request.getURI().getHost();
-		if (host == null) {
-			host = "none";
-		}
-		return Tag.of("clientName", host);
-	}
-
-	/**
-	 * Creates an {@code outcome} {@code Tag} derived from the
-	 * {@link ClientHttpResponse#getStatusCode() status} of the given {@code response}.
-	 * @param response the response
-	 * @return the outcome tag
-	 * @since 2.2.0
-	 */
-	public static Tag outcome(ClientHttpResponse response) {
-		try {
-			if (response != null) {
-				HttpStatus statusCode = response.getStatusCode();
-				if (statusCode.is1xxInformational()) {
-					return OUTCOME_INFORMATIONAL;
-				}
-				if (statusCode.is2xxSuccessful()) {
-					return OUTCOME_SUCCESS;
-				}
-				if (statusCode.is3xxRedirection()) {
-					return OUTCOME_REDIRECTION;
-				}
-				if (statusCode.is4xxClientError()) {
-					return OUTCOME_CLIENT_ERROR;
-				}
-				if (statusCode.is5xxServerError()) {
-					return OUTCOME_SERVER_ERROR;
-				}
-			}
-			return OUTCOME_UNKNOWN;
-		}
-		catch (IOException | IllegalArgumentException ex) {
-			return OUTCOME_UNKNOWN;
-		}
-	}
-
-}
-=======
 /*
  * Copyright 2012-2019 the original author or authors.
  *
@@ -306,5 +137,4 @@
 		return Outcome.UNKNOWN.asTag();
 	}
 
-}
->>>>>>> 6755b480
+}