= Contributing to Spring Boot

Spring Boot is released under the Apache 2.0 license. If you would like to contribute something, or want to hack on the code this document should help you get started.



== Code of Conduct
This project adheres to the Contributor Covenant link:CODE_OF_CONDUCT.adoc[code of conduct].
By participating, you are expected to uphold this code. Please report unacceptable behavior to spring-code-of-conduct@pivotal.io.



== Using GitHub Issues
We use GitHub issues to track bugs and enhancements.
If you have a general usage question please ask on https://stackoverflow.com[Stack Overflow].
The Spring Boot team and the broader community monitor the https://stackoverflow.com/tags/spring-boot[`spring-boot`] tag.

If you are reporting a bug, please help to speed up problem diagnosis by providing as much information as possible.
Ideally, that would include a small sample project that reproduces the problem.



== Reporting Security Vulnerabilities
If you think you have found a security vulnerability in Spring Boot please *DO NOT* disclose it publicly until we've had a chance to fix it.
Please don't report security vulnerabilities using GitHub issues, instead head over to https://tanzu.vmware.com/security and learn how to disclose them responsibly.



== Sign the Contributor License Agreement
Before we accept a non-trivial patch or pull request we will need you to https://cla.pivotal.io/sign/spring[sign the Contributor License Agreement].
Signing the contributor's agreement does not grant anyone commit rights to the main repository, but it does mean that we can accept your contributions, and you will get an author credit if we do.
Active contributors might be asked to join the core team, and given the ability to merge pull requests.



== Code Conventions and Housekeeping
<<<<<<< HEAD
None of these is essential for a pull request, but they will all help.  They can also be
added after the original pull request but before a merge.

* We use the https://github.com/spring-io/spring-javaformat/[Spring JavaFormat] project
  to apply code formatting conventions. If you use Eclipse and you follow the '`Importing
  into eclipse`' instructions below you should get project specific formatting
  automatically. You can also install the
  https://github.com/spring-io/spring-javaformat/#intellij-idea[Spring JavaFormat IntelliJ
  Plugin] or format the code from the Gradle build by running
  `./gradlew format`. Note that if you have format violations in `buildSrc`, you can fix
  them by running `./gradlew -p buildSrc format` from the project root directory.
* The build includes checkstyle rules for many of our code conventions. Run
  `./gradlew checkstyleMain checkstyleTest` if you want to check your changes are
  compliant.
* Make sure all new `.java` files have a Javadoc class comment with at least an
  `@author` tag identifying you, and preferably at least a paragraph on what the class is
  for.
* Add the ASF license header comment to all new `.java` files (copy from existing files
  in the project)
* Add yourself as an `@author` to the `.java` files that you modify substantially (more
  than cosmetic changes).
=======
None of these is essential for a pull request, but they will all help.
They can also be added after the original pull request but before a merge.

* We use the https://github.com/spring-io/spring-javaformat/[Spring JavaFormat] project to apply code formatting conventions.
  If you use Eclipse and you follow the '`Importing into eclipse`' instructions below you should get project specific formatting automatically.
  You can also install the https://github.com/spring-io/spring-javaformat/#intellij-idea[Spring JavaFormat IntelliJ Plugin] or format the code from the Maven build by running `./mvnw io.spring.javaformat:spring-javaformat-maven-plugin:apply`.
* The build includes checkstyle rules for many of our code conventions.
  Run `./mvnw validate` if you want to check you changes are compliant.
* Make sure all new `.java` files have a Javadoc class comment with at least an `@author` tag identifying you, and preferably at least a paragraph on what the class is for.
* Add the ASF license header comment to all new `.java` files (copy from existing files in the project).
* Add yourself as an `@author` to the `.java` files that you modify substantially (more than cosmetic changes).
>>>>>>> 27b0cf94
* Add some Javadocs.
* A few unit tests would help a lot as well -- someone has to do it.
* If no-one else is using your branch, please rebase it against the current master (or other target branch in the main project).
* When writing a commit message please follow https://tbaggery.com/2008/04/19/a-note-about-git-commit-messages.html[these conventions].



== Working with the Code
<<<<<<< HEAD
If you don't have an IDE preference we would recommend that you use
https://spring.io/tools/sts[Spring Tools Suite] or
https://eclipse.org[Eclipse] when working with the code. We use the
https://projects.eclipse.org/projects/tools.buildship[Buildship] Eclipse plugin for Gradle
support. Other IDEs and tools should also work without issue.
=======
If you don't have an IDE preference we would recommend that you use https://spring.io/tools/sts[Spring Tools Suite] or https://eclipse.org[Eclipse] when working with the code.
We use the https://eclipse.org/m2e/[M2Eclipse] Eclipse plugin for Maven support.
Other IDEs and tools should also work without issue.
>>>>>>> 27b0cf94



=== Building from Source
<<<<<<< HEAD
Spring Boot source can be built from the command line using https://gradle.org[Gradle] on
JDK 1.8 or above. We include https://docs.gradle.org/current/userguide/gradle_wrapper.html[Gradle's
wrapper scripts] (`./gradlew` or `gradlew.bat`) that you can run rather than needing to
install Gradle locally.

The project can be built from the root directory using the standard Gradle command:
=======
Spring Boot source can be built from the command line using https://maven.apache.org/run-maven/index.html[Apache Maven] on JDK 1.8 or above.
We include '`Maven Wrapper`' scripts (`./mvnw` or `mvnw.bat`) that you can run rather than needing to install Maven locally.



==== Default Build
The project can be built from the root directory using the standard Maven command:

[indent=0]
----
	$ ./mvnw clean install
----

NOTE: You may need to increase the amount of memory available to Maven by setting a `MAVEN_OPTS` environment variable with the value `-Xmx512m`.

If you are rebuilding often, you might also want to skip the tests and the execution of checkstyle until you are ready to submit a pull request:

[indent=0]
----
	$ ./mvnw clean install -DskipTests -Pfast
----



==== Full Build
You can run a full build using the following command:

[indent=0]
----
	$ ./mvnw -Pfull clean install
----

NOTE: As for the standard build, you may need to increase the amount of memory available to Maven by setting a `MAVEN_OPTS` environment variable with the value `-Xmx512m`.
We generate more artifacts when running the full build (such as Javadoc jars), so you may find the process a little slower than the standard build.

[TIP]
====
If you want to run a build without the smoke tests and integration tests, building the `spring-boot-project` module is enough.
You can cd there and run the same command, or you can run this from the top-level directory:
>>>>>>> 27b0cf94

[indent=0]
----
	$ ./gradlew build
----



=== Importing into Eclipse
You can import the Spring Boot code into any Eclipse 2019-12-based distribution.
The easiest way to setup a new environment is to use the Eclipse Installer with the provided `spring-boot-project.setup` file (in the `/eclipse` folder).



==== Using the Eclipse Installer
Spring Boot includes a `.setup` files which can be used with the Eclipse Installer to provision a new environment.
To use the installer:

* Download and run the latest https://download.eclipse.org/justj/?file=oomph/products/latest[Eclipse Installer] (must be 1.19.0 or above).
* Switch to "Advanced Mode" using the drop down menu on the right.
* Select "`Eclipse IDE for Java Developers`" under "`Eclipse.org`" as the product to install, `2020-12` as the product version, and click "`next`".
* For the "`Project`" click on "`+`" to add a new setup file.
  Select "`Github Projects`" and browse for `<checkout>/eclipse/spring-boot-project.setup` from your locally cloned copy of the source code.
  Click "`OK`" to add the setup file to the list.
* Double-click on "`Spring Boot`" from the project list to add it to the list that will be provisioned then click "`Next`".
* Click show all variables and make sure that "`Checkout Location`" points to the locally cloned source code that you selected earlier.
  You might also want to pick a different install location here.
* Click "`Finish`" to install the software.

Once complete you should find that a local workspace has been provisioned complete with all required Eclipse plugins.
Projects will be grouped into working-sets to make the code easier to navigate.

<<<<<<< HEAD
TIP: If you see import errors with `com.sun` packages make sure you have setup a valid `JavaSE-1.8` environment. From preferences select "`Java`", "`Installed JREs`", "`Execution Environments`" and make sure "`JavaSE-1.8`" points to a Java 1.8 install (we use AdoptOpenJDK on our CI).



==== Manual Installation with Buildship
If you prefer to install Eclipse yourself you should use the
https://projects.eclipse.org/projects/tools.buildship[Buildship] Eclipse plugin. If you
don't already have Buildship installed it is available from the "`Eclipse marketplace`".

Spring Boot includes project specific source formatting settings, in order to have these
work with Buildship, we provide an additional Eclipse plugin that you can install:
=======
If you want to work on the `spring-boot-gradle-plugin` you should remove the imported Maven project and reimport it as a Gradle project.

TIP: If you see import errors with `com.sun` packages make sure you have setup a valid `JavaSE-1.8` environment.
From preferences select "`Java`", "`Installed JREs`", "`Execution Environments`" and make sure "`JavaSE-1.8`" points to a Java 1.8 install (we use AdoptOpenJDK on our CI).



==== Manual Installation with M2Eclipse
If you prefer to install Eclipse yourself you should use the https://eclipse.org/m2e/[M2Eclipse] eclipse plugin.
If you don't already have m2eclipse installed it is available from the "`Eclipse marketplace`".

Spring Boot includes project specific source formatting settings, in order to have these work with m2eclipse, we provide an additional Eclipse plugin that you can install.
>>>>>>> 27b0cf94



===== Install the Spring Formatter plugin
* Select "`Help`" -> "`Install New Software`".
* Add `https://dl.bintray.com/spring/javaformat-eclipse/` as a site.
* Install "Spring Java Format".

NOTE: The plugin is optional.
Projects can be imported without the plugins, your code changes just won't be automatically formatted.

<<<<<<< HEAD
With the requisite Eclipse plugins installed you can select
`Gradle -> Existing Gradle project` from the `File -> Import…` menu to import the code.
=======
With the requisite eclipse plugins installed you can select `import existing maven projects` from the `file` menu to import the code.
You will need to import the root `spring-boot` pom and the `spring-boot-smoke-tests` pom separately.
>>>>>>> 27b0cf94



=== Importing into IntelliJ IDEA
<<<<<<< HEAD
If you have performed a checkout of this repository already, use "`File`" -> "`Open`" and
then select the root `build.gradle` file to import the code.

Alternatively, you can let IntellIJ IDEA checkout the code for you. Use "`File`" ->
"`New`" -> "`Project from Version Control`" and
`https://github.com/spring-projects/spring-boot` for the URL. Once the checkout has
completed, a pop-up will suggest to open the project.
=======
**Please, do this first!**
Go to `Preferences | Build, Execution, Deployment | Build Tools | Maven | Importing` and set `VM options for importer` to `-Xmx2g` to allocate sufficient memory for IDEA's Maven import process to parse the Spring Boot project structure.
_Not doing so could mean the import fails silently, leaving the project setup incomplete._

For the actual import use "`File`" -> "`Open`" and select the root `pom.xml`, or the `spring-boot-project/pom.xml` if you only want the Spring Boot project sources.
>>>>>>> 27b0cf94



==== Install the Spring Formatter plugin
If you haven't done so, install the formatter plugin so that proper formatting rules are applied automatically when you reformat code in the IDE.

* Download the latest https://search.maven.org/search?q=g:io.spring.javaformat%20AND%20a:spring-javaformat-intellij-plugin[IntelliJ IDEA plugin].
* Select "`IntelliJ IDEA`" -> "`Preferences`".
* Select "`Plugins`".
* Select the wheel and "`Install Plugin from Disk...`".
* Select the jar file you've downloaded.



==== Import additional code style
The formatter does not cover all rules (such as order of imports) and an additional file needs to be added.

* Select "`IntelliJ IDEA`" -> "`Preferences`".
* Select "`Editor`" -> "`Code Style`".
* Select the wheel and "`Import Scheme`" -> "`IntelliJ IDEA code style XML`".
* Select `idea/codeStyleConfig.xml` from this repository.



=== Importing into Other IDEs
<<<<<<< HEAD
Gradle is well supported by most Java IDEs. Refer to your vendor documentation.

=======
Maven is well supported by most Java IDEs.
Refer to your vendor documentation.



== Integration Tests
The smoke tests run as part of the build when you `./mvnw install`.
Due to the fact that they make use of the `spring-boot-maven-plugin` they cannot be called directly, and so instead are launched via the `maven-invoker-plugin`.
If you encounter build failures running the integration tests, check the `build.log` file in the appropriate smoke test directory.

>>>>>>> 27b0cf94


== Cloning the git repository on Windows
Some files in the git repository may exceed the Windows maximum file path (260 characters), depending on where you clone the repository.
If you get `Filename too long` errors, set the `core.longPaths=true` git option:

```
git clone -c core.longPaths=true https://github.com/spring-projects/spring-boot
```<|MERGE_RESOLUTION|>--- conflicted
+++ resolved
@@ -34,41 +34,18 @@
 
 
 == Code Conventions and Housekeeping
-<<<<<<< HEAD
-None of these is essential for a pull request, but they will all help.  They can also be
-added after the original pull request but before a merge.
-
-* We use the https://github.com/spring-io/spring-javaformat/[Spring JavaFormat] project
-  to apply code formatting conventions. If you use Eclipse and you follow the '`Importing
-  into eclipse`' instructions below you should get project specific formatting
-  automatically. You can also install the
-  https://github.com/spring-io/spring-javaformat/#intellij-idea[Spring JavaFormat IntelliJ
-  Plugin] or format the code from the Gradle build by running
-  `./gradlew format`. Note that if you have format violations in `buildSrc`, you can fix
-  them by running `./gradlew -p buildSrc format` from the project root directory.
-* The build includes checkstyle rules for many of our code conventions. Run
-  `./gradlew checkstyleMain checkstyleTest` if you want to check your changes are
-  compliant.
-* Make sure all new `.java` files have a Javadoc class comment with at least an
-  `@author` tag identifying you, and preferably at least a paragraph on what the class is
-  for.
-* Add the ASF license header comment to all new `.java` files (copy from existing files
-  in the project)
-* Add yourself as an `@author` to the `.java` files that you modify substantially (more
-  than cosmetic changes).
-=======
 None of these is essential for a pull request, but they will all help.
 They can also be added after the original pull request but before a merge.
 
 * We use the https://github.com/spring-io/spring-javaformat/[Spring JavaFormat] project to apply code formatting conventions.
   If you use Eclipse and you follow the '`Importing into eclipse`' instructions below you should get project specific formatting automatically.
-  You can also install the https://github.com/spring-io/spring-javaformat/#intellij-idea[Spring JavaFormat IntelliJ Plugin] or format the code from the Maven build by running `./mvnw io.spring.javaformat:spring-javaformat-maven-plugin:apply`.
-* The build includes checkstyle rules for many of our code conventions.
-  Run `./mvnw validate` if you want to check you changes are compliant.
+  You can also install the https://github.com/spring-io/spring-javaformat/#intellij-idea[Spring JavaFormat IntelliJ Plugin] or format the code from the Gradle build by running `./gradlew format`.
+  Note that if you have format violations in `buildSrc`, you can fix them by running `./gradlew -p buildSrc format` from the project root directory.
+* The build includes checkstyle rules for many of our code conventions. 
+  Run `./gradlew checkstyleMain checkstyleTest` if you want to check your changes are compliant.
 * Make sure all new `.java` files have a Javadoc class comment with at least an `@author` tag identifying you, and preferably at least a paragraph on what the class is for.
 * Add the ASF license header comment to all new `.java` files (copy from existing files in the project).
 * Add yourself as an `@author` to the `.java` files that you modify substantially (more than cosmetic changes).
->>>>>>> 27b0cf94
 * Add some Javadocs.
 * A few unit tests would help a lot as well -- someone has to do it.
 * If no-one else is using your branch, please rebase it against the current master (or other target branch in the main project).
@@ -77,69 +54,17 @@
 
 
 == Working with the Code
-<<<<<<< HEAD
-If you don't have an IDE preference we would recommend that you use
-https://spring.io/tools/sts[Spring Tools Suite] or
-https://eclipse.org[Eclipse] when working with the code. We use the
-https://projects.eclipse.org/projects/tools.buildship[Buildship] Eclipse plugin for Gradle
-support. Other IDEs and tools should also work without issue.
-=======
 If you don't have an IDE preference we would recommend that you use https://spring.io/tools/sts[Spring Tools Suite] or https://eclipse.org[Eclipse] when working with the code.
-We use the https://eclipse.org/m2e/[M2Eclipse] Eclipse plugin for Maven support.
+We use the https://projects.eclipse.org/projects/tools.buildship[Buildship] Eclipse plugin for Gradle support.
 Other IDEs and tools should also work without issue.
->>>>>>> 27b0cf94
 
 
 
 === Building from Source
-<<<<<<< HEAD
-Spring Boot source can be built from the command line using https://gradle.org[Gradle] on
-JDK 1.8 or above. We include https://docs.gradle.org/current/userguide/gradle_wrapper.html[Gradle's
-wrapper scripts] (`./gradlew` or `gradlew.bat`) that you can run rather than needing to
-install Gradle locally.
+Spring Boot source can be built from the command line using https://gradle.org[Gradle] on JDK 1.8 or above.
+We include https://docs.gradle.org/current/userguide/gradle_wrapper.html[Gradle's wrapper scripts] (`./gradlew` or `gradlew.bat`) that you can run rather than needing to install Gradle locally.
 
 The project can be built from the root directory using the standard Gradle command:
-=======
-Spring Boot source can be built from the command line using https://maven.apache.org/run-maven/index.html[Apache Maven] on JDK 1.8 or above.
-We include '`Maven Wrapper`' scripts (`./mvnw` or `mvnw.bat`) that you can run rather than needing to install Maven locally.
-
-
-
-==== Default Build
-The project can be built from the root directory using the standard Maven command:
-
-[indent=0]
-----
-	$ ./mvnw clean install
-----
-
-NOTE: You may need to increase the amount of memory available to Maven by setting a `MAVEN_OPTS` environment variable with the value `-Xmx512m`.
-
-If you are rebuilding often, you might also want to skip the tests and the execution of checkstyle until you are ready to submit a pull request:
-
-[indent=0]
-----
-	$ ./mvnw clean install -DskipTests -Pfast
-----
-
-
-
-==== Full Build
-You can run a full build using the following command:
-
-[indent=0]
-----
-	$ ./mvnw -Pfull clean install
-----
-
-NOTE: As for the standard build, you may need to increase the amount of memory available to Maven by setting a `MAVEN_OPTS` environment variable with the value `-Xmx512m`.
-We generate more artifacts when running the full build (such as Javadoc jars), so you may find the process a little slower than the standard build.
-
-[TIP]
-====
-If you want to run a build without the smoke tests and integration tests, building the `spring-boot-project` module is enough.
-You can cd there and run the same command, or you can run this from the top-level directory:
->>>>>>> 27b0cf94
 
 [indent=0]
 ----
@@ -172,32 +97,15 @@
 Once complete you should find that a local workspace has been provisioned complete with all required Eclipse plugins.
 Projects will be grouped into working-sets to make the code easier to navigate.
 
-<<<<<<< HEAD
 TIP: If you see import errors with `com.sun` packages make sure you have setup a valid `JavaSE-1.8` environment. From preferences select "`Java`", "`Installed JREs`", "`Execution Environments`" and make sure "`JavaSE-1.8`" points to a Java 1.8 install (we use AdoptOpenJDK on our CI).
 
 
 
 ==== Manual Installation with Buildship
-If you prefer to install Eclipse yourself you should use the
-https://projects.eclipse.org/projects/tools.buildship[Buildship] Eclipse plugin. If you
-don't already have Buildship installed it is available from the "`Eclipse marketplace`".
+If you prefer to install Eclipse yourself you should use the https://projects.eclipse.org/projects/tools.buildship[Buildship] Eclipse plugin.
+If you don't already have Buildship installed it is available from the "`Eclipse marketplace`".
 
-Spring Boot includes project specific source formatting settings, in order to have these
-work with Buildship, we provide an additional Eclipse plugin that you can install:
-=======
-If you want to work on the `spring-boot-gradle-plugin` you should remove the imported Maven project and reimport it as a Gradle project.
-
-TIP: If you see import errors with `com.sun` packages make sure you have setup a valid `JavaSE-1.8` environment.
-From preferences select "`Java`", "`Installed JREs`", "`Execution Environments`" and make sure "`JavaSE-1.8`" points to a Java 1.8 install (we use AdoptOpenJDK on our CI).
-
-
-
-==== Manual Installation with M2Eclipse
-If you prefer to install Eclipse yourself you should use the https://eclipse.org/m2e/[M2Eclipse] eclipse plugin.
-If you don't already have m2eclipse installed it is available from the "`Eclipse marketplace`".
-
-Spring Boot includes project specific source formatting settings, in order to have these work with m2eclipse, we provide an additional Eclipse plugin that you can install.
->>>>>>> 27b0cf94
+Spring Boot includes project specific source formatting settings, in order to have these work with Buildship, we provide an additional Eclipse plugin that you can install.
 
 
 
@@ -209,32 +117,15 @@
 NOTE: The plugin is optional.
 Projects can be imported without the plugins, your code changes just won't be automatically formatted.
 
-<<<<<<< HEAD
-With the requisite Eclipse plugins installed you can select
-`Gradle -> Existing Gradle project` from the `File -> Import…` menu to import the code.
-=======
-With the requisite eclipse plugins installed you can select `import existing maven projects` from the `file` menu to import the code.
-You will need to import the root `spring-boot` pom and the `spring-boot-smoke-tests` pom separately.
->>>>>>> 27b0cf94
+With the requisite Eclipse plugins installed you can select `Gradle -> Existing Gradle project` from the `File -> Import...` menu to import the code.
 
 
 
 === Importing into IntelliJ IDEA
-<<<<<<< HEAD
-If you have performed a checkout of this repository already, use "`File`" -> "`Open`" and
-then select the root `build.gradle` file to import the code.
+If you have performed a checkout of this repository already, use "`File`" -> "`Open`" and then select the root `build.gradle` file to import the code.
 
-Alternatively, you can let IntellIJ IDEA checkout the code for you. Use "`File`" ->
-"`New`" -> "`Project from Version Control`" and
-`https://github.com/spring-projects/spring-boot` for the URL. Once the checkout has
-completed, a pop-up will suggest to open the project.
-=======
-**Please, do this first!**
-Go to `Preferences | Build, Execution, Deployment | Build Tools | Maven | Importing` and set `VM options for importer` to `-Xmx2g` to allocate sufficient memory for IDEA's Maven import process to parse the Spring Boot project structure.
-_Not doing so could mean the import fails silently, leaving the project setup incomplete._
-
-For the actual import use "`File`" -> "`Open`" and select the root `pom.xml`, or the `spring-boot-project/pom.xml` if you only want the Spring Boot project sources.
->>>>>>> 27b0cf94
+Alternatively, you can let IntellIJ IDEA checkout the code for you. Use "`File`" -> "`New`" -> "`Project from Version Control`" and `https://github.com/spring-projects/spring-boot` for the URL. 
+Once the checkout has completed, a pop-up will suggest to open the project.
 
 
 
@@ -260,21 +151,8 @@
 
 
 === Importing into Other IDEs
-<<<<<<< HEAD
 Gradle is well supported by most Java IDEs. Refer to your vendor documentation.
 
-=======
-Maven is well supported by most Java IDEs.
-Refer to your vendor documentation.
-
-
-
-== Integration Tests
-The smoke tests run as part of the build when you `./mvnw install`.
-Due to the fact that they make use of the `spring-boot-maven-plugin` they cannot be called directly, and so instead are launched via the `maven-invoker-plugin`.
-If you encounter build failures running the integration tests, check the `build.log` file in the appropriate smoke test directory.
-
->>>>>>> 27b0cf94
 
 
 == Cloning the git repository on Windows
