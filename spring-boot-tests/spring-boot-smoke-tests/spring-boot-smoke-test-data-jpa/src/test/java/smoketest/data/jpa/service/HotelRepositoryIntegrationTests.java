<<<<<<< HEAD
/*
 * Copyright 2012-2019 the original author or authors.
 *
 * Licensed under the Apache License, Version 2.0 (the "License");
 * you may not use this file except in compliance with the License.
 * You may obtain a copy of the License at
 *
 *      https://www.apache.org/licenses/LICENSE-2.0
 *
 * Unless required by applicable law or agreed to in writing, software
 * distributed under the License is distributed on an "AS IS" BASIS,
 * WITHOUT WARRANTIES OR CONDITIONS OF ANY KIND, either express or implied.
 * See the License for the specific language governing permissions and
 * limitations under the License.
 */
package smoketest.data.jpa.service;

import java.util.List;

import org.junit.jupiter.api.Test;
import smoketest.data.jpa.domain.City;
import smoketest.data.jpa.domain.Hotel;
import smoketest.data.jpa.domain.HotelSummary;
import smoketest.data.jpa.domain.Rating;
import smoketest.data.jpa.domain.RatingCount;

import org.springframework.beans.factory.annotation.Autowired;
import org.springframework.boot.test.context.SpringBootTest;
import org.springframework.data.domain.Page;
import org.springframework.data.domain.PageRequest;
import org.springframework.data.domain.Sort.Direction;

import static org.assertj.core.api.Assertions.assertThat;

/**
 * Integration tests for {@link HotelRepository}.
 *
 * @author Oliver Gierke
 */
@SpringBootTest
class HotelRepositoryIntegrationTests {

	@Autowired
	CityRepository cityRepository;

	@Autowired
	HotelRepository repository;

	@Test
	void executesQueryMethodsCorrectly() {
		City city = this.cityRepository.findAll(PageRequest.of(0, 1, Direction.ASC, "name")).getContent().get(0);
		assertThat(city.getName()).isEqualTo("Atlanta");
		Page<HotelSummary> hotels = this.repository.findByCity(city, PageRequest.of(0, 10, Direction.ASC, "name"));
		Hotel hotel = this.repository.findByCityAndName(city, hotels.getContent().get(0).getName());
		assertThat(hotel.getName()).isEqualTo("Doubletree");
		List<RatingCount> counts = this.repository.findRatingCounts(hotel);
		assertThat(counts).hasSize(1);
		assertThat(counts.get(0).getRating()).isEqualTo(Rating.AVERAGE);
		assertThat(counts.get(0).getCount()).isGreaterThan(1L);
	}

}
=======
/*
 * Copyright 2012-2020 the original author or authors.
 *
 * Licensed under the Apache License, Version 2.0 (the "License");
 * you may not use this file except in compliance with the License.
 * You may obtain a copy of the License at
 *
 *      https://www.apache.org/licenses/LICENSE-2.0
 *
 * Unless required by applicable law or agreed to in writing, software
 * distributed under the License is distributed on an "AS IS" BASIS,
 * WITHOUT WARRANTIES OR CONDITIONS OF ANY KIND, either express or implied.
 * See the License for the specific language governing permissions and
 * limitations under the License.
 */

package smoketest.data.jpa.service;

import java.util.List;

import org.junit.jupiter.api.Test;
import smoketest.data.jpa.domain.City;
import smoketest.data.jpa.domain.Hotel;
import smoketest.data.jpa.domain.HotelSummary;
import smoketest.data.jpa.domain.Rating;
import smoketest.data.jpa.domain.RatingCount;

import org.springframework.beans.factory.annotation.Autowired;
import org.springframework.boot.test.context.SpringBootTest;
import org.springframework.data.domain.Page;
import org.springframework.data.domain.PageRequest;
import org.springframework.data.domain.Sort.Direction;

import static org.assertj.core.api.Assertions.assertThat;

/**
 * Integration tests for {@link HotelRepository}.
 *
 * @author Oliver Gierke
 */
@SpringBootTest
class HotelRepositoryIntegrationTests {

	@Autowired
	CityRepository cityRepository;

	@Autowired
	HotelRepository repository;

	@Test
	void executesQueryMethodsCorrectly() {
		City city = this.cityRepository.findAll(PageRequest.of(0, 1, Direction.ASC, "name")).getContent().get(0);
		assertThat(city.getName()).isEqualTo("Atlanta");
		Page<HotelSummary> hotels = this.repository.findByCity(city, PageRequest.of(0, 10, Direction.ASC, "name"));
		Hotel hotel = this.repository.findByCityAndName(city, hotels.getContent().get(0).getName());
		assertThat(hotel.getName()).isEqualTo("Doubletree");
		List<RatingCount> counts = this.repository.findRatingCounts(hotel);
		assertThat(counts).hasSize(1);
		assertThat(counts.get(0).getRating()).isEqualTo(Rating.AVERAGE);
		assertThat(counts.get(0).getCount()).isGreaterThan(1L);
	}

}
>>>>>>> 6755b480
<|MERGE_RESOLUTION|>--- conflicted
+++ resolved
@@ -1,67 +1,3 @@
-<<<<<<< HEAD
-/*
- * Copyright 2012-2019 the original author or authors.
- *
- * Licensed under the Apache License, Version 2.0 (the "License");
- * you may not use this file except in compliance with the License.
- * You may obtain a copy of the License at
- *
- *      https://www.apache.org/licenses/LICENSE-2.0
- *
- * Unless required by applicable law or agreed to in writing, software
- * distributed under the License is distributed on an "AS IS" BASIS,
- * WITHOUT WARRANTIES OR CONDITIONS OF ANY KIND, either express or implied.
- * See the License for the specific language governing permissions and
- * limitations under the License.
- */
-package smoketest.data.jpa.service;
-
-import java.util.List;
-
-import org.junit.jupiter.api.Test;
-import smoketest.data.jpa.domain.City;
-import smoketest.data.jpa.domain.Hotel;
-import smoketest.data.jpa.domain.HotelSummary;
-import smoketest.data.jpa.domain.Rating;
-import smoketest.data.jpa.domain.RatingCount;
-
-import org.springframework.beans.factory.annotation.Autowired;
-import org.springframework.boot.test.context.SpringBootTest;
-import org.springframework.data.domain.Page;
-import org.springframework.data.domain.PageRequest;
-import org.springframework.data.domain.Sort.Direction;
-
-import static org.assertj.core.api.Assertions.assertThat;
-
-/**
- * Integration tests for {@link HotelRepository}.
- *
- * @author Oliver Gierke
- */
-@SpringBootTest
-class HotelRepositoryIntegrationTests {
-
-	@Autowired
-	CityRepository cityRepository;
-
-	@Autowired
-	HotelRepository repository;
-
-	@Test
-	void executesQueryMethodsCorrectly() {
-		City city = this.cityRepository.findAll(PageRequest.of(0, 1, Direction.ASC, "name")).getContent().get(0);
-		assertThat(city.getName()).isEqualTo("Atlanta");
-		Page<HotelSummary> hotels = this.repository.findByCity(city, PageRequest.of(0, 10, Direction.ASC, "name"));
-		Hotel hotel = this.repository.findByCityAndName(city, hotels.getContent().get(0).getName());
-		assertThat(hotel.getName()).isEqualTo("Doubletree");
-		List<RatingCount> counts = this.repository.findRatingCounts(hotel);
-		assertThat(counts).hasSize(1);
-		assertThat(counts.get(0).getRating()).isEqualTo(Rating.AVERAGE);
-		assertThat(counts.get(0).getCount()).isGreaterThan(1L);
-	}
-
-}
-=======
 /*
  * Copyright 2012-2020 the original author or authors.
  *
@@ -124,5 +60,4 @@
 		assertThat(counts.get(0).getCount()).isGreaterThan(1L);
 	}
 
-}
->>>>>>> 6755b480
+}