--- conflicted
+++ resolved
@@ -45,17 +45,10 @@
 		@Bean
 		SecurityFilterChain defaultSecurityFilterChain(HttpSecurity http) throws Exception {
 			http.sessionManagement((session) -> session.sessionCreationPolicy(SessionCreationPolicy.STATELESS))
-<<<<<<< HEAD
-					.authorizeHttpRequests((requests) -> {
-						requests.requestMatchers("/public/**").permitAll();
-						requests.anyRequest().authenticated();
-					});
-=======
-				.authorizeRequests((requests) -> {
-					requests.antMatchers("/public/**").permitAll();
+				.authorizeHttpRequests((requests) -> {
+					requests.requestMatchers("/public/**").permitAll();
 					requests.anyRequest().authenticated();
 				});
->>>>>>> df5898a1
 			http.httpBasic();
 			return http.build();
 		}
