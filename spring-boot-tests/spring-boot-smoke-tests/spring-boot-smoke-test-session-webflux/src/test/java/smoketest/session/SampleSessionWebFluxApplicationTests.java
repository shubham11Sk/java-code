--- conflicted
+++ resolved
@@ -1,74 +1,3 @@
-<<<<<<< HEAD
-/*
- * Copyright 2012-2019 the original author or authors.
- *
- * Licensed under the Apache License, Version 2.0 (the "License");
- * you may not use this file except in compliance with the License.
- * You may obtain a copy of the License at
- *
- *      https://www.apache.org/licenses/LICENSE-2.0
- *
- * Unless required by applicable law or agreed to in writing, software
- * distributed under the License is distributed on an "AS IS" BASIS,
- * WITHOUT WARRANTIES OR CONDITIONS OF ANY KIND, either express or implied.
- * See the License for the specific language governing permissions and
- * limitations under the License.
- */
-
-package smoketest.session;
-
-import java.time.Duration;
-import java.util.Base64;
-
-import org.junit.jupiter.api.Test;
-
-import org.springframework.beans.factory.annotation.Autowired;
-import org.springframework.boot.test.context.SpringBootTest;
-import org.springframework.boot.web.server.LocalServerPort;
-import org.springframework.http.HttpStatus;
-import org.springframework.http.ResponseCookie;
-import org.springframework.web.reactive.function.client.ClientResponse;
-import org.springframework.web.reactive.function.client.WebClient;
-
-import static org.assertj.core.api.Assertions.assertThat;
-
-/**
- * Integration tests for {@link SampleSessionWebFluxApplication}.
- *
- * @author Vedran Pavic
- */
-@SpringBootTest(properties = "server.servlet.session.timeout:2",
-		webEnvironment = SpringBootTest.WebEnvironment.RANDOM_PORT)
-class SampleSessionWebFluxApplicationTests {
-
-	@LocalServerPort
-	private int port;
-
-	@Autowired
-	private WebClient.Builder webClientBuilder;
-
-	@Test
-	void userDefinedMappingsSecureByDefault() throws Exception {
-		WebClient webClient = this.webClientBuilder.baseUrl("http://localhost:" + this.port + "/").build();
-		ClientResponse response = webClient.get().header("Authorization", getBasicAuth()).exchange()
-				.block(Duration.ofSeconds(30));
-		assertThat(response.statusCode()).isEqualTo(HttpStatus.OK);
-		ResponseCookie sessionCookie = response.cookies().getFirst("SESSION");
-		String sessionId = response.bodyToMono(String.class).block(Duration.ofSeconds(30));
-		response = webClient.get().cookie("SESSION", sessionCookie.getValue()).exchange().block(Duration.ofSeconds(30));
-		assertThat(response.statusCode()).isEqualTo(HttpStatus.OK);
-		assertThat(response.bodyToMono(String.class).block(Duration.ofSeconds(30))).isEqualTo(sessionId);
-		Thread.sleep(2000);
-		response = webClient.get().cookie("SESSION", sessionCookie.getValue()).exchange().block(Duration.ofSeconds(30));
-		assertThat(response.statusCode()).isEqualTo(HttpStatus.UNAUTHORIZED);
-	}
-
-	private String getBasicAuth() {
-		return "Basic " + Base64.getEncoder().encodeToString("user:password".getBytes());
-	}
-
-}
-=======
 /*
  * Copyright 2012-2020 the original author or authors.
  *
@@ -141,5 +70,4 @@
 		return "Basic " + Base64.getEncoder().encodeToString("user:password".getBytes());
 	}
 
-}
->>>>>>> 6755b480
+}