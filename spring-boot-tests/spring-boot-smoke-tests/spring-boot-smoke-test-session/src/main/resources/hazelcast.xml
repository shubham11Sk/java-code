<<<<<<< HEAD
<hazelcast xsi:schemaLocation="http://www.hazelcast.com/schema/config hazelcast-config-3.12.xsd"
		   xmlns="http://www.hazelcast.com/schema/config"
		   xmlns:xsi="http://www.w3.org/2001/XMLSchema-instance">

	<map name="spring:session:sessions">
		<attributes>
			<attribute extractor="org.springframework.session.hazelcast.PrincipalNameExtractor">principalName</attribute>
		</attributes>
		<indexes>
			<index>principalName</index>
		</indexes>
	</map>

	<network>
		<join>
			<multicast enabled="false"/>
		</join>
	</network>

</hazelcast>
=======
<hazelcast xsi:schemaLocation="http://www.hazelcast.com/schema/config hazelcast-config-4.0.xsd"
		   xmlns="http://www.hazelcast.com/schema/config"
		   xmlns:xsi="http://www.w3.org/2001/XMLSchema-instance">

	<map name="spring:session:sessions">
		<attributes>
			<attribute extractor="org.springframework.session.hazelcast.PrincipalNameExtractor">principalName</attribute>
		</attributes>
		<indexes>
			<index>principalName</index>
		</indexes>
	</map>

	<network>
		<join>
			<multicast enabled="false"/>
		</join>
	</network>

</hazelcast>
>>>>>>> 6755b480
<|MERGE_RESOLUTION|>--- conflicted
+++ resolved
@@ -1,25 +1,3 @@
-<<<<<<< HEAD
-<hazelcast xsi:schemaLocation="http://www.hazelcast.com/schema/config hazelcast-config-3.12.xsd"
-		   xmlns="http://www.hazelcast.com/schema/config"
-		   xmlns:xsi="http://www.w3.org/2001/XMLSchema-instance">
-
-	<map name="spring:session:sessions">
-		<attributes>
-			<attribute extractor="org.springframework.session.hazelcast.PrincipalNameExtractor">principalName</attribute>
-		</attributes>
-		<indexes>
-			<index>principalName</index>
-		</indexes>
-	</map>
-
-	<network>
-		<join>
-			<multicast enabled="false"/>
-		</join>
-	</network>
-
-</hazelcast>
-=======
 <hazelcast xsi:schemaLocation="http://www.hazelcast.com/schema/config hazelcast-config-4.0.xsd"
 		   xmlns="http://www.hazelcast.com/schema/config"
 		   xmlns:xsi="http://www.w3.org/2001/XMLSchema-instance">
@@ -39,5 +17,4 @@
 		</join>
 	</network>
 
-</hazelcast>
->>>>>>> 6755b480
+</hazelcast>