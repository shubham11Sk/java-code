<<<<<<< HEAD
---
platform: linux
inputs:
- name: git-repo
outputs:
- name: stage-git-repo
- name: distribution-repository
params:
  RELEASE_TYPE:
caches:
- path: maven
- path: gradle
run:
  path: git-repo/ci/scripts/stage.sh
=======
---
platform: linux
inputs:
- name: git-repo
outputs:
- name: stage-git-repo
- name: distribution-repository
params:
  RELEASE_TYPE:
  CI: true
  GRADLE_ENTERPRISE_CACHE_USERNAME:
  GRADLE_ENTERPRISE_CACHE_PASSWORD:
  GRADLE_ENTERPRISE_URL: https://ge.spring.io
caches:
- path: gradle
run:
  path: git-repo/ci/scripts/stage.sh
>>>>>>> 6755b480
<|MERGE_RESOLUTION|>--- conflicted
+++ resolved
@@ -1,19 +1,3 @@
-<<<<<<< HEAD
----
-platform: linux
-inputs:
-- name: git-repo
-outputs:
-- name: stage-git-repo
-- name: distribution-repository
-params:
-  RELEASE_TYPE:
-caches:
-- path: maven
-- path: gradle
-run:
-  path: git-repo/ci/scripts/stage.sh
-=======
 ---
 platform: linux
 inputs:
@@ -30,5 +14,4 @@
 caches:
 - path: gradle
 run:
-  path: git-repo/ci/scripts/stage.sh
->>>>>>> 6755b480
+  path: git-repo/ci/scripts/stage.sh