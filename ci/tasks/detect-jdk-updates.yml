--- conflicted
+++ resolved
@@ -1,17 +1,3 @@
-<<<<<<< HEAD
----
-platform: linux
-inputs:
-- name: git-repo
-params:
-  GITHUB_REPO:
-  GITHUB_ORGANIZATION:
-  GITHUB_PASSWORD:
-  GITHUB_USERNAME:
-  JDK_VERSION:
-run:
-  path: git-repo/ci/scripts/detect-jdk-updates.sh
-=======
 ---
 platform: linux
 inputs:
@@ -24,5 +10,4 @@
   JDK_VERSION:
   MILESTONE:
 run:
-  path: git-repo/ci/scripts/detect-jdk-updates.sh
->>>>>>> 6755b480
+  path: git-repo/ci/scripts/detect-jdk-updates.sh