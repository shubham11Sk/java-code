--- conflicted
+++ resolved
@@ -182,26 +182,6 @@
   source:
     <<: *ci-registry-image-resource-source
     repository: ((docker-hub-organization))/spring-boot-ci
-<<<<<<< HEAD
-- name: ci-image-jdk19
-=======
-- name: ci-image-jdk11
->>>>>>> 04e7e70e
-  type: registry-image
-  icon: docker
-  source:
-    <<: *ci-registry-image-resource-source
-<<<<<<< HEAD
-    repository: ((docker-hub-organization))/spring-boot-ci-jdk19
-=======
-    repository: ((docker-hub-organization))/spring-boot-ci-jdk11
-- name: ci-image-jdk17
-  type: registry-image
-  icon: docker
-  source:
-    <<: *ci-registry-image-resource-source
-    repository: ((docker-hub-organization))/spring-boot-ci-jdk17
->>>>>>> 04e7e70e
 - name: ci-image-jdk20
   type: registry-image
   icon: docker
@@ -232,30 +212,6 @@
     access_token: ((github-ci-status-token))
     branch: ((branch))
     context: build
-<<<<<<< HEAD
-- name: repo-status-jdk19-build
-=======
-- name: repo-status-jdk11-build
->>>>>>> 04e7e70e
-  type: github-status-resource
-  icon: eye-check-outline
-  source:
-    repository: ((github-repo-name))
-    access_token: ((github-ci-status-token))
-    branch: ((branch))
-<<<<<<< HEAD
-    context: jdk19-build
-=======
-    context: jdk11-build
-- name: repo-status-jdk17-build
-  type: github-status-resource
-  icon: eye-check-outline
-  source:
-    repository: ((github-repo-name))
-    access_token: ((github-ci-status-token))
-    branch: ((branch))
-    context: jdk17-build
->>>>>>> 04e7e70e
 - name: repo-status-jdk20-build
   type: github-status-resource
   icon: eye-check-outline
@@ -299,30 +255,6 @@
         image: ci-image
       vars:
         ci-image-name: ci-image
-<<<<<<< HEAD
-    - task: build-ci-image-jdk19
-      privileged: true
-      file: git-repo/ci/tasks/build-ci-image.yml
-      output_mapping:
-        image: ci-image-jdk19
-      vars:
-        ci-image-name: ci-image-jdk19
-=======
-    - task: build-ci-image-jdk11
-      privileged: true
-      file: git-repo/ci/tasks/build-ci-image.yml
-      output_mapping:
-        image: ci-image-jdk11
-      vars:
-        ci-image-name: ci-image-jdk11
-    - task: build-ci-image-jdk17
-      privileged: true
-      file: git-repo/ci/tasks/build-ci-image.yml
-      output_mapping:
-        image: ci-image-jdk17
-      vars:
-        ci-image-name: ci-image-jdk17
->>>>>>> 04e7e70e
     - task: build-ci-image-jdk20
       privileged: true
       file: git-repo/ci/tasks/build-ci-image.yml
@@ -334,18 +266,6 @@
     - put: ci-image
       params:
         image: ci-image/image.tar
-<<<<<<< HEAD
-    - put: ci-image-jdk19
-      params:
-        image: ci-image-jdk19/image.tar
-=======
-    - put: ci-image-jdk11
-      params:
-        image: ci-image-jdk11/image.tar
-    - put: ci-image-jdk17
-      params:
-        image: ci-image-jdk17/image.tar
->>>>>>> 04e7e70e
     - put: ci-image-jdk20
       params:
         image: ci-image-jdk20/image.tar
@@ -449,90 +369,6 @@
       params:
         path: git-repo
         status: failure
-<<<<<<< HEAD
-- name: jdk19-build
-  serial: true
-  public: true
-  plan:
-    - get: ci-image-jdk19
-    - get: git-repo
-      trigger: true
-    - put: repo-status-jdk19-build
-      params: { state: "pending", commit: "git-repo" }
-    - do:
-        - task: build-project
-          image: ci-image-jdk19
-=======
-- name: jdk11-build
-  serial: true
-  public: true
-  plan:
-  - get: ci-image-jdk11
-  - get: git-repo
-    trigger: true
-  - put: repo-status-jdk11-build
-    params: { state: "pending", commit: "git-repo" }
-  - do:
-    - task: build-project
-      image: ci-image-jdk11
-      <<: *build-project-task-params
-    on_failure:
-      do:
-      - put: repo-status-jdk11-build
-        params: { state: "failure", commit: "git-repo" }
-      - put: slack-alert
-        params:
-          <<: *slack-fail-params
-  - put: repo-status-jdk11-build
-    params: { state: "success", commit: "git-repo" }
-  - put: slack-alert
-    params:
-      <<: *slack-success-params
-- name: jdk17-build
-  serial: true
-  public: true
-  plan:
-    - get: ci-image-jdk17
-    - get: git-repo
-      trigger: true
-    - put: repo-status-jdk17-build
-      params: { state: "pending", commit: "git-repo" }
-    - do:
-        - task: build-project
-          image: ci-image-jdk17
->>>>>>> 04e7e70e
-          privileged: true
-          timeout: ((task-timeout))
-          file: git-repo/ci/tasks/build-project.yml
-          params:
-            BRANCH: ((branch))
-<<<<<<< HEAD
-            TOOLCHAIN_JAVA_VERSION: 19
-=======
-            TOOLCHAIN_JAVA_VERSION: 17
->>>>>>> 04e7e70e
-            <<: *gradle-enterprise-task-params
-            <<: *docker-hub-task-params
-      on_failure:
-        do:
-<<<<<<< HEAD
-          - put: repo-status-jdk19-build
-=======
-          - put: repo-status-jdk17-build
->>>>>>> 04e7e70e
-            params: { state: "failure", commit: "git-repo" }
-          - put: slack-alert
-            params:
-              <<: *slack-fail-params
-<<<<<<< HEAD
-    - put: repo-status-jdk19-build
-=======
-    - put: repo-status-jdk17-build
->>>>>>> 04e7e70e
-      params: { state: "success", commit: "git-repo" }
-    - put: slack-alert
-      params:
-        <<: *slack-success-params
 - name: jdk20-build
   serial: true
   public: true
@@ -832,73 +668,6 @@
     - put: slack-alert
       params:
         <<: *slack-success-params
-<<<<<<< HEAD
-- name: jdk19-run-system-tests
-  serial: true
-  public: true
-  plan:
-    - get: ci-image-jdk19
-=======
-- name: jdk11-run-system-tests
-  serial: true
-  public: true
-  plan:
-    - get: ci-image-jdk11
->>>>>>> 04e7e70e
-    - get: git-repo
-    - get: paketo-builder-base-image
-      trigger: true
-    - get: daily
-      trigger: true
-    - do:
-        - task: run-system-tests
-<<<<<<< HEAD
-          image: ci-image-jdk19
-=======
-          image: ci-image-jdk11
-          <<: *run-system-tests-task-params
-      on_failure:
-        do:
-          - put: slack-alert
-            params:
-              <<: *slack-fail-params
-    - put: slack-alert
-      params:
-        <<: *slack-success-params
-- name: jdk17-run-system-tests
-  serial: true
-  public: true
-  plan:
-    - get: ci-image-jdk17
-    - get: git-repo
-    - get: paketo-builder-base-image
-      trigger: true
-    - get: daily
-      trigger: true
-    - do:
-        - task: run-system-tests
-          image: ci-image-jdk17
->>>>>>> 04e7e70e
-          privileged: true
-          timeout: ((task-timeout))
-          file: git-repo/ci/tasks/run-system-tests.yml
-          params:
-            BRANCH: ((branch))
-<<<<<<< HEAD
-            TOOLCHAIN_JAVA_VERSION: 19
-=======
-            TOOLCHAIN_JAVA_VERSION: 17
->>>>>>> 04e7e70e
-            <<: *gradle-enterprise-task-params
-            <<: *docker-hub-task-params
-      on_failure:
-        do:
-          - put: slack-alert
-            params:
-              <<: *slack-fail-params
-    - put: slack-alert
-      params:
-        <<: *slack-success-params
 - name: jdk20-run-system-tests
   serial: true
   public: true
@@ -930,19 +699,11 @@
         <<: *slack-success-params
 groups:
 - name: "builds"
-<<<<<<< HEAD
-  jobs: ["build", "jdk19-build", "jdk20-build", "windows-build"]
+  jobs: ["build", "jdk20-build", "windows-build"]
 - name: "releases"
   jobs: ["stage-milestone", "stage-rc", "stage-release", "promote-milestone", "promote-rc", "promote-release", "create-github-release", "publish-gradle-plugin", "publish-to-sdkman", "update-homebrew-tap"]
 - name: "system-tests"
-  jobs: ["run-system-tests", "jdk19-run-system-tests", "jdk20-run-system-tests"]
-=======
-  jobs: ["build", "jdk11-build", "jdk17-build", "jdk20-build", "windows-build"]
-- name: "releases"
-  jobs: ["stage-milestone", "stage-rc", "stage-release", "promote-milestone", "promote-rc", "promote-release", "create-github-release", "publish-gradle-plugin", "publish-to-sdkman", "update-homebrew-tap"]
-- name: "system-tests"
-  jobs: ["run-system-tests", "jdk11-run-system-tests", "jdk17-run-system-tests", "jdk20-run-system-tests"]
->>>>>>> 04e7e70e
+  jobs: ["run-system-tests", "jdk20-run-system-tests"]
 - name: "ci-images"
   jobs: ["build-ci-images", "detect-docker-updates", "detect-jdk-updates", "detect-ubuntu-image-updates"]
 - name: "pull-requests"
